/* libs/opengles/state.cpp
**
** Copyright 2006, The Android Open Source Project
**
** Licensed under the Apache License, Version 2.0 (the "License");
** you may not use this file except in compliance with the License.
** You may obtain a copy of the License at
**
**     http://www.apache.org/licenses/LICENSE-2.0
**
** Unless required by applicable law or agreed to in writing, software
** distributed under the License is distributed on an "AS IS" BASIS,
** WITHOUT WARRANTIES OR CONDITIONS OF ANY KIND, either express or implied.
** See the License for the specific language governing permissions and
** limitations under the License.
*/

#include <stdlib.h>

#include "context.h"
#include "fp.h"
#include "state.h"
#include "array.h"
#include "matrix.h"
#include "vertex.h"
#include "light.h"
#include "texture.h"
#include "BufferObjectManager.h"
#include "TextureObjectManager.h"

namespace android {

// ----------------------------------------------------------------------------

static char const * const gVendorString     = "Android";
static char const * const gRendererString   = "Android PixelFlinger 1.4";
static char const * const gVersionString    = "OpenGL ES-CM 1.0";
static char const * const gExtensionsString =
    "GL_OES_byte_coordinates "              // OK
    "GL_OES_fixed_point "                   // OK
    "GL_OES_single_precision "              // OK
    "GL_OES_read_format "                   // OK
    "GL_OES_compressed_paletted_texture "   // OK
    "GL_OES_draw_texture "                  // OK
    "GL_OES_matrix_get "                    // OK
    "GL_OES_query_matrix "                  // OK
    //        "GL_OES_point_size_array "              // TODO
    //        "GL_OES_point_sprite "                  // TODO
    "GL_OES_EGL_image "                     // OK
#ifdef GL_OES_compressed_ETC1_RGB8_texture
    "GL_OES_compressed_ETC1_RGB8_texture "  // OK
#endif
    "GL_ARB_texture_compression "           // OK
    "GL_ARB_texture_non_power_of_two "      // OK
    "GL_ANDROID_user_clip_plane "           // OK
    "GL_ANDROID_vertex_buffer_object "      // OK
    "GL_ANDROID_generate_mipmap "           // OK
    ;

// ----------------------------------------------------------------------------
#if 0
#pragma mark -
#endif

ogles_context_t *ogles_init(size_t extra)
{
    void* const base = malloc(extra + sizeof(ogles_context_t) + 32);
    if (!base) return 0;

    ogles_context_t *c =
            (ogles_context_t *)((ptrdiff_t(base) + extra + 31) & ~0x1FL);
    memset(c, 0, sizeof(ogles_context_t));
    ggl_init_context(&(c->rasterizer));

    // XXX: this should be passed as an argument
    sp<EGLSurfaceManager> smgr(new EGLSurfaceManager());
    c->surfaceManager = smgr.get();
    c->surfaceManager->incStrong(c);

    sp<EGLBufferObjectManager> bomgr(new EGLBufferObjectManager());
    c->bufferObjectManager = bomgr.get();
    c->bufferObjectManager->incStrong(c);

    ogles_init_array(c);
    ogles_init_matrix(c);
    ogles_init_vertex(c);
    ogles_init_light(c);
    ogles_init_texture(c);

    c->rasterizer.base = base;
    c->point.size = TRI_ONE;
    c->line.width = TRI_ONE;

    // in OpenGL, writing to the depth buffer is enabled by default.
    c->rasterizer.procs.depthMask(c, 1);

    // OpenGL enables dithering by default
    c->rasterizer.procs.enable(c, GL_DITHER);

    return c;
}

void ogles_uninit(ogles_context_t* c)
{
    ogles_uninit_array(c);
    ogles_uninit_matrix(c);
    ogles_uninit_vertex(c);
    ogles_uninit_light(c);
    ogles_uninit_texture(c);
    c->surfaceManager->decStrong(c);
    c->bufferObjectManager->decStrong(c);
    ggl_uninit_context(&(c->rasterizer));
    free(c->rasterizer.base);
}

void _ogles_error(ogles_context_t* c, GLenum error)
{
    if (c->error == GL_NO_ERROR)
        c->error = error;
}

static bool stencilop_valid(GLenum op) {
    switch (op) {
    case GL_KEEP:
    case GL_ZERO:
    case GL_REPLACE:
    case GL_INCR:
    case GL_DECR:
    case GL_INVERT:
        return true;
    }
    return false;
}

static void enable_disable(ogles_context_t* c, GLenum cap, int enabled)
{
    if ((cap >= GL_LIGHT0) && (cap<GL_LIGHT0+OGLES_MAX_LIGHTS)) {
        c->lighting.lights[cap-GL_LIGHT0].enable = enabled;
        c->lighting.enabledLights &= ~(1<<(cap-GL_LIGHT0));
        c->lighting.enabledLights |= (enabled<<(cap-GL_LIGHT0));
        return;
    }

    switch (cap) {
    case GL_POINT_SMOOTH:
        c->point.smooth = enabled;
        break;
    case GL_LINE_SMOOTH:
        c->line.smooth = enabled;
        break;
    case GL_POLYGON_OFFSET_FILL:
        c->polygonOffset.enable = enabled;
        break;
    case GL_CULL_FACE:
        c->cull.enable = enabled;
        break;
    case GL_LIGHTING:
        c->lighting.enable = enabled;
        break;
    case GL_COLOR_MATERIAL:
        c->lighting.colorMaterial.enable = enabled;
        break;
    case GL_NORMALIZE:
    case GL_RESCALE_NORMAL:
        c->transforms.rescaleNormals = enabled ? cap : 0;
        // XXX: invalidate mvit
        break;

    case GL_CLIP_PLANE0:
    case GL_CLIP_PLANE1:
    case GL_CLIP_PLANE2:
    case GL_CLIP_PLANE3:
    case GL_CLIP_PLANE4:
    case GL_CLIP_PLANE5:
        c->clipPlanes.enable &= ~(1<<(cap-GL_CLIP_PLANE0));
        c->clipPlanes.enable |= (enabled<<(cap-GL_CLIP_PLANE0));
        ogles_invalidate_perspective(c);
        break;

    case GL_FOG:
    case GL_DEPTH_TEST:
        ogles_invalidate_perspective(c);
        // fall-through...
    case GL_BLEND:
    case GL_SCISSOR_TEST:
    case GL_ALPHA_TEST:
    case GL_COLOR_LOGIC_OP:
    case GL_DITHER:
    case GL_STENCIL_TEST:
    case GL_TEXTURE_2D:
        // these need to fall through into the rasterizer
        c->rasterizer.procs.enableDisable(c, cap, enabled);
        break;
<<<<<<< HEAD
#ifndef BOARD_GL_OES_EGL_IMG_EXTERNAL_HACK
=======
#ifndef MISSING_EGL_EXTERNAL_IMAGE
>>>>>>> 67a59617
    case GL_TEXTURE_EXTERNAL_OES:
        c->rasterizer.procs.enableDisable(c, GL_TEXTURE_2D, enabled);
        break;
#endif
<<<<<<< HEAD
=======

>>>>>>> 67a59617
    case GL_MULTISAMPLE:
    case GL_SAMPLE_ALPHA_TO_COVERAGE:
    case GL_SAMPLE_ALPHA_TO_ONE:
    case GL_SAMPLE_COVERAGE:
        // not supported in this implementation
        break;

    default:
        ogles_error(c, GL_INVALID_ENUM);
        return;
    }
}

// ----------------------------------------------------------------------------
}; // namespace android
// ----------------------------------------------------------------------------
using namespace android;

#if 0
#pragma mark -
#endif

// These ones are super-easy, we're not supporting those features!
void glSampleCoverage(GLclampf value, GLboolean invert) {
}
void glSampleCoveragex(GLclampx value, GLboolean invert) {
}
void glStencilFunc(GLenum func, GLint ref, GLuint mask) {
    ogles_context_t* c = ogles_context_t::get();
    if (func < GL_NEVER || func > GL_ALWAYS) {
        ogles_error(c, GL_INVALID_ENUM);
        return;
    }
    // from OpenGL|ES 1.0 sepcification:
    // If there is no stencil buffer, no stencil modification can occur
    // and it is as if the stencil test always passes.
}

void glStencilOp(GLenum fail, GLenum zfail, GLenum zpass) {
    ogles_context_t* c = ogles_context_t::get();
    if ((stencilop_valid(fail) &
         stencilop_valid(zfail) &
         stencilop_valid(zpass)) == 0) {
        ogles_error(c, GL_INVALID_ENUM);
        return;
    }
}

// ----------------------------------------------------------------------------

void glAlphaFunc(GLenum func, GLclampf ref)
{
    glAlphaFuncx(func, gglFloatToFixed(ref));
}

void glCullFace(GLenum mode)
{
    ogles_context_t* c = ogles_context_t::get();
    switch (mode) {
    case GL_FRONT:
    case GL_BACK:
    case GL_FRONT_AND_BACK:
        break;
    default:
        ogles_error(c, GL_INVALID_ENUM);
    }
    c->cull.cullFace = mode;
}

void glFrontFace(GLenum mode)
{
    ogles_context_t* c = ogles_context_t::get();
    switch (mode) {
    case GL_CW:
    case GL_CCW:
        break;
    default:
        ogles_error(c, GL_INVALID_ENUM);
        return;
    }
    c->cull.frontFace = mode;
}

void glHint(GLenum target, GLenum mode)
{
    ogles_context_t* c = ogles_context_t::get();
    switch (target) {
    case GL_FOG_HINT:
    case GL_GENERATE_MIPMAP_HINT:
    case GL_LINE_SMOOTH_HINT:
        break;
    case GL_POINT_SMOOTH_HINT:
        c->rasterizer.procs.enableDisable(c,
                GGL_POINT_SMOOTH_NICE, mode==GL_NICEST);
        break;
    case GL_PERSPECTIVE_CORRECTION_HINT:
        c->perspective = (mode == GL_NICEST) ? 1 : 0;
        break;
    default:
        ogles_error(c, GL_INVALID_ENUM);
    }
}

void glEnable(GLenum cap) {
    ogles_context_t* c = ogles_context_t::get();
    enable_disable(c, cap, 1);
}
void glDisable(GLenum cap) {
    ogles_context_t* c = ogles_context_t::get();
    enable_disable(c, cap, 0);
}

void glFinish()
{ // nothing to do for our software implementation
}

void glFlush()
{ // nothing to do for our software implementation
}

GLenum glGetError()
{
    // From OpenGL|ES 1.0 specification:
    // If more than one flag has recorded an error, glGetError returns
    // and clears an arbitrary error flag value. Thus, glGetError should
    // always be called in a loop, until it returns GL_NO_ERROR,
    // if all error flags are to be reset.

    ogles_context_t* c = ogles_context_t::get();
    if (c->error) {
        const GLenum ret(c->error);
        c->error = 0;
        return ret;
    }

    if (c->rasterizer.error) {
        const GLenum ret(c->rasterizer.error);
        c->rasterizer.error = 0;
        return ret;
    }

    return GL_NO_ERROR;
}

const GLubyte* glGetString(GLenum string)
{
    switch (string) {
    case GL_VENDOR:     return (const GLubyte*)gVendorString;
    case GL_RENDERER:   return (const GLubyte*)gRendererString;
    case GL_VERSION:    return (const GLubyte*)gVersionString;
    case GL_EXTENSIONS: return (const GLubyte*)gExtensionsString;
    }
    ogles_context_t* c = ogles_context_t::get();
    ogles_error(c, GL_INVALID_ENUM);
    return 0;
}

void glGetIntegerv(GLenum pname, GLint *params)
{
    int i;
    ogles_context_t* c = ogles_context_t::get();
    switch (pname) {
    case GL_ALIASED_POINT_SIZE_RANGE:
        params[0] = 0;
        params[1] = GGL_MAX_ALIASED_POINT_SIZE;
        break;
    case GL_ALIASED_LINE_WIDTH_RANGE:
        params[0] = 0;
        params[1] = GGL_MAX_ALIASED_POINT_SIZE;
        break;
    case GL_ALPHA_BITS: {
        int index = c->rasterizer.state.buffers.color.format;
        GGLFormat const * formats = gglGetPixelFormatTable();
        params[0] = formats[index].ah - formats[index].al;
        break;
        }
    case GL_RED_BITS: {
        int index = c->rasterizer.state.buffers.color.format;
        GGLFormat const * formats = gglGetPixelFormatTable();
        params[0] = formats[index].rh - formats[index].rl;
        break;
        }
    case GL_GREEN_BITS: {
        int index = c->rasterizer.state.buffers.color.format;
        GGLFormat const * formats = gglGetPixelFormatTable();
        params[0] = formats[index].gh - formats[index].gl;
        break;
        }
    case GL_BLUE_BITS: {
        int index = c->rasterizer.state.buffers.color.format;
        GGLFormat const * formats = gglGetPixelFormatTable();
        params[0] = formats[index].bh - formats[index].bl;
        break;
        }
    case GL_COMPRESSED_TEXTURE_FORMATS:
        params[ 0] = GL_PALETTE4_RGB8_OES;
        params[ 1] = GL_PALETTE4_RGBA8_OES;
        params[ 2] = GL_PALETTE4_R5_G6_B5_OES;
        params[ 3] = GL_PALETTE4_RGBA4_OES;
        params[ 4] = GL_PALETTE4_RGB5_A1_OES;
        params[ 5] = GL_PALETTE8_RGB8_OES;
        params[ 6] = GL_PALETTE8_RGBA8_OES;
        params[ 7] = GL_PALETTE8_R5_G6_B5_OES;
        params[ 8] = GL_PALETTE8_RGBA4_OES;
        params[ 9] = GL_PALETTE8_RGB5_A1_OES;
        i = 10;
#ifdef GL_OES_compressed_ETC1_RGB8_texture
        params[i++] = GL_ETC1_RGB8_OES;
#endif
        break;
    case GL_DEPTH_BITS:
        params[0] = c->rasterizer.state.buffers.depth.format ? 0 : 16;
        break;
    case GL_IMPLEMENTATION_COLOR_READ_FORMAT_OES:
        params[0] = GL_RGB;
        break;
    case GL_IMPLEMENTATION_COLOR_READ_TYPE_OES:
        params[0] = GL_UNSIGNED_SHORT_5_6_5;
        break;
    case GL_MAX_LIGHTS:
        params[0] = OGLES_MAX_LIGHTS;
        break;
    case GL_MAX_CLIP_PLANES:
        params[0] = OGLES_MAX_CLIP_PLANES;
        break;
    case GL_MAX_MODELVIEW_STACK_DEPTH:
        params[0] = OGLES_MODELVIEW_STACK_DEPTH;
        break;
    case GL_MAX_PROJECTION_STACK_DEPTH:
        params[0] = OGLES_PROJECTION_STACK_DEPTH;
        break;
    case GL_MAX_TEXTURE_STACK_DEPTH:
        params[0] = OGLES_TEXTURE_STACK_DEPTH;
        break;
    case GL_MAX_TEXTURE_SIZE:
        params[0] = GGL_MAX_TEXTURE_SIZE;
        break;
    case GL_MAX_TEXTURE_UNITS:
        params[0] = GGL_TEXTURE_UNIT_COUNT;
        break;
    case GL_MAX_VIEWPORT_DIMS:
        params[0] = GGL_MAX_VIEWPORT_DIMS;
        params[1] = GGL_MAX_VIEWPORT_DIMS;
        break;
    case GL_NUM_COMPRESSED_TEXTURE_FORMATS:
        params[0] = OGLES_NUM_COMPRESSED_TEXTURE_FORMATS;
        break;
    case GL_SMOOTH_LINE_WIDTH_RANGE:
        params[0] = 0;
        params[1] = GGL_MAX_SMOOTH_LINE_WIDTH;
        break;
    case GL_SMOOTH_POINT_SIZE_RANGE:
        params[0] = 0;
        params[1] = GGL_MAX_SMOOTH_POINT_SIZE;
        break;
    case GL_STENCIL_BITS:
        params[0] = 0;
        break;
    case GL_SUBPIXEL_BITS:
        params[0] = GGL_SUBPIXEL_BITS;
        break;

    case GL_MODELVIEW_MATRIX_FLOAT_AS_INT_BITS_OES:
        memcpy( params,
                c->transforms.modelview.top().elements(),
                16*sizeof(GLint));
        break;
    case GL_PROJECTION_MATRIX_FLOAT_AS_INT_BITS_OES:
        memcpy( params,
                c->transforms.projection.top().elements(),
                16*sizeof(GLint));
        break;
    case GL_TEXTURE_MATRIX_FLOAT_AS_INT_BITS_OES:
        memcpy( params,
                c->transforms.texture[c->textures.active].top().elements(),
                16*sizeof(GLint));
        break;

    default:
        ogles_error(c, GL_INVALID_ENUM);
        break;
    }
}

// ----------------------------------------------------------------------------

void glPointSize(GLfloat size)
{
    ogles_context_t* c = ogles_context_t::get();
    if (size <= 0) {
        ogles_error(c, GL_INVALID_ENUM);
        return;
    }
    c->point.size = TRI_FROM_FIXED(gglFloatToFixed(size));
}

void glPointSizex(GLfixed size)
{
    ogles_context_t* c = ogles_context_t::get();
    if (size <= 0) {
        ogles_error(c, GL_INVALID_ENUM);
        return;
    }
    c->point.size = TRI_FROM_FIXED(size);
}

// ----------------------------------------------------------------------------

void glLineWidth(GLfloat width)
{
    ogles_context_t* c = ogles_context_t::get();
    if (width <= 0) {
        ogles_error(c, GL_INVALID_ENUM);
        return;
    }
    c->line.width = TRI_FROM_FIXED(gglFloatToFixed(width));
}

void glLineWidthx(GLfixed width)
{
    ogles_context_t* c = ogles_context_t::get();
    if (width <= 0) {
        ogles_error(c, GL_INVALID_ENUM);
        return;
    }
    c->line.width = TRI_FROM_FIXED(width);
}

// ----------------------------------------------------------------------------

void glColorMask(GLboolean r, GLboolean g, GLboolean b, GLboolean a) {
    ogles_context_t* c = ogles_context_t::get();
    c->rasterizer.procs.colorMask(c, r, g, b, a);
}

void glDepthMask(GLboolean flag) {
    ogles_context_t* c = ogles_context_t::get();
    c->rasterizer.procs.depthMask(c, flag);
}

void glStencilMask(GLuint mask) {
    ogles_context_t* c = ogles_context_t::get();
    c->rasterizer.procs.stencilMask(c, mask);
}

void glDepthFunc(GLenum func) {
    ogles_context_t* c = ogles_context_t::get();
    c->rasterizer.procs.depthFunc(c, func);
}

void glLogicOp(GLenum opcode) {
    ogles_context_t* c = ogles_context_t::get();
    c->rasterizer.procs.logicOp(c, opcode);
}

void glAlphaFuncx(GLenum func, GLclampx ref) {
    ogles_context_t* c = ogles_context_t::get();
    c->rasterizer.procs.alphaFuncx(c, func, ref);
}

void glBlendFunc(GLenum sfactor, GLenum dfactor) {
    ogles_context_t* c = ogles_context_t::get();
    c->rasterizer.procs.blendFunc(c, sfactor, dfactor);
}

void glClear(GLbitfield mask) {
    ogles_context_t* c = ogles_context_t::get();
    c->rasterizer.procs.clear(c, mask);
}

void glClearColorx(GLclampx red, GLclampx green, GLclampx blue, GLclampx alpha) {
    ogles_context_t* c = ogles_context_t::get();
    c->rasterizer.procs.clearColorx(c, red, green, blue, alpha);
}

void glClearColor(GLclampf r, GLclampf g, GLclampf b, GLclampf a)
{
    ogles_context_t* c = ogles_context_t::get();
    c->rasterizer.procs.clearColorx(c,
                    gglFloatToFixed(r),
                    gglFloatToFixed(g),
                    gglFloatToFixed(b),
                    gglFloatToFixed(a));
}

void glClearDepthx(GLclampx depth) {
    ogles_context_t* c = ogles_context_t::get();
    c->rasterizer.procs.clearDepthx(c, depth);
}

void glClearDepthf(GLclampf depth)
{
    ogles_context_t* c = ogles_context_t::get();
    c->rasterizer.procs.clearDepthx(c, gglFloatToFixed(depth));
}

void glClearStencil(GLint s) {
    ogles_context_t* c = ogles_context_t::get();
    c->rasterizer.procs.clearStencil(c, s);
}<|MERGE_RESOLUTION|>--- conflicted
+++ resolved
@@ -191,19 +191,12 @@
         // these need to fall through into the rasterizer
         c->rasterizer.procs.enableDisable(c, cap, enabled);
         break;
-<<<<<<< HEAD
-#ifndef BOARD_GL_OES_EGL_IMG_EXTERNAL_HACK
-=======
 #ifndef MISSING_EGL_EXTERNAL_IMAGE
->>>>>>> 67a59617
     case GL_TEXTURE_EXTERNAL_OES:
         c->rasterizer.procs.enableDisable(c, GL_TEXTURE_2D, enabled);
         break;
 #endif
-<<<<<<< HEAD
-=======
-
->>>>>>> 67a59617
+
     case GL_MULTISAMPLE:
     case GL_SAMPLE_ALPHA_TO_COVERAGE:
     case GL_SAMPLE_ALPHA_TO_ONE:
