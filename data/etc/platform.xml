<?xml version="1.0" encoding="utf-8"?>
<!-- Copyright (C) 2008 The Android Open Source Project

     Licensed under the Apache License, Version 2.0 (the "License");
     you may not use this file except in compliance with the License.
     You may obtain a copy of the License at
  
          http://www.apache.org/licenses/LICENSE-2.0
  
     Unless required by applicable law or agreed to in writing, software
     distributed under the License is distributed on an "AS IS" BASIS,
     WITHOUT WARRANTIES OR CONDITIONS OF ANY KIND, either express or implied.
     See the License for the specific language governing permissions and
     limitations under the License.
-->

<!-- This file is used to define the mappings between lower-level system
     user and group IDs and the higher-level permission names managed
     by the platform.

     Be VERY careful when editing this file!  Mistakes made here can open
     big security holes.
-->
<permissions>

    <!-- ================================================================== -->
    <!-- ================================================================== -->
    <!-- ================================================================== -->

    <!-- The following tags are associating low-level group IDs with
         permission names.  By specifying such a mapping, you are saying
         that any application process granted the given permission will
         also be running with the given group ID attached to its process,
         so it can perform any filesystem (read, write, execute) operations
         allowed for that group. -->

    <permission name="android.permission.BLUETOOTH_ADMIN" >
        <group gid="net_bt_admin" />
    </permission>

    <permission name="android.permission.BLUETOOTH" >
        <group gid="net_bt" />
    </permission>

    <permission name="android.permission.INTERNET" >
        <group gid="inet" />
    </permission>

    <permission name="android.permission.CAMERA" >
        <group gid="camera" />
    </permission>

    <permission name="android.permission.READ_LOGS" >
        <group gid="log" />
    </permission>

    <permission name="android.permission.READ_EXTERNAL_STORAGE" >
        <group gid="sdcard_r" />
    </permission>

    <permission name="android.permission.WRITE_EXTERNAL_STORAGE" >
        <group gid="sdcard_rw" />
    </permission>

    <permission name="android.permission.WRITE_MEDIA_STORAGE" >
        <group gid="media_rw" />
    </permission>

    <permission name="android.permission.ACCESS_MTP" >
        <group gid="mtp" />
    </permission>

    <permission name="android.permission.NET_ADMIN" >
        <group gid="net_admin" />
    </permission>

    <!-- The group that /cache belongs to, linked to the permission
         set on the applications that can access /cache -->
    <permission name="android.permission.ACCESS_CACHE_FILESYSTEM" >
        <group gid="cache" />
    </permission>

    <!-- RW permissions to any system resources owned by group 'diag'.
         This is for carrier and manufacture diagnostics tools that must be
         installable from the framework. Be careful. -->
    <permission name="android.permission.DIAGNOSTIC" >
        <group gid="input" />
        <group gid="diag" />
    </permission>

<<<<<<< HEAD
    <!-- Group that can read detailed network usage statistics -->
    <permission name="android.permission.READ_NETWORK_USAGE_HISTORY">
        <group gid="net_bw_stats" />
    </permission>

    <!-- Group that can modify how network statistics are accounted -->
    <permission name="android.permission.MODIFY_NETWORK_ACCOUNTING">
        <group gid="net_bw_acct" />
=======
    <!-- Permissions to read DRM-protected theme resources. -->
    <permission name="com.tmobile.permission.ACCESS_DRM_THEME" >
        <group gid="theme_manager" />
>>>>>>> 44ffc93b
    </permission>

    <!-- ================================================================== -->
    <!-- ================================================================== -->
    <!-- ================================================================== -->

    <!-- The following tags are assigning high-level permissions to specific
         user IDs.  These are used to allow specific core system users to
         perform the given operations with the higher-level framework.  For
         example, we give a wide variety of permissions to the shell user
         since that is the user the adb shell runs under and developers and
         others should have a fairly open environment in which to
         interact with the system. -->

    <!-- Standard permissions granted to the shell. -->
    <assign-permission name="android.permission.WRITE_EXTERNAL_STORAGE" uid="shell" />
    <assign-permission name="android.permission.SEND_SMS" uid="shell" />
    <assign-permission name="android.permission.CALL_PHONE" uid="shell" />
    <assign-permission name="android.permission.READ_CONTACTS" uid="shell" />
    <assign-permission name="android.permission.WRITE_CONTACTS" uid="shell" />
    <assign-permission name="android.permission.READ_CALENDAR" uid="shell" />
    <assign-permission name="android.permission.WRITE_CALENDAR" uid="shell" />
    <assign-permission name="android.permission.READ_USER_DICTIONARY" uid="shell" />
    <assign-permission name="android.permission.WRITE_USER_DICTIONARY" uid="shell" />
    <assign-permission name="android.permission.ACCESS_FINE_LOCATION" uid="shell" />
    <assign-permission name="android.permission.ACCESS_COARSE_LOCATION" uid="shell" />
    <assign-permission name="android.permission.ACCESS_LOCATION_EXTRA_COMMANDS" uid="shell" />
    <assign-permission name="android.permission.ACCESS_NETWORK_STATE" uid="shell" />
    <assign-permission name="android.permission.ACCESS_WIFI_STATE" uid="shell" />
    <assign-permission name="android.permission.BLUETOOTH" uid="shell" />
    <!-- System tool permissions granted to the shell. -->
    <assign-permission name="android.permission.GET_TASKS" uid="shell" />
    <assign-permission name="android.permission.CHANGE_CONFIGURATION" uid="shell" />
    <assign-permission name="android.permission.REORDER_TASKS" uid="shell" />
    <assign-permission name="android.permission.SET_ANIMATION_SCALE" uid="shell" />
    <assign-permission name="android.permission.SET_PREFERRED_APPLICATIONS" uid="shell" />
    <assign-permission name="android.permission.WRITE_SETTINGS" uid="shell" />
    <assign-permission name="android.permission.WRITE_SECURE_SETTINGS" uid="shell" />
    <assign-permission name="android.permission.BROADCAST_STICKY" uid="shell" />
    <!-- Development tool permissions granted to the shell. -->
    <assign-permission name="android.permission.SET_DEBUG_APP" uid="shell" />
    <assign-permission name="android.permission.SET_PROCESS_LIMIT" uid="shell" />
    <assign-permission name="android.permission.SET_ALWAYS_FINISH" uid="shell" />
    <assign-permission name="android.permission.DUMP" uid="shell" />
    <assign-permission name="android.permission.SIGNAL_PERSISTENT_PROCESSES" uid="shell" />
    <assign-permission name="android.permission.KILL_BACKGROUND_PROCESSES" uid="shell" />
    <!-- Internal permissions granted to the shell. -->
    <assign-permission name="android.permission.FORCE_BACK" uid="shell" />
    <assign-permission name="android.permission.BATTERY_STATS" uid="shell" />
    <assign-permission name="android.permission.INTERNAL_SYSTEM_WINDOW" uid="shell" />
    <assign-permission name="android.permission.INJECT_EVENTS" uid="shell" />
    <assign-permission name="android.permission.RETRIEVE_WINDOW_CONTENT" uid="shell" />
    <assign-permission name="android.permission.SET_ACTIVITY_WATCHER" uid="shell" />
    <assign-permission name="android.permission.READ_INPUT_STATE" uid="shell" />
    <assign-permission name="android.permission.SET_ORIENTATION" uid="shell" />
    <assign-permission name="android.permission.INSTALL_PACKAGES" uid="shell" />
    <assign-permission name="android.permission.CLEAR_APP_USER_DATA" uid="shell" />
    <assign-permission name="android.permission.DELETE_CACHE_FILES" uid="shell" />
    <assign-permission name="android.permission.DELETE_PACKAGES" uid="shell" />
    <assign-permission name="android.permission.ACCESS_SURFACE_FLINGER" uid="shell" />
    <assign-permission name="android.permission.READ_FRAME_BUFFER" uid="shell" />
    <assign-permission name="android.permission.DEVICE_POWER" uid="shell" />
    <assign-permission name="android.permission.INSTALL_LOCATION_PROVIDER" uid="shell" />
    <assign-permission name="android.permission.BACKUP" uid="shell" />
    <assign-permission name="android.permission.FORCE_STOP_PACKAGES" uid="shell" />
    <assign-permission name="android.permission.STOP_APP_SWITCHES" uid="shell" />
    <assign-permission name="android.permission.ACCESS_CONTENT_PROVIDERS_EXTERNALLY" uid="shell" />

    <assign-permission name="android.permission.MODIFY_AUDIO_SETTINGS" uid="media" />
    <assign-permission name="android.permission.ACCESS_DRM" uid="media" />
    <assign-permission name="android.permission.ACCESS_SURFACE_FLINGER" uid="media" />
    <assign-permission name="android.permission.WAKE_LOCK" uid="media" />

    <assign-permission name="android.permission.ACCESS_SURFACE_FLINGER" uid="graphics" />

    <!-- This is a list of all the libraries available for application
         code to link against. -->

    <library name="android.test.runner"
            file="/system/framework/android.test.runner.jar" />
    <library name="javax.obex"
            file="/system/framework/javax.obex.jar"/>

</permissions><|MERGE_RESOLUTION|>--- conflicted
+++ resolved
@@ -88,7 +88,6 @@
         <group gid="diag" />
     </permission>
 
-<<<<<<< HEAD
     <!-- Group that can read detailed network usage statistics -->
     <permission name="android.permission.READ_NETWORK_USAGE_HISTORY">
         <group gid="net_bw_stats" />
@@ -97,11 +96,11 @@
     <!-- Group that can modify how network statistics are accounted -->
     <permission name="android.permission.MODIFY_NETWORK_ACCOUNTING">
         <group gid="net_bw_acct" />
-=======
+    </permission>
+
     <!-- Permissions to read DRM-protected theme resources. -->
     <permission name="com.tmobile.permission.ACCESS_DRM_THEME" >
         <group gid="theme_manager" />
->>>>>>> 44ffc93b
     </permission>
 
     <!-- ================================================================== -->
