--- conflicted
+++ resolved
@@ -907,13 +907,6 @@
         mDeskDockIntent.addFlags(Intent.FLAG_ACTIVITY_NEW_TASK
                 | Intent.FLAG_ACTIVITY_RESET_TASK_IF_NEEDED);
 
-<<<<<<< HEAD
-=======
-        PackageManager packageManager = mContext.getPackageManager();
-        mKeyboardDockFeature = packageManager.hasSystemFeature(PackageManager.FEATURE_KB_DOCK);
-        mHallSensorFeature = packageManager.hasSystemFeature(PackageManager.FEATURE_HALL_SENSOR);
-
->>>>>>> 7fa1b6cf
         PowerManager pm = (PowerManager)context.getSystemService(Context.POWER_SERVICE);
         mBroadcastWakeLock = pm.newWakeLock(PowerManager.PARTIAL_WAKE_LOCK,
                 "PhoneWindowManager.mBroadcastWakeLock");
@@ -2710,11 +2703,7 @@
     /** {@inheritDoc} */
     public void notifyLidSwitchChanged(long whenNanos, boolean lidOpen) {
         // lid changed state
-<<<<<<< HEAD
-=======
-        if ((mKeyboardDockFeature) && (mDockMode == Intent.EXTRA_DOCK_STATE_KB));
-            lidOpen = lidOpen ? false : true;
->>>>>>> 7fa1b6cf
+
         mLidOpen = lidOpen ? LID_OPEN : LID_CLOSED;
         updateKeyboardVisibility();
 
@@ -2733,42 +2722,6 @@
                 mKeyguardMediator.onWakeKeyWhenKeyguardShowingTq(
                         KeyEvent.KEYCODE_POWER, mDockMode != Intent.EXTRA_DOCK_STATE_UNDOCKED);
             }
-<<<<<<< HEAD
-=======
-        }
-    }
-
-    boolean readLidStateByHardwareFeature()
-    {
-        boolean flag = true;
-        if (!mHallSensorFeature)
-            mLidOpen = LID_ABSENT;
-        else {
-            if((mKeyboardDockFeature) && (mDockMode != Intent.EXTRA_DOCK_STATE_KB))
-                mLidOpen = LID_ABSENT;
-            else
-                flag = false;
-        }
-        return flag;
-    }
-
-    private boolean goToSleepWhenLidClose()
-    {
-        if ((mScreenOnEarly) && (isLidClosedOnDock()))
-        {
-            mPowerManager.goToSleep(SystemClock.uptimeMillis() + 1L);
-            Log.i(TAG, "Lid closed, going to sleep");
-            return true;
-        } else {
-            return false;
-        }
-    }
-
-    public boolean isLidClosedOnDock()
-    {
-        if ((mLidOpen == LID_CLOSED) && (mKeyboardDockFeature)) {
-            return true;
->>>>>>> 7fa1b6cf
         } else {
             // Light up the keyboard if we are sliding up.
             if (lidOpen) {
@@ -3506,16 +3459,6 @@
                 // enable 180 degree rotation while docked.
                 preferredRotation = mDeskDockEnablesAccelerometer
                         ? sensorRotation : mDeskDockRotation;
-<<<<<<< HEAD
-=======
-            } else if(mDockMode == Intent.EXTRA_DOCK_STATE_KB
-                    && (mKeyboardDockEnablesAccelerometer || mKeyboardDockRotation >= 0)) {
-                // Ignore sensor when in keyboard dock unless explicitly enabled.
-                // This case can override the behavior of NOSENSOR, and can also
-                // enable 180 degree rotation while docked.
-                preferredRotation = mKeyboardDockEnablesAccelerometer
-                        ? sensorRotation : mKeyboardDockRotation;
->>>>>>> 7fa1b6cf
             } else if (mHdmiPlugged) {
                 // Ignore sensor when plugged into HDMI.
                 // Note that the dock orientation overrides the HDMI orientation.
