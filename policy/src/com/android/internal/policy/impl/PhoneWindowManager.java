/*
 * Copyright (C) 2006 The Android Open Source Project
 *
 * Licensed under the Apache License, Version 2.0 (the "License");
 * you may not use this file except in compliance with the License.
 * You may obtain a copy of the License at
 *
 *      http://www.apache.org/licenses/LICENSE-2.0
 *
 * Unless required by applicable law or agreed to in writing, software
 * distributed under the License is distributed on an "AS IS" BASIS,
 * WITHOUT WARRANTIES OR CONDITIONS OF ANY KIND, either express or implied.
 * See the License for the specific language governing permissions and
 * limitations under the License.
 */

package com.android.internal.policy.impl;

import android.app.Activity;
import android.app.ActivityManagerNative;
import android.app.ActivityManager.RunningAppProcessInfo;
import android.app.IActivityManager;
import android.app.IUiModeManager;
import android.app.ProgressDialog;
import android.app.UiModeManager;
import android.content.ActivityNotFoundException;
import android.content.BroadcastReceiver;
import android.content.ComponentName;
import android.content.ContentResolver;
import android.content.Context;
import android.content.Intent;
import android.content.IntentFilter;
import android.content.ServiceConnection;
import android.content.pm.ActivityInfo;
import android.content.pm.PackageManager;
import android.content.res.CompatibilityInfo;
import android.content.res.Configuration;
import android.content.res.Resources;
import android.database.ContentObserver;
import android.graphics.PixelFormat;
import android.graphics.Rect;
import android.graphics.RectF;
import android.os.BatteryManager;
import android.os.Bundle;
import android.os.Handler;
import android.os.IBinder;
import android.os.IRemoteCallback;
import android.os.LocalPowerManager;
import android.os.Message;
import android.os.Messenger;
import android.os.PowerManager;
import android.os.Process;
import android.os.RemoteException;
import android.os.ServiceManager;
import android.os.SystemClock;
import android.os.SystemProperties;
import android.os.UEventObserver;
import android.os.Vibrator;
import android.provider.Settings;

import com.android.internal.R;
import com.android.internal.app.ShutdownThread;
import com.android.internal.policy.PolicyManager;
import com.android.internal.statusbar.IStatusBarService;
import com.android.internal.telephony.ITelephony;
import com.android.internal.view.BaseInputHandler;
import com.android.internal.widget.PointerLocationView;

import android.util.DisplayMetrics;
import android.util.EventLog;
import android.util.Log;
import android.util.Slog;
import android.util.SparseArray;
import android.view.Gravity;
import android.view.HapticFeedbackConstants;
import android.view.IApplicationToken;
import android.view.IWindowManager;
import android.view.InputChannel;
import android.view.InputDevice;
import android.view.InputQueue;
import android.view.InputHandler;
import android.view.KeyCharacterMap;
import android.view.KeyEvent;
import android.view.MotionEvent;
import android.view.WindowOrientationListener;
import android.view.Surface;
import android.view.View;
import android.view.ViewConfiguration;
import android.view.Window;
import android.view.WindowManager;
import static android.view.WindowManager.LayoutParams.FIRST_APPLICATION_WINDOW;
import static android.view.WindowManager.LayoutParams.FLAG_FORCE_NOT_FULLSCREEN;
import static android.view.WindowManager.LayoutParams.FLAG_FULLSCREEN;
import static android.view.WindowManager.LayoutParams.FLAG_LAYOUT_IN_SCREEN;
import static android.view.WindowManager.LayoutParams.FLAG_LAYOUT_INSET_DECOR;
import static android.view.WindowManager.LayoutParams.FLAG_LAYOUT_NO_LIMITS;
import static android.view.WindowManager.LayoutParams.FLAG_SHOW_WHEN_LOCKED;
import static android.view.WindowManager.LayoutParams.FLAG_DISMISS_KEYGUARD;
import static android.view.WindowManager.LayoutParams.FLAG_ALLOW_LOCK_WHILE_SCREEN_ON;
import static android.view.WindowManager.LayoutParams.SOFT_INPUT_MASK_ADJUST;
import static android.view.WindowManager.LayoutParams.SOFT_INPUT_ADJUST_RESIZE;
import static android.view.WindowManager.LayoutParams.SOFT_INPUT_ADJUST_NOTHING;
import static android.view.WindowManager.LayoutParams.LAST_APPLICATION_WINDOW;
import static android.view.WindowManager.LayoutParams.TYPE_APPLICATION_MEDIA;
import static android.view.WindowManager.LayoutParams.TYPE_APPLICATION_MEDIA_OVERLAY;
import static android.view.WindowManager.LayoutParams.TYPE_APPLICATION_PANEL;
import static android.view.WindowManager.LayoutParams.TYPE_APPLICATION_SUB_PANEL;
import static android.view.WindowManager.LayoutParams.TYPE_APPLICATION_ATTACHED_DIALOG;
import static android.view.WindowManager.LayoutParams.TYPE_DRAG;
import static android.view.WindowManager.LayoutParams.TYPE_HIDDEN_NAV_CONSUMER;
import static android.view.WindowManager.LayoutParams.TYPE_KEYGUARD;
import static android.view.WindowManager.LayoutParams.TYPE_KEYGUARD_DIALOG;
import static android.view.WindowManager.LayoutParams.TYPE_PHONE;
import static android.view.WindowManager.LayoutParams.TYPE_PRIORITY_PHONE;
import static android.view.WindowManager.LayoutParams.TYPE_SEARCH_BAR;
import static android.view.WindowManager.LayoutParams.TYPE_SECURE_SYSTEM_OVERLAY;
import static android.view.WindowManager.LayoutParams.TYPE_STATUS_BAR;
import static android.view.WindowManager.LayoutParams.TYPE_STATUS_BAR_PANEL;
import static android.view.WindowManager.LayoutParams.TYPE_STATUS_BAR_SUB_PANEL;
import static android.view.WindowManager.LayoutParams.TYPE_SYSTEM_DIALOG;
import static android.view.WindowManager.LayoutParams.TYPE_SYSTEM_ALERT;
import static android.view.WindowManager.LayoutParams.TYPE_SYSTEM_ERROR;
import static android.view.WindowManager.LayoutParams.TYPE_INPUT_METHOD;
import static android.view.WindowManager.LayoutParams.TYPE_INPUT_METHOD_DIALOG;
import static android.view.WindowManager.LayoutParams.TYPE_SYSTEM_OVERLAY;
import static android.view.WindowManager.LayoutParams.TYPE_TOAST;
import static android.view.WindowManager.LayoutParams.TYPE_VOLUME_OVERLAY;
import static android.view.WindowManager.LayoutParams.TYPE_WALLPAPER;
import static android.view.WindowManager.LayoutParams.TYPE_POINTER;
import static android.view.WindowManager.LayoutParams.TYPE_NAVIGATION_BAR;
import static android.view.WindowManager.LayoutParams.TYPE_BOOT_PROGRESS;
import android.view.WindowManagerImpl;
import android.view.WindowManagerPolicy;
import android.view.KeyCharacterMap.FallbackAction;
import android.view.accessibility.AccessibilityEvent;
import android.view.animation.Animation;
import android.view.animation.AnimationUtils;
import android.widget.Toast;
import android.media.IAudioService;
import android.media.AudioManager;

import java.io.File;
import java.io.FileDescriptor;
import java.io.FileReader;
import java.io.IOException;
import java.io.PrintWriter;
import java.util.ArrayList;
import java.util.List;

/**
 * WindowManagerPolicy implementation for the Android phone UI.  This
 * introduces a new method suffix, Lp, for an internal lock of the
 * PhoneWindowManager.  This is used to protect some internal state, and
 * can be acquired with either thw Lw and Li lock held, so has the restrictions
 * of both of those when held.
 */
public class PhoneWindowManager implements WindowManagerPolicy {
    static final String TAG = "WindowManager";
    static final boolean DEBUG = false;
    static final boolean localLOGV = false;
    static final boolean DEBUG_LAYOUT = false;
    static final boolean DEBUG_FALLBACK = false;
    static final boolean SHOW_STARTING_ANIMATIONS = true;
    static final boolean SHOW_PROCESSES_ON_ALT_MENU = false;

    // Whether to allow dock apps with METADATA_DOCK_HOME to temporarily take over the Home key.
    // No longer recommended for desk docks; still useful in car docks.
    static final boolean ENABLE_CAR_DOCK_HOME_CAPTURE = true;
    static final boolean ENABLE_DESK_DOCK_HOME_CAPTURE = false;

    static final int LONG_PRESS_POWER_NOTHING = 0;
    static final int LONG_PRESS_POWER_GLOBAL_ACTIONS = 1;
    static final int LONG_PRESS_POWER_SHUT_OFF = 2;

    // These need to match the documentation/constant in
    // core/res/res/values/config.xml
    static final int LONG_PRESS_HOME_NOTHING = 0;
    static final int LONG_PRESS_HOME_RECENT_DIALOG = 1;
    static final int LONG_PRESS_HOME_RECENT_SYSTEM_UI = 2;

    // wallpaper is at the bottom, though the window manager may move it.
    static final int WALLPAPER_LAYER = 2;
    static final int APPLICATION_LAYER = 2;
    static final int PHONE_LAYER = 3;
    static final int SEARCH_BAR_LAYER = 4;
    static final int SYSTEM_DIALOG_LAYER = 5;
    // toasts and the plugged-in battery thing
    static final int TOAST_LAYER = 6;
    // SIM errors and unlock.  Not sure if this really should be in a high layer.
    static final int PRIORITY_PHONE_LAYER = 7;
    // like the ANR / app crashed dialogs
    static final int SYSTEM_ALERT_LAYER = 8;
    // on-screen keyboards and other such input method user interfaces go here.
    static final int INPUT_METHOD_LAYER = 9;
    // on-screen keyboards and other such input method user interfaces go here.
    static final int INPUT_METHOD_DIALOG_LAYER = 10;
    // the keyguard; nothing on top of these can take focus, since they are
    // responsible for power management when displayed.
    static final int KEYGUARD_LAYER = 11;
    static final int KEYGUARD_DIALOG_LAYER = 12;
    static final int STATUS_BAR_SUB_PANEL_LAYER = 13;
    static final int STATUS_BAR_LAYER = 14;
    static final int STATUS_BAR_PANEL_LAYER = 15;
    // the on-screen volume indicator and controller shown when the user
    // changes the device volume
    static final int VOLUME_OVERLAY_LAYER = 16;
    // things in here CAN NOT take focus, but are shown on top of everything else.
    static final int SYSTEM_OVERLAY_LAYER = 17;
    // the navigation bar, if available, shows atop most things
    static final int NAVIGATION_BAR_LAYER = 18;
    // system-level error dialogs
    static final int SYSTEM_ERROR_LAYER = 19;
    // the drag layer: input for drag-and-drop is associated with this window,
    // which sits above all other focusable windows
    static final int DRAG_LAYER = 20;
    static final int SECURE_SYSTEM_OVERLAY_LAYER = 21;
    static final int BOOT_PROGRESS_LAYER = 22;
    // the (mouse) pointer layer
    static final int POINTER_LAYER = 23;
    static final int HIDDEN_NAV_CONSUMER_LAYER = 24;

    static final int APPLICATION_MEDIA_SUBLAYER = -2;
    static final int APPLICATION_MEDIA_OVERLAY_SUBLAYER = -1;
    static final int APPLICATION_PANEL_SUBLAYER = 1;
    static final int APPLICATION_SUB_PANEL_SUBLAYER = 2;
    
    static public final String SYSTEM_DIALOG_REASON_KEY = "reason";
    static public final String SYSTEM_DIALOG_REASON_GLOBAL_ACTIONS = "globalactions";
    static public final String SYSTEM_DIALOG_REASON_RECENT_APPS = "recentapps";
    static public final String SYSTEM_DIALOG_REASON_HOME_KEY = "homekey";

    // Useful scan codes.
    private static final int SW_LID = 0x00;
    private static final int BTN_MOUSE = 0x110;

    /* Table of Application Launch keys.  Maps from key codes to intent categories.
     *
     * These are special keys that are used to launch particular kinds of applications,
     * such as a web browser.  HID defines nearly a hundred of them in the Consumer (0x0C)
     * usage page.  We don't support quite that many yet...
     */
    static SparseArray<String> sApplicationLaunchKeyCategories;
    static {
        sApplicationLaunchKeyCategories = new SparseArray<String>();
        sApplicationLaunchKeyCategories.append(
                KeyEvent.KEYCODE_EXPLORER, Intent.CATEGORY_APP_BROWSER);
        sApplicationLaunchKeyCategories.append(
                KeyEvent.KEYCODE_ENVELOPE, Intent.CATEGORY_APP_EMAIL);
        sApplicationLaunchKeyCategories.append(
                KeyEvent.KEYCODE_CONTACTS, Intent.CATEGORY_APP_CONTACTS);
        sApplicationLaunchKeyCategories.append(
                KeyEvent.KEYCODE_CALENDAR, Intent.CATEGORY_APP_CALENDAR);
        sApplicationLaunchKeyCategories.append(
                KeyEvent.KEYCODE_MUSIC, Intent.CATEGORY_APP_MUSIC);
        sApplicationLaunchKeyCategories.append(
                KeyEvent.KEYCODE_CALCULATOR, Intent.CATEGORY_APP_CALCULATOR);
    }

    /**
     * Lock protecting internal state.  Must not call out into window
     * manager with lock held.  (This lock will be acquired in places
     * where the window manager is calling in with its own lock held.)
     */
    final Object mLock = new Object();

    Context mContext;
    IWindowManager mWindowManager;
    WindowManagerFuncs mWindowManagerFuncs;
    LocalPowerManager mPowerManager;
    IStatusBarService mStatusBarService;
    Vibrator mVibrator; // Vibrator for giving feedback of orientation changes

    // Vibrator pattern for haptic feedback of a long press.
    long[] mLongPressVibePattern;
    
    // Vibrator pattern for haptic feedback of virtual key press.
    long[] mVirtualKeyVibePattern;
    
    // Vibrator pattern for a short vibration.
    long[] mKeyboardTapVibePattern;

    // Vibrator pattern for haptic feedback during boot when safe mode is disabled.
    long[] mSafeModeDisabledVibePattern;
    
    // Vibrator pattern for haptic feedback during boot when safe mode is enabled.
    long[] mSafeModeEnabledVibePattern;

    /** If true, hitting shift & menu will broadcast Intent.ACTION_BUG_REPORT */
    boolean mEnableShiftMenuBugReports = false;
    
    boolean mSafeMode;
    WindowState mStatusBar = null;
    boolean mStatusBarCanHide;
    int mStatusBarHeight;
    final ArrayList<WindowState> mStatusBarPanels = new ArrayList<WindowState>();
    WindowState mNavigationBar = null;
    boolean mHasNavigationBar = false;
    // in order to properly setup the NavBar and still be able to hide it when the user
    // selects to, I need to know if its first boot.
    private boolean mNavBarFirstBootFlag = true;  
    int mNavigationBarWidth = 0, mNavigationBarHeight = 0;

    WindowState mKeyguard = null;
    KeyguardViewMediator mKeyguardMediator;
    GlobalActions mGlobalActions;
    volatile boolean mPowerKeyHandled; // accessed from input reader and handler thread
    boolean mPendingPowerKeyUpCanceled;
    Handler mHandler;

    static final int RECENT_APPS_BEHAVIOR_SHOW_OR_DISMISS = 0;
    static final int RECENT_APPS_BEHAVIOR_EXIT_TOUCH_MODE_AND_SHOW = 1;
    static final int RECENT_APPS_BEHAVIOR_DISMISS_AND_SWITCH = 2;

    RecentApplicationsDialog mRecentAppsDialog;
    int mRecentAppsDialogHeldModifiers;

    private static final int LID_ABSENT = -1;
    private static final int LID_CLOSED = 0;
    private static final int LID_OPEN = 1;

    int mLidOpen = LID_ABSENT;

    boolean mSystemReady;
    boolean mSystemBooted;
    boolean mHdmiPlugged;
    int mUiMode = Configuration.UI_MODE_TYPE_NORMAL;
    int mDockMode = Intent.EXTRA_DOCK_STATE_UNDOCKED;
    int mLidOpenRotation;
    int mCarDockRotation;
    int mDeskDockRotation;
    int mHdmiRotation;

    int mUserRotationMode = WindowManagerPolicy.USER_ROTATION_FREE;
    int mUserRotation = Surface.ROTATION_0;
    int mUserRotationAngles = -1;

    int mAllowAllRotations = -1;
    boolean mCarDockEnablesAccelerometer;
    boolean mDeskDockEnablesAccelerometer;
    int mLidKeyboardAccessibility;
    int mLidNavigationAccessibility;
    int mLongPressOnPowerBehavior = -1;
    boolean mScreenOnEarly = false;
    boolean mScreenOnFully = false;
    int mScreenOffReason;
    boolean mOrientationSensorEnabled = false;
    int mCurrentAppOrientation = ActivityInfo.SCREEN_ORIENTATION_UNSPECIFIED;
    static final int DEFAULT_ACCELEROMETER_ROTATION = 0;
    int mAccelerometerDefault = DEFAULT_ACCELEROMETER_ROTATION;
    boolean mHasSoftInput = false;
    
    int mPointerLocationMode = 0;
    PointerLocationView mPointerLocationView = null;
    InputChannel mPointerLocationInputChannel;

    // The last window we were told about in focusChanged.
    WindowState mFocusedWindow;
    IApplicationToken mFocusedApp;

    private final InputHandler mPointerLocationInputHandler = new BaseInputHandler() {
        @Override
        public void handleMotion(MotionEvent event, InputQueue.FinishedCallback finishedCallback) {
            boolean handled = false;
            try {
                if ((event.getSource() & InputDevice.SOURCE_CLASS_POINTER) != 0) {
                    synchronized (mLock) {
                        if (mPointerLocationView != null) {
                            mPointerLocationView.addPointerEvent(event);
                            handled = true;
                        }
                    }
                }
            } finally {
                finishedCallback.finished(handled);
            }
        }
    };
    
    // The current size of the screen; really; (ir)regardless of whether the status
    // bar can be hidden or not
    int mUnrestrictedScreenLeft, mUnrestrictedScreenTop;
    int mUnrestrictedScreenWidth, mUnrestrictedScreenHeight;
    // The current size of the screen; these may be different than (0,0)-(dw,dh)
    // if the status bar can't be hidden; in that case it effectively carves out
    // that area of the display from all other windows.
    int mRestrictedScreenLeft, mRestrictedScreenTop;
    int mRestrictedScreenWidth, mRestrictedScreenHeight;
    // During layout, the current screen borders with all outer decoration
    // (status bar, input method dock) accounted for.
    int mCurLeft, mCurTop, mCurRight, mCurBottom;
    // During layout, the frame in which content should be displayed
    // to the user, accounting for all screen decoration except for any
    // space they deem as available for other content.  This is usually
    // the same as mCur*, but may be larger if the screen decor has supplied
    // content insets.
    int mContentLeft, mContentTop, mContentRight, mContentBottom;
    // During layout, the current screen borders along which input method
    // windows are placed.
    int mDockLeft, mDockTop, mDockRight, mDockBottom;
    // During layout, the layer at which the doc window is placed.
    int mDockLayer;
    int mLastSystemUiFlags;
    // Bits that we are in the process of clearing, so we want to prevent
    // them from being set by applications until everything has been updated
    // to have them clear.
    int mResettingSystemUiFlags = 0;
    // Bits that we are currently always keeping cleared.
    int mForceClearedSystemUiFlags = 0;
    // What we last reported to system UI about whether the compatibility
    // menu needs to be displayed.
    boolean mLastFocusNeedsMenu = false;

    FakeWindow mHideNavFakeWindow = null;

    static final Rect mTmpParentFrame = new Rect();
    static final Rect mTmpDisplayFrame = new Rect();
    static final Rect mTmpContentFrame = new Rect();
    static final Rect mTmpVisibleFrame = new Rect();
    static final Rect mTmpNavigationFrame = new Rect();
    
    WindowState mTopFullscreenOpaqueWindowState;
    boolean mTopIsFullscreen;
    boolean mForceStatusBar;
    boolean mHideLockScreen;
    boolean mDismissKeyguard;
    boolean mHomePressed;
    Intent mHomeIntent;
    Intent mCarDockIntent;
    Intent mDeskDockIntent;
    int mShortcutKeyPressed = -1;
    boolean mConsumeShortcutKeyUp;

    // support for activating the lock screen while the screen is on
    boolean mAllowLockscreenWhenOn;
    int mLockScreenTimeout;
    boolean mLockScreenTimerActive;

    // Behavior of ENDCALL Button.  (See Settings.System.END_BUTTON_BEHAVIOR.)
    int mEndcallBehavior;

    // Behavior of POWER button while in-call and screen on.
    // (See Settings.Secure.INCALL_POWER_BUTTON_BEHAVIOR.)
    int mIncallPowerBehavior;

    int mLandscapeRotation = 0;  // default landscape rotation
    int mSeascapeRotation = 0;   // "other" landscape rotation, 180 degrees from mLandscapeRotation
    int mPortraitRotation = 0;   // default portrait rotation
    int mUpsideDownRotation = 0; // "other" portrait rotation

    // What we do when the user long presses on home
    private int mLongPressOnHomeBehavior = -1;

    // Screenshot trigger states
    // Time to volume and power must be pressed within this interval of each other.
    private static final long SCREENSHOT_CHORD_DEBOUNCE_DELAY_MILLIS = 150;
    private boolean mVolumeDownKeyTriggered;
    private long mVolumeDownKeyTime;
    private boolean mVolumeDownKeyConsumedByScreenshotChord;
    private boolean mVolumeUpKeyTriggered;
    private boolean mPowerKeyTriggered;
    private long mPowerKeyTime;

    private boolean mVolumeWakeScreen;
    boolean mVolBtnMusicControls;
    boolean mIsLongPress;

    ShortcutManager mShortcutManager;
    PowerManager.WakeLock mBroadcastWakeLock;
    
    public static final String INTENT_TORCH_ON = "com.android.systemui.INTENT_TORCH_ON";
    public static final String INTENT_TORCH_OFF = "com.android.systemui.INTENT_TORCH_OFF";
    boolean mFastTorchOn; // local state of torch
    boolean mEnableQuickTorch; // System.Setting
    boolean mBackJustKilled;
    boolean mLongPressBackKill;

    final KeyCharacterMap.FallbackAction mFallbackAction = new KeyCharacterMap.FallbackAction();

    private UEventObserver mHDMIObserver = new UEventObserver() {
        @Override
        public void onUEvent(UEventObserver.UEvent event) {
            setHdmiPlugged("1".equals(event.get("SWITCH_STATE")));
        }
    };

    class SettingsObserver extends ContentObserver {
        SettingsObserver(Handler handler) {
            super(handler);
        }

        void observe() {
            ContentResolver resolver = mContext.getContentResolver();
            resolver.registerContentObserver(Settings.System.getUriFor(
                    Settings.System.END_BUTTON_BEHAVIOR), false, this);
            resolver.registerContentObserver(Settings.Secure.getUriFor(
                    Settings.Secure.INCALL_POWER_BUTTON_BEHAVIOR), false, this);
            resolver.registerContentObserver(Settings.System.getUriFor(
                    Settings.System.ACCELEROMETER_ROTATION), false, this);
            resolver.registerContentObserver(Settings.System.getUriFor(
                    Settings.System.USER_ROTATION), false, this);
            resolver.registerContentObserver(Settings.System.getUriFor(
                    Settings.System.SCREEN_OFF_TIMEOUT), false, this);
            resolver.registerContentObserver(Settings.System.getUriFor(
                    Settings.System.WINDOW_ORIENTATION_LISTENER_LOG), false, this);
            resolver.registerContentObserver(Settings.System.getUriFor(
                    Settings.System.POINTER_LOCATION), false, this);
            resolver.registerContentObserver(Settings.Secure.getUriFor(
                    Settings.Secure.DEFAULT_INPUT_METHOD), false, this);
            resolver.registerContentObserver(Settings.System.getUriFor(
                    Settings.System.VOLUME_WAKE_SCREEN), false, this);
            resolver.registerContentObserver(Settings.System.getUriFor(
                    Settings.System.VOLUME_MUSIC_CONTROLS), false, this);
            resolver.registerContentObserver(Settings.System.getUriFor(
                    "fancy_rotation_anim"), false, this);
            resolver.registerContentObserver(Settings.System.getUriFor(
                    Settings.System.ACCELEROMETER_ROTATION_ANGLES), false, this);
            resolver.registerContentObserver(Settings.System.getUriFor(
                    Settings.System.ENABLE_FAST_TORCH), false, this);
            resolver.registerContentObserver(Settings.System.getUriFor(
                    Settings.System.NAVIGATION_BAR_BUTTONS_SHOW), false, this);
            resolver.registerContentObserver(Settings.System.getUriFor(
                    Settings.System.NAVIGATION_BAR_HOME_LONGPRESS), false, this);
            resolver.registerContentObserver(Settings.Secure.getUriFor(
                    Settings.Secure.KILL_APP_LONGPRESS_BACK), false, this);
            updateSettings();
        }

        @Override public void onChange(boolean selfChange) {
            updateSettings();
            updateRotation(false);
        }
    }
    
    class MyOrientationListener extends WindowOrientationListener {
        MyOrientationListener(Context context) {
            super(context);
        }
        
        @Override
        public void onProposedRotationChanged(int rotation) {
            if (localLOGV) Log.v(TAG, "onProposedRotationChanged, rotation=" + rotation);
            updateRotation(false);
        }
    }
    MyOrientationListener mOrientationListener;

    /*
     * We always let the sensor be switched on by default except when
     * the user has explicitly disabled sensor based rotation or when the
     * screen is switched off.
     */
    boolean needSensorRunningLp() {
        if (mCurrentAppOrientation == ActivityInfo.SCREEN_ORIENTATION_SENSOR
                || mCurrentAppOrientation == ActivityInfo.SCREEN_ORIENTATION_FULL_SENSOR
                || mCurrentAppOrientation == ActivityInfo.SCREEN_ORIENTATION_SENSOR_PORTRAIT
                || mCurrentAppOrientation == ActivityInfo.SCREEN_ORIENTATION_SENSOR_LANDSCAPE) {
            // If the application has explicitly requested to follow the
            // orientation, then we need to turn the sensor or.
            return true;
        }
        if ((mCarDockEnablesAccelerometer && mDockMode == Intent.EXTRA_DOCK_STATE_CAR) ||
                (mDeskDockEnablesAccelerometer && (mDockMode == Intent.EXTRA_DOCK_STATE_DESK
                        || mDockMode == Intent.EXTRA_DOCK_STATE_LE_DESK
                        || mDockMode == Intent.EXTRA_DOCK_STATE_HE_DESK))) {
            // enable accelerometer if we are docked in a dock that enables accelerometer
            // orientation management,
            return true;
        }
        if (mAccelerometerDefault == 0) {
            // If the setting for using the sensor by default is enabled, then
            // we will always leave it on.  Note that the user could go to
            // a window that forces an orientation that does not use the
            // sensor and in theory we could turn it off... however, when next
            // turning it on we won't have a good value for the current
            // orientation for a little bit, which can cause orientation
            // changes to lag, so we'd like to keep it always on.  (It will
            // still be turned off when the screen is off.)
            return false;
        }
        return true;
    }
    
    /*
     * Various use cases for invoking this function
     * screen turning off, should always disable listeners if already enabled
     * screen turned on and current app has sensor based orientation, enable listeners 
     * if not already enabled
     * screen turned on and current app does not have sensor orientation, disable listeners if
     * already enabled
     * screen turning on and current app has sensor based orientation, enable listeners if needed
     * screen turning on and current app has nosensor based orientation, do nothing
     */
    void updateOrientationListenerLp() {
        if (!mOrientationListener.canDetectOrientation()) {
            // If sensor is turned off or nonexistent for some reason
            return;
        }
        //Could have been invoked due to screen turning on or off or
        //change of the currently visible window's orientation
        if (localLOGV) Log.v(TAG, "Screen status="+mScreenOnEarly+
                ", current orientation="+mCurrentAppOrientation+
                ", SensorEnabled="+mOrientationSensorEnabled);
        boolean disable = true;
        if (mScreenOnEarly) {
            if (needSensorRunningLp()) {
                disable = false;
                //enable listener if not already enabled
                if (!mOrientationSensorEnabled) {
                    mOrientationListener.enable();
                    if(localLOGV) Log.v(TAG, "Enabling listeners");
                    mOrientationSensorEnabled = true;
                }
            } 
        } 
        //check if sensors need to be disabled
        if (disable && mOrientationSensorEnabled) {
            mOrientationListener.disable();
            if(localLOGV) Log.v(TAG, "Disabling listeners");
            mOrientationSensorEnabled = false;
        }
    }

    private void interceptPowerKeyDown(boolean handled) {
        mPowerKeyHandled = handled;
        if (!handled) {
            mHandler.postDelayed(mPowerLongPress, ViewConfiguration.getGlobalActionKeyTimeout());
        }
    }

    private boolean interceptPowerKeyUp(boolean canceled) {
        if (!mPowerKeyHandled) {
            mHandler.removeCallbacks(mPowerLongPress);
            return !canceled;
        }
        return false;
    }

    private void cancelPendingPowerKeyAction() {
        if (!mPowerKeyHandled) {
            mHandler.removeCallbacks(mPowerLongPress);
        }
        if (mPowerKeyTriggered) {
            mPendingPowerKeyUpCanceled = true;
        }
    }
    
    /**
     * When a volumeup-key longpress expires, skip songs based on key press
     */
    Runnable mVolumeUpLongPress = new Runnable() {
        public void run() {
            // set the long press flag to true
            mIsLongPress = true;

            // Shamelessly copied from Kmobs LockScreen controls, works for Pandora, etc...
            sendMediaButtonEvent(KeyEvent.KEYCODE_MEDIA_NEXT);
        };
    };

    /**
     * When a volumedown-key longpress expires, skip songs based on key press
     */
    Runnable mVolumeDownLongPress = new Runnable() {
        public void run() {
            // set the long press flag to true
            mIsLongPress = true;

            // Shamelessly copied from Kmobs LockScreen controls, works for Pandora, etc...
            sendMediaButtonEvent(KeyEvent.KEYCODE_MEDIA_PREVIOUS);
        };
    };
    
    Runnable mTorchOn = new Runnable() {
        public void run() {
            Intent i = new Intent(INTENT_TORCH_ON);
            i.setAction(INTENT_TORCH_ON);
            i.setFlags(Intent.FLAG_ACTIVITY_NEW_TASK);
            mContext.startActivity(i);
            mFastTorchOn = true;
        };
    };
    
    Runnable mTorchOff = new Runnable() {
        public void run() {
            Intent i = new Intent(INTENT_TORCH_OFF);
            i.setAction(INTENT_TORCH_OFF);
            i.setFlags(Intent.FLAG_ACTIVITY_NEW_TASK);
            mContext.startActivity(i);
            mFastTorchOn = false;
        };
    };
    
    private void sendMediaButtonEvent(int code) {
        long eventtime = SystemClock.uptimeMillis();

        Intent downIntent = new Intent(Intent.ACTION_MEDIA_BUTTON, null);
        KeyEvent downEvent = new KeyEvent(eventtime, eventtime, KeyEvent.ACTION_DOWN, code, 0);
        downIntent.putExtra(Intent.EXTRA_KEY_EVENT, downEvent);
        mContext.sendOrderedBroadcast(downIntent, null);

        Intent upIntent = new Intent(Intent.ACTION_MEDIA_BUTTON, null);
        KeyEvent upEvent = new KeyEvent(eventtime, eventtime, KeyEvent.ACTION_UP, code, 0);
        upIntent.putExtra(Intent.EXTRA_KEY_EVENT, upEvent);
        mContext.sendOrderedBroadcast(upIntent, null);
    }

    private void interceptScreenshotChord() {
        if (mVolumeDownKeyTriggered && mPowerKeyTriggered && !mVolumeUpKeyTriggered) {
            final long now = SystemClock.uptimeMillis();
            if (now <= mVolumeDownKeyTime + SCREENSHOT_CHORD_DEBOUNCE_DELAY_MILLIS
                    && now <= mPowerKeyTime + SCREENSHOT_CHORD_DEBOUNCE_DELAY_MILLIS) {
                mVolumeDownKeyConsumedByScreenshotChord = true;
                cancelPendingPowerKeyAction();

                mHandler.postDelayed(mScreenshotChordLongPress,
                        ViewConfiguration.getGlobalActionKeyTimeout());
            }
        }
    }

    private void cancelPendingScreenshotChordAction() {
        mHandler.removeCallbacks(mScreenshotChordLongPress);
    }

    private final Runnable mPowerLongPress = new Runnable() {
        public void run() {
            // The context isn't read
            if (mLongPressOnPowerBehavior < 0) {
                mLongPressOnPowerBehavior = mContext.getResources().getInteger(
                        com.android.internal.R.integer.config_longPressOnPowerBehavior);
            }
            switch (mLongPressOnPowerBehavior) {
            case LONG_PRESS_POWER_NOTHING:
                break;
            case LONG_PRESS_POWER_GLOBAL_ACTIONS:
                mPowerKeyHandled = true;
                performHapticFeedbackLw(null, HapticFeedbackConstants.LONG_PRESS, false);
                sendCloseSystemWindows(SYSTEM_DIALOG_REASON_GLOBAL_ACTIONS);
                showGlobalActionsDialog();
                break;
            case LONG_PRESS_POWER_SHUT_OFF:
                mPowerKeyHandled = true;
                performHapticFeedbackLw(null, HapticFeedbackConstants.LONG_PRESS, false);
                sendCloseSystemWindows(SYSTEM_DIALOG_REASON_GLOBAL_ACTIONS);
                ShutdownThread.shutdown(mContext, true);
                break;
            }
        }
    };

    private final Runnable mScreenshotChordLongPress = new Runnable() {
        public void run() {
            takeScreenshot();
        }
    };

    Runnable mBackLongPress = new Runnable() {
        public void run() {
            try {
                performHapticFeedbackLw(null, HapticFeedbackConstants.LONG_PRESS, false);
                IActivityManager mgr = ActivityManagerNative.getDefault();
                List<RunningAppProcessInfo> apps = mgr.getRunningAppProcesses();
                for (RunningAppProcessInfo appInfo : apps) {
                    int uid = appInfo.uid;
                    // Make sure it's a foreground user application (not system,
                    // root, phone, etc.)
                    if (uid >= Process.FIRST_APPLICATION_UID && uid <= Process.LAST_APPLICATION_UID
                            && appInfo.importance == RunningAppProcessInfo.IMPORTANCE_FOREGROUND) {
                        Toast.makeText(mContext, R.string.app_killed_message, Toast.LENGTH_SHORT).show();
                        // Kill the entire pid
                        if (appInfo.pkgList!=null && (apps.size() > 0)){
                            mgr.forceStopPackage(appInfo.pkgList[0]);
                        }else{
                            Process.killProcess(appInfo.pid);
                        }
                        break;
                    }
                    mBackJustKilled = false;
                }
            } catch (RemoteException remoteException) {
                // Do nothing; just let it go.
            }
        }
    };

    void showGlobalActionsDialog() {
        if (mGlobalActions == null) {
            mGlobalActions = new GlobalActions(mContext);
        }
        final boolean keyguardShowing = mKeyguardMediator.isShowingAndNotHidden();
        mGlobalActions.showDialog(keyguardShowing, isDeviceProvisioned());
        if (keyguardShowing) {
            // since it took two seconds of long press to bring this up,
            // poke the wake lock so they have some time to see the dialog.
            mKeyguardMediator.pokeWakelock();
        }
    }

    boolean isDeviceProvisioned() {
        return Settings.Secure.getInt(
                mContext.getContentResolver(), Settings.Secure.DEVICE_PROVISIONED, 0) != 0;
    }

    private void handleLongPressOnHome() {
        // We can't initialize this in init() since the configuration hasn't been loaded yet.
        if (mLongPressOnHomeBehavior < 0) {
            mLongPressOnHomeBehavior
                    = mContext.getResources().getInteger(R.integer.config_longPressOnHomeBehavior);
            if (mLongPressOnHomeBehavior < LONG_PRESS_HOME_NOTHING ||
                    mLongPressOnHomeBehavior > LONG_PRESS_HOME_RECENT_SYSTEM_UI) {
                mLongPressOnHomeBehavior = LONG_PRESS_HOME_NOTHING;
            }
        }

        if (mLongPressOnHomeBehavior != LONG_PRESS_HOME_NOTHING) {
            performHapticFeedbackLw(null, HapticFeedbackConstants.LONG_PRESS, false);
            sendCloseSystemWindows(SYSTEM_DIALOG_REASON_RECENT_APPS);

            // Eat the longpress so it won't dismiss the recent apps dialog when
            // the user lets go of the home key
            mHomePressed = false;
        }

        if (mLongPressOnHomeBehavior == LONG_PRESS_HOME_RECENT_DIALOG) {
            showOrHideRecentAppsDialog(RECENT_APPS_BEHAVIOR_SHOW_OR_DISMISS);
        } else if (mLongPressOnHomeBehavior == LONG_PRESS_HOME_RECENT_SYSTEM_UI) {
            try {
                mStatusBarService.toggleRecentApps();
            } catch (RemoteException e) {
                Slog.e(TAG, "RemoteException when showing recent apps", e);
            }
        }
    }

    /**
     * Create (if necessary) and show or dismiss the recent apps dialog according
     * according to the requested behavior.
     */
    void showOrHideRecentAppsDialog(final int behavior) {
        mHandler.post(new Runnable() {
            @Override
            public void run() {
                if (mRecentAppsDialog == null) {
                    mRecentAppsDialog = new RecentApplicationsDialog(mContext);
                }
                if (mRecentAppsDialog.isShowing()) {
                    switch (behavior) {
                        case RECENT_APPS_BEHAVIOR_SHOW_OR_DISMISS:
                            mRecentAppsDialog.dismiss();
                            break;
                        case RECENT_APPS_BEHAVIOR_DISMISS_AND_SWITCH:
                            mRecentAppsDialog.dismissAndSwitch();
                            break;
                        case RECENT_APPS_BEHAVIOR_EXIT_TOUCH_MODE_AND_SHOW:
                        default:
                            break;
                    }
                } else {
                    switch (behavior) {
                        case RECENT_APPS_BEHAVIOR_SHOW_OR_DISMISS:
                            mRecentAppsDialog.show();
                            break;
                        case RECENT_APPS_BEHAVIOR_EXIT_TOUCH_MODE_AND_SHOW:
                            try {
                                mWindowManager.setInTouchMode(false);
                            } catch (RemoteException e) {
                            }
                            mRecentAppsDialog.show();
                            break;
                        case RECENT_APPS_BEHAVIOR_DISMISS_AND_SWITCH:
                        default:
                            break;
                    }
                }
            }
        });
    }

    /** {@inheritDoc} */
    public void init(Context context, IWindowManager windowManager,
            WindowManagerFuncs windowManagerFuncs,
            LocalPowerManager powerManager) {
        mContext = context;
        mWindowManager = windowManager;
        mWindowManagerFuncs = windowManagerFuncs;
        mPowerManager = powerManager;
        mKeyguardMediator = new KeyguardViewMediator(context, this, powerManager);
        mHandler = new Handler();
        mOrientationListener = new MyOrientationListener(mContext);
        try {
            mOrientationListener.setCurrentRotation(windowManager.getRotation());
        } catch (RemoteException ex) { }
        SettingsObserver settingsObserver = new SettingsObserver(mHandler);
        settingsObserver.observe();
        mShortcutManager = new ShortcutManager(context, mHandler);
        mShortcutManager.observe();
        mHomeIntent =  new Intent(Intent.ACTION_MAIN, null);
        mHomeIntent.addCategory(Intent.CATEGORY_HOME);
        mHomeIntent.addFlags(Intent.FLAG_ACTIVITY_NEW_TASK
                | Intent.FLAG_ACTIVITY_RESET_TASK_IF_NEEDED);
        mCarDockIntent =  new Intent(Intent.ACTION_MAIN, null);
        mCarDockIntent.addCategory(Intent.CATEGORY_CAR_DOCK);
        mCarDockIntent.addFlags(Intent.FLAG_ACTIVITY_NEW_TASK
                | Intent.FLAG_ACTIVITY_RESET_TASK_IF_NEEDED);
        mDeskDockIntent =  new Intent(Intent.ACTION_MAIN, null);
        mDeskDockIntent.addCategory(Intent.CATEGORY_DESK_DOCK);
        mDeskDockIntent.addFlags(Intent.FLAG_ACTIVITY_NEW_TASK
                | Intent.FLAG_ACTIVITY_RESET_TASK_IF_NEEDED);

        PowerManager pm = (PowerManager)context.getSystemService(Context.POWER_SERVICE);
        mBroadcastWakeLock = pm.newWakeLock(PowerManager.PARTIAL_WAKE_LOCK,
                "PhoneWindowManager.mBroadcastWakeLock");
        mEnableShiftMenuBugReports = "1".equals(SystemProperties.get("ro.debuggable"));
        mLidOpenRotation = readRotation(
                com.android.internal.R.integer.config_lidOpenRotation);
        mCarDockRotation = readRotation(
                com.android.internal.R.integer.config_carDockRotation);
        mDeskDockRotation = readRotation(
                com.android.internal.R.integer.config_deskDockRotation);
        mCarDockEnablesAccelerometer = mContext.getResources().getBoolean(
                com.android.internal.R.bool.config_carDockEnablesAccelerometer);
        mDeskDockEnablesAccelerometer = mContext.getResources().getBoolean(
                com.android.internal.R.bool.config_deskDockEnablesAccelerometer);
        mLidKeyboardAccessibility = mContext.getResources().getInteger(
                com.android.internal.R.integer.config_lidKeyboardAccessibility);
        mLidNavigationAccessibility = mContext.getResources().getInteger(
                com.android.internal.R.integer.config_lidNavigationAccessibility);
        // register for dock events
        IntentFilter filter = new IntentFilter();
        filter.addAction(UiModeManager.ACTION_ENTER_CAR_MODE);
        filter.addAction(UiModeManager.ACTION_EXIT_CAR_MODE);
        filter.addAction(UiModeManager.ACTION_ENTER_DESK_MODE);
        filter.addAction(UiModeManager.ACTION_EXIT_DESK_MODE);
        filter.addAction(Intent.ACTION_DOCK_EVENT);
        Intent intent = context.registerReceiver(mDockReceiver, filter);
        if (intent != null) {
            // Retrieve current sticky dock event broadcast.
            mDockMode = intent.getIntExtra(Intent.EXTRA_DOCK_STATE,
                    Intent.EXTRA_DOCK_STATE_UNDOCKED);
        }

        mVibrator = new Vibrator();
        mLongPressVibePattern = getLongIntArray(mContext.getResources(),
                com.android.internal.R.array.config_longPressVibePattern);
        mVirtualKeyVibePattern = getLongIntArray(mContext.getResources(),
                com.android.internal.R.array.config_virtualKeyVibePattern);
        mKeyboardTapVibePattern = getLongIntArray(mContext.getResources(),
                com.android.internal.R.array.config_keyboardTapVibePattern);
        mSafeModeDisabledVibePattern = getLongIntArray(mContext.getResources(),
                com.android.internal.R.array.config_safeModeDisabledVibePattern);
        mSafeModeEnabledVibePattern = getLongIntArray(mContext.getResources(),
                com.android.internal.R.array.config_safeModeEnabledVibePattern);

        // Controls rotation and the like.
        initializeHdmiState();

        // Match current screen state.
        if (mPowerManager.isScreenOn()) {
            screenTurningOn(null);
        } else {
            screenTurnedOff(WindowManagerPolicy.OFF_BECAUSE_OF_USER);
        }
    }

    public void setInitialDisplaySize(int width, int height) {
        int shortSize;
        if (width > height) {
            shortSize = height;
            mLandscapeRotation = Surface.ROTATION_0;
            mSeascapeRotation = Surface.ROTATION_180;
            if (mContext.getResources().getBoolean(
                    com.android.internal.R.bool.config_reverseDefaultRotation)) {
                mPortraitRotation = Surface.ROTATION_90;
                mUpsideDownRotation = Surface.ROTATION_270;
            } else {
                mPortraitRotation = Surface.ROTATION_270;
                mUpsideDownRotation = Surface.ROTATION_90;
            }
        } else {
            shortSize = width;
            mPortraitRotation = Surface.ROTATION_0;
            mUpsideDownRotation = Surface.ROTATION_180;
            if (mContext.getResources().getBoolean(
                    com.android.internal.R.bool.config_reverseDefaultRotation)) {
                mLandscapeRotation = Surface.ROTATION_270;
                mSeascapeRotation = Surface.ROTATION_90;
            } else {
                mLandscapeRotation = Surface.ROTATION_90;
                mSeascapeRotation = Surface.ROTATION_270;
            }
        }

        // Determine whether the status bar can hide based on the size
        // of the screen.  We assume sizes > 600dp are tablets where we
        // will use the system bar.
        int shortSizeDp = shortSize
                * DisplayMetrics.DENSITY_DEFAULT
                / DisplayMetrics.DENSITY_DEVICE;
        mStatusBarCanHide = shortSizeDp < 600;
        mStatusBarHeight = mContext.getResources().getDimensionPixelSize(
                mStatusBarCanHide
                ? com.android.internal.R.dimen.status_bar_height
                : com.android.internal.R.dimen.system_bar_height);
        final int showByDefault = mContext.getResources().getBoolean(
                com.android.internal.R.bool.config_showNavigationBar) ? 1 : 0;
        mHasNavigationBar = Settings.System.getInt(mContext.getContentResolver(),
                Settings.System.NAVIGATION_BAR_BUTTONS_SHOW, showByDefault) == 1;
        // Allow a system property to override this. Used by the emulator.
        // See also hasNavigationBar().
        String navBarOverride = SystemProperties.get("qemu.hw.mainkeys");
        if (! "".equals(navBarOverride)) {
            if      (navBarOverride.equals("1")) mHasNavigationBar = false;
            else if (navBarOverride.equals("0")) mHasNavigationBar = true;
        }

        if (mNavBarFirstBootFlag){
        	mHasNavigationBar = (showByDefault == 1);
        	mNavBarFirstBootFlag = false;
        	// at first boot up, we need to make sure navbar gets created (or obey framework setting).
        	// this should quickly get over-ridden by the settings observer if it was
        	// disabled by the user.
        }
        if(!mStatusBarCanHide)
            mHasNavigationBar = false;

        if (mHasNavigationBar) {
            mNavigationBarHeight = Settings.System.getInt(
                    mContext.getContentResolver(),
                    Settings.System.NAVIGATION_BAR_HEIGHT,
                    mContext.getResources()
                            .getDimensionPixelSize(
                                    com.android.internal.R.dimen.navigation_bar_height));
            mNavigationBarWidth = Settings.System.getInt(
                    mContext.getContentResolver(),
                    Settings.System.NAVIGATION_BAR_WIDTH,
                    mContext.getResources()
                            .getDimensionPixelSize(
                                    com.android.internal.R.dimen.navigation_bar_width));
        } else {
            mNavigationBarHeight = 0;
            mNavigationBarWidth = 0;
        }

        if ("portrait".equals(SystemProperties.get("persist.demo.hdmirotation"))) {
            mHdmiRotation = mPortraitRotation;
        } else {
            mHdmiRotation = mLandscapeRotation;
        }
    }

    public void updateSettings() {
        ContentResolver resolver = mContext.getContentResolver();
        boolean updateRotation = false;
        View addView = null;
        View removeView = null;
        synchronized (mLock) {
            mEndcallBehavior = Settings.System.getInt(resolver,
                    Settings.System.END_BUTTON_BEHAVIOR,
                    Settings.System.END_BUTTON_BEHAVIOR_DEFAULT);
            mIncallPowerBehavior = Settings.Secure.getInt(resolver,
                    Settings.Secure.INCALL_POWER_BUTTON_BEHAVIOR,
                    Settings.Secure.INCALL_POWER_BUTTON_BEHAVIOR_DEFAULT);
            int accelerometerDefault = Settings.System.getInt(resolver,
                    Settings.System.ACCELEROMETER_ROTATION, DEFAULT_ACCELEROMETER_ROTATION);
            mLongPressBackKill = (Settings.Secure.getInt(
                    resolver, Settings.Secure.KILL_APP_LONGPRESS_BACK, 0) == 1);
            mLongPressOnHomeBehavior = Settings.System.getInt(
                    resolver, Settings.System.NAVIGATION_BAR_HOME_LONGPRESS, -1);
            // set up rotation lock state
            mUserRotationMode = (accelerometerDefault == 0)
                ? WindowManagerPolicy.USER_ROTATION_LOCKED
                : WindowManagerPolicy.USER_ROTATION_FREE;
            mUserRotation = Settings.System.getInt(resolver,
                    Settings.System.USER_ROTATION,
                    Surface.ROTATION_0);
            mUserRotationAngles = Settings.System.getInt(resolver,
                    Settings.System.ACCELEROMETER_ROTATION_ANGLES, -1);
            mEnableQuickTorch = Settings.System.getInt(resolver, Settings.System.ENABLE_FAST_TORCH,
                    0) == 1;
            boolean hasNavBarChanged = Settings.System.getInt(resolver, Settings.System.NAVIGATION_BAR_BUTTONS_SHOW,
                            1) == 1;
            if (mHasNavigationBar != hasNavBarChanged) {
                mHasNavigationBar = hasNavBarChanged;
            	setInitialDisplaySize(mUnrestrictedScreenWidth,mUnrestrictedScreenHeight);
            }

            if (mAccelerometerDefault != accelerometerDefault) {
                mAccelerometerDefault = accelerometerDefault;
                updateOrientationListenerLp();
            }

            mVolumeWakeScreen = (Settings.System.getInt(resolver,
                    Settings.System.VOLUME_WAKE_SCREEN, 0) == 1);
            mVolBtnMusicControls = (Settings.System.getInt(resolver,
                    Settings.System.VOLUME_MUSIC_CONTROLS, 0) == 1);

            mOrientationListener.setLogEnabled(
                    Settings.System.getInt(resolver,
                            Settings.System.WINDOW_ORIENTATION_LISTENER_LOG, 0) != 0);

            if (mSystemReady) {
                int pointerLocation = Settings.System.getInt(resolver,
                        Settings.System.POINTER_LOCATION, 0);
                if (mPointerLocationMode != pointerLocation) {
                    mPointerLocationMode = pointerLocation;
                    if (pointerLocation != 0) {
                        if (mPointerLocationView == null) {
                            mPointerLocationView = new PointerLocationView(mContext);
                            mPointerLocationView.setPrintCoords(false);
                            addView = mPointerLocationView;
                        }
                    } else {
                        removeView = mPointerLocationView;
                        mPointerLocationView = null;
                    }
                }
            }
            // use screen off timeout setting as the timeout for the lockscreen
            mLockScreenTimeout = Settings.System.getInt(resolver,
                    Settings.System.SCREEN_OFF_TIMEOUT, 0);
            String imId = Settings.Secure.getString(resolver,
                    Settings.Secure.DEFAULT_INPUT_METHOD);
            boolean hasSoftInput = imId != null && imId.length() > 0;
            if (mHasSoftInput != hasSoftInput) {
                mHasSoftInput = hasSoftInput;
                updateRotation = true;
            }
        }
        if (updateRotation) {
            updateRotation(true);
        }
        if (addView != null) {
            WindowManager.LayoutParams lp = new WindowManager.LayoutParams(
                    WindowManager.LayoutParams.MATCH_PARENT,
                    WindowManager.LayoutParams.MATCH_PARENT);
            lp.type = WindowManager.LayoutParams.TYPE_SECURE_SYSTEM_OVERLAY;
            lp.flags = WindowManager.LayoutParams.FLAG_FULLSCREEN
                    | WindowManager.LayoutParams.FLAG_NOT_TOUCHABLE
                    | WindowManager.LayoutParams.FLAG_NOT_FOCUSABLE
                    | WindowManager.LayoutParams.FLAG_LAYOUT_IN_SCREEN;
            lp.format = PixelFormat.TRANSLUCENT;
            lp.setTitle("PointerLocation");
            WindowManager wm = (WindowManager)
                    mContext.getSystemService(Context.WINDOW_SERVICE);
            lp.inputFeatures |= WindowManager.LayoutParams.INPUT_FEATURE_NO_INPUT_CHANNEL;
            wm.addView(addView, lp);
            
            if (mPointerLocationInputChannel == null) {
                try {
                    mPointerLocationInputChannel =
                        mWindowManager.monitorInput("PointerLocationView");
                    InputQueue.registerInputChannel(mPointerLocationInputChannel,
                            mPointerLocationInputHandler, mHandler.getLooper().getQueue());
                } catch (RemoteException ex) {
                    Slog.e(TAG, "Could not set up input monitoring channel for PointerLocation.",
                            ex);
                }
            }
        }
        if (removeView != null) {
            if (mPointerLocationInputChannel != null) {
                InputQueue.unregisterInputChannel(mPointerLocationInputChannel);
                mPointerLocationInputChannel.dispose();
                mPointerLocationInputChannel = null;
            }
            
            WindowManager wm = (WindowManager)
                    mContext.getSystemService(Context.WINDOW_SERVICE);
            wm.removeView(removeView);
        }
    }
    
    private int readRotation(int resID) {
        try {
            int rotation = mContext.getResources().getInteger(resID);
            switch (rotation) {
                case 0:
                    return Surface.ROTATION_0;
                case 90:
                    return Surface.ROTATION_90;
                case 180:
                    return Surface.ROTATION_180;
                case 270:
                    return Surface.ROTATION_270;
            }
        } catch (Resources.NotFoundException e) {
            // fall through
        }
        return -1;
    }

    /** {@inheritDoc} */
    public int checkAddPermission(WindowManager.LayoutParams attrs) {
        int type = attrs.type;
        
        if (type < WindowManager.LayoutParams.FIRST_SYSTEM_WINDOW
                || type > WindowManager.LayoutParams.LAST_SYSTEM_WINDOW) {
            return WindowManagerImpl.ADD_OKAY;
        }
        String permission = null;
        switch (type) {
            case TYPE_TOAST:
                // XXX right now the app process has complete control over
                // this...  should introduce a token to let the system
                // monitor/control what they are doing.
                break;
            case TYPE_INPUT_METHOD:
            case TYPE_WALLPAPER:
                // The window manager will check these.
                break;
            case TYPE_PHONE:
            case TYPE_PRIORITY_PHONE:
            case TYPE_SYSTEM_ALERT:
            case TYPE_SYSTEM_ERROR:
            case TYPE_SYSTEM_OVERLAY:
                permission = android.Manifest.permission.SYSTEM_ALERT_WINDOW;
                break;
            default:
                permission = android.Manifest.permission.INTERNAL_SYSTEM_WINDOW;
        }
        if (permission != null) {
            if (mContext.checkCallingOrSelfPermission(permission)
                    != PackageManager.PERMISSION_GRANTED) {
                return WindowManagerImpl.ADD_PERMISSION_DENIED;
            }
        }
        return WindowManagerImpl.ADD_OKAY;
    }
    
    public void adjustWindowParamsLw(WindowManager.LayoutParams attrs) {
        switch (attrs.type) {
            case TYPE_SYSTEM_OVERLAY:
            case TYPE_SECURE_SYSTEM_OVERLAY:
            case TYPE_TOAST:
                // These types of windows can't receive input events.
                attrs.flags |= WindowManager.LayoutParams.FLAG_NOT_FOCUSABLE
                        | WindowManager.LayoutParams.FLAG_NOT_TOUCHABLE;
                attrs.flags &= ~WindowManager.LayoutParams.FLAG_WATCH_OUTSIDE_TOUCH;
                break;
        }
    }
    
    void readLidState() {
        try {
            int sw = mWindowManager.getSwitchState(SW_LID);
            if (sw > 0) {
                mLidOpen = LID_CLOSED;
            } else if (sw == 0) {
                mLidOpen = LID_OPEN;
            } else {
                mLidOpen = LID_ABSENT;
            }
        } catch (RemoteException e) {
            // Ignore
        }
    }
    
    private int determineHiddenState(int mode, int hiddenValue, int visibleValue) {
        if (mLidOpen != LID_ABSENT) {
            switch (mode) {
                case 1:
                    return mLidOpen == LID_OPEN ? visibleValue : hiddenValue;
                case 2:
                    return mLidOpen == LID_OPEN ? hiddenValue : visibleValue;
            }
        }
        return visibleValue;
    }

    /** {@inheritDoc} */
    public void adjustConfigurationLw(Configuration config) {
        readLidState();
        updateKeyboardVisibility();

        if (config.keyboard == Configuration.KEYBOARD_NOKEYS) {
            config.hardKeyboardHidden = Configuration.HARDKEYBOARDHIDDEN_YES;
        } else {
            config.hardKeyboardHidden = determineHiddenState(mLidKeyboardAccessibility,
                    Configuration.HARDKEYBOARDHIDDEN_YES, Configuration.HARDKEYBOARDHIDDEN_NO);
        }

        if (config.navigation == Configuration.NAVIGATION_NONAV) {
            config.navigationHidden = Configuration.NAVIGATIONHIDDEN_YES;
        } else {
            config.navigationHidden = determineHiddenState(mLidNavigationAccessibility,
                    Configuration.NAVIGATIONHIDDEN_YES, Configuration.NAVIGATIONHIDDEN_NO);
        }

        if (mHasSoftInput || config.hardKeyboardHidden == Configuration.HARDKEYBOARDHIDDEN_NO) {
            config.keyboardHidden = Configuration.KEYBOARDHIDDEN_NO;
        } else {
            config.keyboardHidden = Configuration.KEYBOARDHIDDEN_YES;
        }
    }

    /** {@inheritDoc} */
    public int windowTypeToLayerLw(int type) {
        if (type >= FIRST_APPLICATION_WINDOW && type <= LAST_APPLICATION_WINDOW) {
            return APPLICATION_LAYER;
        }
        switch (type) {
        case TYPE_STATUS_BAR:
            return STATUS_BAR_LAYER;
        case TYPE_STATUS_BAR_PANEL:
            return STATUS_BAR_PANEL_LAYER;
        case TYPE_STATUS_BAR_SUB_PANEL:
            return STATUS_BAR_SUB_PANEL_LAYER;
        case TYPE_SYSTEM_DIALOG:
            return SYSTEM_DIALOG_LAYER;
        case TYPE_SEARCH_BAR:
            return SEARCH_BAR_LAYER;
        case TYPE_PHONE:
            return PHONE_LAYER;
        case TYPE_KEYGUARD:
            return KEYGUARD_LAYER;
        case TYPE_KEYGUARD_DIALOG:
            return KEYGUARD_DIALOG_LAYER;
        case TYPE_SYSTEM_ALERT:
            return SYSTEM_ALERT_LAYER;
        case TYPE_SYSTEM_ERROR:
            return SYSTEM_ERROR_LAYER;
        case TYPE_INPUT_METHOD:
            return INPUT_METHOD_LAYER;
        case TYPE_INPUT_METHOD_DIALOG:
            return INPUT_METHOD_DIALOG_LAYER;
        case TYPE_VOLUME_OVERLAY:
            return VOLUME_OVERLAY_LAYER;
        case TYPE_SYSTEM_OVERLAY:
            return SYSTEM_OVERLAY_LAYER;
        case TYPE_SECURE_SYSTEM_OVERLAY:
            return SECURE_SYSTEM_OVERLAY_LAYER;
        case TYPE_PRIORITY_PHONE:
            return PRIORITY_PHONE_LAYER;
        case TYPE_TOAST:
            return TOAST_LAYER;
        case TYPE_WALLPAPER:
            return WALLPAPER_LAYER;
        case TYPE_DRAG:
            return DRAG_LAYER;
        case TYPE_POINTER:
            return POINTER_LAYER;
        case TYPE_NAVIGATION_BAR:
            return NAVIGATION_BAR_LAYER;
        case TYPE_BOOT_PROGRESS:
            return BOOT_PROGRESS_LAYER;
        case TYPE_HIDDEN_NAV_CONSUMER:
            return HIDDEN_NAV_CONSUMER_LAYER;
        }
        Log.e(TAG, "Unknown window type: " + type);
        return APPLICATION_LAYER;
    }

    /** {@inheritDoc} */
    public int subWindowTypeToLayerLw(int type) {
        switch (type) {
        case TYPE_APPLICATION_PANEL:
        case TYPE_APPLICATION_ATTACHED_DIALOG:
            return APPLICATION_PANEL_SUBLAYER;
        case TYPE_APPLICATION_MEDIA:
            return APPLICATION_MEDIA_SUBLAYER;
        case TYPE_APPLICATION_MEDIA_OVERLAY:
            return APPLICATION_MEDIA_OVERLAY_SUBLAYER;
        case TYPE_APPLICATION_SUB_PANEL:
            return APPLICATION_SUB_PANEL_SUBLAYER;
        }
        Log.e(TAG, "Unknown sub-window type: " + type);
        return 0;
    }

    public int getMaxWallpaperLayer() {
        return STATUS_BAR_LAYER;
    }

    public boolean canStatusBarHide() {
        return mStatusBarCanHide;
    }

    public int getNonDecorDisplayWidth(int fullWidth, int fullHeight, int rotation) {
        // Assumes that the navigation bar appears on the side of the display in landscape.
        if (fullWidth > fullHeight) {
            return fullWidth - mNavigationBarWidth;
        }
        return fullWidth;
    }

    public int getNonDecorDisplayHeight(int fullWidth, int fullHeight, int rotation) {
        // Assumes the navigation bar appears on the bottom of the display in portrait.
        return fullHeight
            - (mStatusBarCanHide ? 0 : mStatusBarHeight)
            - ((fullWidth > fullHeight) ? 0 : mNavigationBarHeight);
    }

    public int getConfigDisplayWidth(int fullWidth, int fullHeight, int rotation) {
        return getNonDecorDisplayWidth(fullWidth, fullHeight, rotation);
    }

    public int getConfigDisplayHeight(int fullWidth, int fullHeight, int rotation) {
        // This is the same as getNonDecorDisplayHeight, unless the status bar
        // can hide.  If the status bar can hide, we don't count that as part
        // of the decor; however for purposes of configurations, we do want to
        // exclude it since applications can't generally use that part of the
        // screen.
        return getNonDecorDisplayHeight(fullWidth, fullHeight, rotation)
                - (mStatusBarCanHide ? mStatusBarHeight : 0);
    }

    public boolean doesForceHide(WindowState win, WindowManager.LayoutParams attrs) {
        return attrs.type == WindowManager.LayoutParams.TYPE_KEYGUARD;
    }
    
    public boolean canBeForceHidden(WindowState win, WindowManager.LayoutParams attrs) {
        return attrs.type != WindowManager.LayoutParams.TYPE_STATUS_BAR
                && attrs.type != WindowManager.LayoutParams.TYPE_WALLPAPER;
    }
    
    /** {@inheritDoc} */
    public View addStartingWindow(IBinder appToken, String packageName, int theme,
            CompatibilityInfo compatInfo, CharSequence nonLocalizedLabel, int labelRes,
            int icon, int windowFlags) {
        if (!SHOW_STARTING_ANIMATIONS) {
            return null;
        }
        if (packageName == null) {
            return null;
        }
        
        try {
            Context context = mContext;
            //Log.i(TAG, "addStartingWindow " + packageName + ": nonLocalizedLabel="
            //        + nonLocalizedLabel + " theme=" + Integer.toHexString(theme));


            try {
                context = context.createPackageContext(packageName, 0);
                if (theme != context.getThemeResId()) {
                    context.setTheme(theme);
                }
            } catch (PackageManager.NameNotFoundException e) {
                // Ignore
            }
            
            Window win = PolicyManager.makeNewWindow(context);
            if (win.getWindowStyle().getBoolean(
                    com.android.internal.R.styleable.Window_windowDisablePreview, false)) {
                return null;
            }
            
            Resources r = context.getResources();
            win.setTitle(r.getText(labelRes, nonLocalizedLabel));
    
            win.setType(
                WindowManager.LayoutParams.TYPE_APPLICATION_STARTING);
            // Force the window flags: this is a fake window, so it is not really
            // touchable or focusable by the user.  We also add in the ALT_FOCUSABLE_IM
            // flag because we do know that the next window will take input
            // focus, so we want to get the IME window up on top of us right away.
            win.setFlags(
                windowFlags|
                WindowManager.LayoutParams.FLAG_NOT_TOUCHABLE|
                WindowManager.LayoutParams.FLAG_NOT_FOCUSABLE|
                WindowManager.LayoutParams.FLAG_ALT_FOCUSABLE_IM,
                windowFlags|
                WindowManager.LayoutParams.FLAG_NOT_TOUCHABLE|
                WindowManager.LayoutParams.FLAG_NOT_FOCUSABLE|
                WindowManager.LayoutParams.FLAG_ALT_FOCUSABLE_IM);
    
            if (!compatInfo.supportsScreen()) {
                win.addFlags(WindowManager.LayoutParams.FLAG_COMPATIBLE_WINDOW);
            }

            win.setLayout(WindowManager.LayoutParams.MATCH_PARENT,
                    WindowManager.LayoutParams.MATCH_PARENT);
    
            final WindowManager.LayoutParams params = win.getAttributes();
            params.token = appToken;
            params.packageName = packageName;
            params.windowAnimations = win.getWindowStyle().getResourceId(
                    com.android.internal.R.styleable.Window_windowAnimationStyle, 0);
            params.privateFlags |=
                    WindowManager.LayoutParams.PRIVATE_FLAG_FAKE_HARDWARE_ACCELERATED;
            params.setTitle("Starting " + packageName);

            WindowManager wm = (WindowManager)context.getSystemService(Context.WINDOW_SERVICE);
            View view = win.getDecorView();

            if (win.isFloating()) {
                // Whoops, there is no way to display an animation/preview
                // of such a thing!  After all that work...  let's skip it.
                // (Note that we must do this here because it is in
                // getDecorView() where the theme is evaluated...  maybe
                // we should peek the floating attribute from the theme
                // earlier.)
                return null;
            }
            
            if (localLOGV) Log.v(
                TAG, "Adding starting window for " + packageName
                + " / " + appToken + ": "
                + (view.getParent() != null ? view : null));

            wm.addView(view, params);

            // Only return the view if it was successfully added to the
            // window manager... which we can tell by it having a parent.
            return view.getParent() != null ? view : null;
        } catch (WindowManagerImpl.BadTokenException e) {
            // ignore
            Log.w(TAG, appToken + " already running, starting window not displayed");
        } catch (RuntimeException e) {
            // don't crash if something else bad happens, for example a
            // failure loading resources because we are loading from an app
            // on external storage that has been unmounted.
            Log.w(TAG, appToken + " failed creating starting window", e);
        }

        return null;
    }

    /** {@inheritDoc} */
    public void removeStartingWindow(IBinder appToken, View window) {
        // RuntimeException e = new RuntimeException();
        // Log.i(TAG, "remove " + appToken + " " + window, e);

        if (localLOGV) Log.v(
            TAG, "Removing starting window for " + appToken + ": " + window);

        if (window != null) {
            WindowManager wm = (WindowManager)mContext.getSystemService(Context.WINDOW_SERVICE);
            wm.removeView(window);
        }
    }

    /**
     * Preflight adding a window to the system.
     * 
     * Currently enforces that three window types are singletons:
     * <ul>
     * <li>STATUS_BAR_TYPE</li>
     * <li>KEYGUARD_TYPE</li>
     * </ul>
     * 
     * @param win The window to be added
     * @param attrs Information about the window to be added
     * 
     * @return If ok, WindowManagerImpl.ADD_OKAY.  If too many singletons, WindowManagerImpl.ADD_MULTIPLE_SINGLETON
     */
    public int prepareAddWindowLw(WindowState win, WindowManager.LayoutParams attrs) {
        switch (attrs.type) {
            case TYPE_STATUS_BAR:
                mContext.enforceCallingOrSelfPermission(
                        android.Manifest.permission.STATUS_BAR_SERVICE,
                        "PhoneWindowManager");
                // TODO: Need to handle the race condition of the status bar proc
                // dying and coming back before the removeWindowLw cleanup has happened.
                if (mStatusBar != null) {
                    return WindowManagerImpl.ADD_MULTIPLE_SINGLETON;
                }
                mStatusBar = win;
                break;
            case TYPE_NAVIGATION_BAR:
                mContext.enforceCallingOrSelfPermission(
                        android.Manifest.permission.STATUS_BAR_SERVICE,
                        "PhoneWindowManager");
                mNavigationBar = win;
                if (DEBUG_LAYOUT) Log.i(TAG, "NAVIGATION BAR: " + mNavigationBar);
                break;
            case TYPE_STATUS_BAR_PANEL:
                mContext.enforceCallingOrSelfPermission(
                        android.Manifest.permission.STATUS_BAR_SERVICE,
                        "PhoneWindowManager");
                mStatusBarPanels.add(win);
                break;
            case TYPE_STATUS_BAR_SUB_PANEL:
                mContext.enforceCallingOrSelfPermission(
                        android.Manifest.permission.STATUS_BAR_SERVICE,
                        "PhoneWindowManager");
                mStatusBarPanels.add(win);
                break;
            case TYPE_KEYGUARD:
                if (mKeyguard != null) {
                    return WindowManagerImpl.ADD_MULTIPLE_SINGLETON;
                }
                mKeyguard = win;
                break;
        }
        return WindowManagerImpl.ADD_OKAY;
    }

    /** {@inheritDoc} */
    public void removeWindowLw(WindowState win) {
        if (mStatusBar == win) {
            mStatusBar = null;
        } else if (mKeyguard == win) {
            mKeyguard = null;
        } else if (mNavigationBar == win) {
            mNavigationBar = null;
        } else {
            mStatusBarPanels.remove(win);
        }
    }

    static final boolean PRINT_ANIM = false;
    
    /** {@inheritDoc} */
    public int selectAnimationLw(WindowState win, int transit) {
        if (PRINT_ANIM) Log.i(TAG, "selectAnimation in " + win
              + ": transit=" + transit);
        if (transit == TRANSIT_PREVIEW_DONE) {
            if (win.hasAppShownWindows()) {
                if (PRINT_ANIM) Log.i(TAG, "**** STARTING EXIT");
                return com.android.internal.R.anim.app_starting_exit;
            }
        }

        return 0;
    }

    public Animation createForceHideEnterAnimation() {
        return AnimationUtils.loadAnimation(mContext,
                com.android.internal.R.anim.lock_screen_behind_enter);
    }
    
    static ITelephony getTelephonyService() {
        ITelephony telephonyService = ITelephony.Stub.asInterface(
                ServiceManager.checkService(Context.TELEPHONY_SERVICE));
        if (telephonyService == null) {
            Log.w(TAG, "Unable to find ITelephony interface.");
        }
        return telephonyService;
    }

    static IAudioService getAudioService() {
        IAudioService audioService = IAudioService.Stub.asInterface(
                ServiceManager.checkService(Context.AUDIO_SERVICE));
        if (audioService == null) {
            Log.w(TAG, "Unable to find IAudioService interface.");
        }
        return audioService;
    }

    boolean keyguardOn() {
        return keyguardIsShowingTq() || inKeyguardRestrictedKeyInputMode();
    }

    private static final int[] WINDOW_TYPES_WHERE_HOME_DOESNT_WORK = {
            WindowManager.LayoutParams.TYPE_SYSTEM_ALERT,
            WindowManager.LayoutParams.TYPE_SYSTEM_ERROR,
        };

    /** {@inheritDoc} */
    @Override
    public long interceptKeyBeforeDispatching(WindowState win, KeyEvent event, int policyFlags) {
        final boolean keyguardOn = keyguardOn();
        final int keyCode = event.getKeyCode();
        final int repeatCount = event.getRepeatCount();
        final int metaState = event.getMetaState();
        final int flags = event.getFlags();
        final boolean down = event.getAction() == KeyEvent.ACTION_DOWN;
        final boolean canceled = event.isCanceled();

        if (false) {
            Log.d(TAG, "interceptKeyTi keyCode=" + keyCode + " down=" + down + " repeatCount="
                    + repeatCount + " keyguardOn=" + keyguardOn + " mHomePressed=" + mHomePressed);
        }

        // If we think we might have a volume down & power key chord on the way
        // but we're not sure, then tell the dispatcher to wait a little while and
        // try again later before dispatching.
        if ((flags & KeyEvent.FLAG_FALLBACK) == 0) {
            if (mVolumeDownKeyTriggered && !mPowerKeyTriggered) {
                final long now = SystemClock.uptimeMillis();
                final long timeoutTime = mVolumeDownKeyTime + SCREENSHOT_CHORD_DEBOUNCE_DELAY_MILLIS;
                if (now < timeoutTime) {
                    return timeoutTime - now;
                }
            }
            if (keyCode == KeyEvent.KEYCODE_VOLUME_DOWN
                    && mVolumeDownKeyConsumedByScreenshotChord) {
                if (!down) {
                    mVolumeDownKeyConsumedByScreenshotChord = false;
                }
                return -1;
            }
        }

        if (keyCode == KeyEvent.KEYCODE_BACK && !down) {
            if ((flags&KeyEvent.FLAG_CANCELED) == 0) {
                mHandler.removeCallbacks(mBackLongPress);
                KeyEvent.changeFlags(event, flags + KeyEvent.FLAG_CANCELED);
                mBackJustKilled = false;
            }
        }

        // First we always handle the home key here, so applications
        // can never break it, although if keyguard is on, we do let
        // it handle it, because that gives us the correct 5 second
        // timeout.
        if (keyCode == KeyEvent.KEYCODE_HOME) {
            // If we have released the home key, and didn't do anything else
            // while it was pressed, then it is time to go home!
            if (mHomePressed && !down) {
                mHomePressed = false;
                if (!canceled) {
                    // If an incoming call is ringing, HOME is totally disabled.
                    // (The user is already on the InCallScreen at this point,
                    // and his ONLY options are to answer or reject the call.)
                    boolean incomingRinging = false;
                    try {
                        ITelephony telephonyService = getTelephonyService();
                        if (telephonyService != null) {
                            incomingRinging = telephonyService.isRinging();
                        }
                    } catch (RemoteException ex) {
                        Log.w(TAG, "RemoteException from getPhoneInterface()", ex);
                    }

                    if (incomingRinging) {
                        Log.i(TAG, "Ignoring HOME; there's a ringing incoming call.");
                    } else {
                        launchHomeFromHotKey();
                    }
                } else {
                    Log.i(TAG, "Ignoring HOME; event canceled.");
                }
                return -1;
            }

            // If a system window has focus, then it doesn't make sense
            // right now to interact with applications.
            WindowManager.LayoutParams attrs = win != null ? win.getAttrs() : null;
            if (attrs != null) {
                final int type = attrs.type;
                if (type == WindowManager.LayoutParams.TYPE_KEYGUARD
                        || type == WindowManager.LayoutParams.TYPE_KEYGUARD_DIALOG) {
                    // the "app" is keyguard, so give it the key
                    return 0;
                }
                final int typeCount = WINDOW_TYPES_WHERE_HOME_DOESNT_WORK.length;
                for (int i=0; i<typeCount; i++) {
                    if (type == WINDOW_TYPES_WHERE_HOME_DOESNT_WORK[i]) {
                        // don't do anything, but also don't pass it to the app
                        return -1;
                    }
                }
            }

            if (down) {
                if (repeatCount == 0) {
                    mHomePressed = true;
                } else if ((event.getFlags() & KeyEvent.FLAG_LONG_PRESS) != 0) {
                    if (!keyguardOn) {
                        handleLongPressOnHome();
                    }
                }
            }
            return -1;
        } else if (keyCode == KeyEvent.KEYCODE_MENU) {
            // Hijack modified menu keys for debugging features
            final int chordBug = KeyEvent.META_SHIFT_ON;

            if (down && repeatCount == 0) {
                if (mEnableShiftMenuBugReports && (metaState & chordBug) == chordBug) {
                    Intent intent = new Intent(Intent.ACTION_BUG_REPORT);
                    mContext.sendOrderedBroadcast(intent, null);
                    return -1;
                } else if (SHOW_PROCESSES_ON_ALT_MENU &&
                        (metaState & KeyEvent.META_ALT_ON) == KeyEvent.META_ALT_ON) {
                    Intent service = new Intent();
                    service.setClassName(mContext, "com.android.server.LoadAverageService");
                    ContentResolver res = mContext.getContentResolver();
                    boolean shown = Settings.System.getInt(
                            res, Settings.System.SHOW_PROCESSES, 0) != 0;
                    if (!shown) {
                        mContext.startService(service);
                    } else {
                        mContext.stopService(service);
                    }
                    Settings.System.putInt(
                            res, Settings.System.SHOW_PROCESSES, shown ? 0 : 1);
                    return -1;
                }
            }
        } else if (keyCode == KeyEvent.KEYCODE_SEARCH) {
            if (down) {
                if (repeatCount == 0) {
                    mShortcutKeyPressed = keyCode;
                    mConsumeShortcutKeyUp = false;
                }
            } else if (keyCode == mShortcutKeyPressed) {
                mShortcutKeyPressed = -1;
                if (mConsumeShortcutKeyUp) {
                    mConsumeShortcutKeyUp = false;
                    return -1;
                }
            }
            return 0;
        } else if (keyCode == KeyEvent.KEYCODE_APP_SWITCH) {
            if (down && repeatCount == 0) {
                showOrHideRecentAppsDialog(RECENT_APPS_BEHAVIOR_SHOW_OR_DISMISS);
            }
            return -1;
        } else if (keyCode == KeyEvent.KEYCODE_BACK) {
            if (mLongPressBackKill) {
                if (!mBackJustKilled && down && repeatCount == 0) {
                    mHandler.postDelayed(mBackLongPress, ViewConfiguration.getGlobalActionKeyTimeout());
                    mBackJustKilled = true;
                }
            }
        }

        // Shortcuts are invoked through Search+key, so intercept those here
        // Any printing key that is chorded with Search should be consumed
        // even if no shortcut was invoked.  This prevents text from being
        // inadvertently inserted when using a keyboard that has built-in macro
        // shortcut keys (that emit Search+x) and some of them are not registered.
        if (mShortcutKeyPressed != -1) {
            final KeyCharacterMap kcm = event.getKeyCharacterMap();
            if (kcm.isPrintingKey(keyCode)) {
                mConsumeShortcutKeyUp = true;
                if (down && repeatCount == 0 && !keyguardOn) {
                    Intent shortcutIntent = mShortcutManager.getIntent(kcm, keyCode, metaState);
                    if (shortcutIntent != null) {
                        shortcutIntent.addFlags(Intent.FLAG_ACTIVITY_NEW_TASK);
                        try {
                            mContext.startActivity(shortcutIntent);
                        } catch (ActivityNotFoundException ex) {
                            Slog.w(TAG, "Dropping shortcut key combination because "
                                    + "the activity to which it is registered was not found: "
                                    + KeyEvent.keyCodeToString(mShortcutKeyPressed)
                                    + "+" + KeyEvent.keyCodeToString(keyCode), ex);
                        }
                    } else {
                        Slog.i(TAG, "Dropping unregistered shortcut key combination: "
                                + KeyEvent.keyCodeToString(mShortcutKeyPressed)
                                + "+" + KeyEvent.keyCodeToString(keyCode));
                    }
                }
                return -1;
            }
        }

        // Invoke shortcuts using Meta.
        if (down && repeatCount == 0
                && (metaState & KeyEvent.META_META_ON) != 0) {
            final KeyCharacterMap kcm = event.getKeyCharacterMap();
            Intent shortcutIntent = mShortcutManager.getIntent(kcm, keyCode,
                    metaState & ~(KeyEvent.META_META_ON
                            | KeyEvent.META_META_LEFT_ON | KeyEvent.META_META_RIGHT_ON));
            if (shortcutIntent != null) {
                shortcutIntent.addFlags(Intent.FLAG_ACTIVITY_NEW_TASK);
                try {
                    mContext.startActivity(shortcutIntent);
                } catch (ActivityNotFoundException ex) {
                    Slog.w(TAG, "Dropping shortcut key combination because "
                            + "the activity to which it is registered was not found: "
                            + "META+" + KeyEvent.keyCodeToString(keyCode), ex);
                }
                return -1;
            }
        }

        // Handle application launch keys.
        if (down && repeatCount == 0) {
            String category = sApplicationLaunchKeyCategories.get(keyCode);
            if (category != null) {
                Intent intent = Intent.makeMainSelectorActivity(Intent.ACTION_MAIN, category);
                intent.setFlags(Intent.FLAG_ACTIVITY_NEW_TASK);
                try {
                    mContext.startActivity(intent);
                } catch (ActivityNotFoundException ex) {
                    Slog.w(TAG, "Dropping application launch key because "
                            + "the activity to which it is registered was not found: "
                            + "keyCode=" + keyCode + ", category=" + category, ex);
                }
                return -1;
            }
        }

        // Display task switcher for ALT-TAB or Meta-TAB.
        if (down && repeatCount == 0 && keyCode == KeyEvent.KEYCODE_TAB) {
            if (mRecentAppsDialogHeldModifiers == 0) {
                final int shiftlessModifiers = event.getModifiers() & ~KeyEvent.META_SHIFT_MASK;
                if (KeyEvent.metaStateHasModifiers(shiftlessModifiers, KeyEvent.META_ALT_ON)
                        || KeyEvent.metaStateHasModifiers(
                                shiftlessModifiers, KeyEvent.META_META_ON)) {
                    mRecentAppsDialogHeldModifiers = shiftlessModifiers;
                    showOrHideRecentAppsDialog(RECENT_APPS_BEHAVIOR_EXIT_TOUCH_MODE_AND_SHOW);
                    return -1;
                }
            }
        } else if (!down && mRecentAppsDialogHeldModifiers != 0
                && (metaState & mRecentAppsDialogHeldModifiers) == 0) {
            mRecentAppsDialogHeldModifiers = 0;
            showOrHideRecentAppsDialog(RECENT_APPS_BEHAVIOR_DISMISS_AND_SWITCH);
        }

        // Let the application handle the key.
        return 0;
    }

    /** {@inheritDoc} */
    @Override
    public KeyEvent dispatchUnhandledKey(WindowState win, KeyEvent event, int policyFlags) {
        // Note: This method is only called if the initial down was unhandled.
        if (DEBUG_FALLBACK) {
            Slog.d(TAG, "Unhandled key: win=" + win + ", action=" + event.getAction()
                    + ", flags=" + event.getFlags()
                    + ", keyCode=" + event.getKeyCode()
                    + ", scanCode=" + event.getScanCode()
                    + ", metaState=" + event.getMetaState()
                    + ", repeatCount=" + event.getRepeatCount()
                    + ", policyFlags=" + policyFlags);
        }

        if ((event.getFlags() & KeyEvent.FLAG_FALLBACK) == 0) {
            final KeyCharacterMap kcm = event.getKeyCharacterMap();
            final int keyCode = event.getKeyCode();
            final int metaState = event.getMetaState();

            // Check for fallback actions specified by the key character map.
            if (getFallbackAction(kcm, keyCode, metaState, mFallbackAction)) {
                if (DEBUG_FALLBACK) {
                    Slog.d(TAG, "Fallback: keyCode=" + mFallbackAction.keyCode
                            + " metaState=" + Integer.toHexString(mFallbackAction.metaState));
                }

                int flags = event.getFlags() | KeyEvent.FLAG_FALLBACK;
                KeyEvent fallbackEvent = KeyEvent.obtain(
                        event.getDownTime(), event.getEventTime(),
                        event.getAction(), mFallbackAction.keyCode,
                        event.getRepeatCount(), mFallbackAction.metaState,
                        event.getDeviceId(), event.getScanCode(),
                        flags, event.getSource(), null);
                int actions = interceptKeyBeforeQueueing(fallbackEvent, policyFlags, true);
                if ((actions & ACTION_PASS_TO_USER) != 0) {
                    long delayMillis = interceptKeyBeforeDispatching(
                            win, fallbackEvent, policyFlags);
                    if (delayMillis == 0) {
                        if (DEBUG_FALLBACK) {
                            Slog.d(TAG, "Performing fallback.");
                        }
                        return fallbackEvent;
                    }
                }
                fallbackEvent.recycle();
            }
        }

        if (DEBUG_FALLBACK) {
            Slog.d(TAG, "No fallback.");
        }
        return null;
    }

    private boolean getFallbackAction(KeyCharacterMap kcm, int keyCode, int metaState,
            FallbackAction outFallbackAction) {
        // Consult the key character map for specific fallback actions.
        // For example, map NUMPAD_1 to MOVE_HOME when NUMLOCK is not pressed.
        return kcm.getFallbackAction(keyCode, metaState, outFallbackAction);
    }

    /**
     * A home key -> launch home action was detected.  Take the appropriate action
     * given the situation with the keyguard.
     */
    void launchHomeFromHotKey() {
        if (mKeyguardMediator.isShowingAndNotHidden()) {
            // don't launch home if keyguard showing
        } else if (!mHideLockScreen && mKeyguardMediator.isInputRestricted()) {
            // when in keyguard restricted mode, must first verify unlock
            // before launching home
            mKeyguardMediator.verifyUnlock(new OnKeyguardExitResult() {
                public void onKeyguardExitResult(boolean success) {
                    if (success) {
                        try {
                            ActivityManagerNative.getDefault().stopAppSwitches();
                        } catch (RemoteException e) {
                        }
                        sendCloseSystemWindows(SYSTEM_DIALOG_REASON_HOME_KEY);
                        startDockOrHome();
                    }
                }
            });
        } else {
            // no keyguard stuff to worry about, just launch home!
            try {
                ActivityManagerNative.getDefault().stopAppSwitches();
            } catch (RemoteException e) {
            }
            sendCloseSystemWindows(SYSTEM_DIALOG_REASON_HOME_KEY);
            startDockOrHome();
        }
    }

    /**
     * A delayed callback use to determine when it is okay to re-allow applications
     * to use certain system UI flags.  This is used to prevent applications from
     * spamming system UI changes that prevent the navigation bar from being shown.
     */
    final Runnable mAllowSystemUiDelay = new Runnable() {
        @Override public void run() {
        }
    };

    /**
     * Input handler used while nav bar is hidden.  Captures any touch on the screen,
     * to determine when the nav bar should be shown and prevent applications from
     * receiving those touches.
     */
    final InputHandler mHideNavInputHandler = new BaseInputHandler() {
        @Override
        public void handleMotion(MotionEvent event, InputQueue.FinishedCallback finishedCallback) {
            boolean handled = false;
            try {
                if ((event.getSource() & InputDevice.SOURCE_CLASS_POINTER) != 0) {
                    if (event.getAction() == MotionEvent.ACTION_DOWN) {
                        // When the user taps down, we re-show the nav bar.
                        boolean changed = false;
                        synchronized (mLock) {
                            // Any user activity always causes us to show the navigation controls,
                            // if they had been hidden.
                            int newVal = mResettingSystemUiFlags
                                    | View.SYSTEM_UI_FLAG_HIDE_NAVIGATION;
                            if (mResettingSystemUiFlags != newVal) {
                                mResettingSystemUiFlags = newVal;
                                changed = true;
                            }
                            // We don't allow the system's nav bar to be hidden
                            // again for 1 second, to prevent applications from
                            // spamming us and keeping it from being shown.
                            newVal = mForceClearedSystemUiFlags
                                    | View.SYSTEM_UI_FLAG_HIDE_NAVIGATION;
                            if (mForceClearedSystemUiFlags != newVal) {
                                mForceClearedSystemUiFlags = newVal;
                                changed = true;
                                mHandler.postDelayed(new Runnable() {
                                    @Override public void run() {
                                        synchronized (mLock) {
                                            mForceClearedSystemUiFlags &=
                                                    ~View.SYSTEM_UI_FLAG_HIDE_NAVIGATION;
                                        }
                                        mWindowManagerFuncs.reevaluateStatusBarVisibility();
                                    }
                                }, 1000);
                            }
                        }
                        if (changed) {
                            mWindowManagerFuncs.reevaluateStatusBarVisibility();
                        }
                    }
                }
            } finally {
                finishedCallback.finished(handled);
            }
        }
    };

    @Override
    public int adjustSystemUiVisibilityLw(int visibility) {
        // Reset any bits in mForceClearingStatusBarVisibility that
        // are now clear.
        mResettingSystemUiFlags &= visibility;
        // Clear any bits in the new visibility that are currently being
        // force cleared, before reporting it.
        return visibility & ~mResettingSystemUiFlags
                & ~mForceClearedSystemUiFlags;
    }

    public void getContentInsetHintLw(WindowManager.LayoutParams attrs, Rect contentInset) {
        final int fl = attrs.flags;
        
        if ((fl & (FLAG_LAYOUT_IN_SCREEN | FLAG_FULLSCREEN | FLAG_LAYOUT_INSET_DECOR))
                == (FLAG_LAYOUT_IN_SCREEN | FLAG_LAYOUT_INSET_DECOR)) {
            contentInset.set(mCurLeft, mCurTop,
                    (mRestrictedScreenLeft+mRestrictedScreenWidth) - mCurRight,
                    (mRestrictedScreenTop+mRestrictedScreenHeight) - mCurBottom);
        } else {
            contentInset.setEmpty();
        }
    }
    
    /** {@inheritDoc} */
    public void beginLayoutLw(int displayWidth, int displayHeight, int displayRotation) {
        mUnrestrictedScreenLeft = mUnrestrictedScreenTop = 0;
        mUnrestrictedScreenWidth = displayWidth;
        mUnrestrictedScreenHeight = displayHeight;
        mRestrictedScreenLeft = mRestrictedScreenTop = 0;
        mRestrictedScreenWidth = displayWidth;
        mRestrictedScreenHeight = displayHeight;
        mDockLeft = mContentLeft = mCurLeft = 0;
        mDockTop = mContentTop = mCurTop = 0;
        mDockRight = mContentRight = mCurRight = displayWidth;
        mDockBottom = mContentBottom = mCurBottom = displayHeight;
        mDockLayer = 0x10000000;

        // start with the current dock rect, which will be (0,0,displayWidth,displayHeight)
        final Rect pf = mTmpParentFrame;
        final Rect df = mTmpDisplayFrame;
        final Rect vf = mTmpVisibleFrame;
        pf.left = df.left = vf.left = mDockLeft;
        pf.top = df.top = vf.top = mDockTop;
        pf.right = df.right = vf.right = mDockRight;
        pf.bottom = df.bottom = vf.bottom = mDockBottom;

        final boolean navVisible = (mNavigationBar == null || mNavigationBar.isVisibleLw()) &&
                (mLastSystemUiFlags&View.SYSTEM_UI_FLAG_HIDE_NAVIGATION) == 0;
        
        final boolean hideNavBar = hasNavigationBar() && keyguardOn()
                && Settings.System.getInt(mContext.getContentResolver(),
                        Settings.System.LOCKSCREEN_HIDE_NAV, 0) == 1;

        // When the navigation bar isn't visible, we put up a fake
        // input window to catch all touch events.  This way we can
        // detect when the user presses anywhere to bring back the nav
        // bar and ensure the application doesn't see the event.
        if (navVisible || hideNavBar) {
            if (mHideNavFakeWindow != null) {
                mHideNavFakeWindow.dismiss();
                mHideNavFakeWindow = null;
            }
        } else if (mHideNavFakeWindow == null) {
            mHideNavFakeWindow = mWindowManagerFuncs.addFakeWindow(
                    mHandler.getLooper(), mHideNavInputHandler,
                    "hidden nav", WindowManager.LayoutParams.TYPE_HIDDEN_NAV_CONSUMER,
                    0, false, false, true);
        }

        // decide where the status bar goes ahead of time
        if (mStatusBar != null) {
            if (mNavigationBar != null) {
                // Force the navigation bar to its appropriate place and
                // size.  We need to do this directly, instead of relying on
                // it to bubble up from the nav bar, because this needs to
                // change atomically with screen rotations.
                if (displayWidth < displayHeight) {
                    // Portrait screen; nav bar goes on bottom.
                    mTmpNavigationFrame.set(0, displayHeight-mNavigationBarHeight,
                            displayWidth, displayHeight);
                    if (navVisible) {
                        mDockBottom = mTmpNavigationFrame.top;
                        mRestrictedScreenHeight = mDockBottom - mDockTop;
                    } else {
                        // We currently want to hide the navigation UI.  Do this by just
                        // moving it off the screen, so it can still receive input events
                        // to know when to be re-shown.
                        mTmpNavigationFrame.offset(0, mNavigationBarHeight);
                    }
                } else {
                    // Landscape screen; nav bar goes to the right.
                    mTmpNavigationFrame.set(displayWidth-mNavigationBarWidth, 0,
                            displayWidth, displayHeight);
                    if (navVisible) {
                        mDockRight = mTmpNavigationFrame.left;
                        mRestrictedScreenWidth = mDockRight - mDockLeft;
                    } else {
                        // We currently want to hide the navigation UI.  Do this by just
                        // moving it off the screen, so it can still receive input events
                        // to know when to be re-shown.
                        mTmpNavigationFrame.offset(mNavigationBarWidth, 0);
                    }
                }
                // Make sure the content and current rectangles are updated to
                // account for the restrictions from the navigation bar.
                mContentTop = mCurTop = mDockTop;
                mContentBottom = mCurBottom = mDockBottom;
                mContentLeft = mCurLeft = mDockLeft;
                mContentRight = mCurRight = mDockRight;
                // And compute the final frame.
                mNavigationBar.computeFrameLw(mTmpNavigationFrame, mTmpNavigationFrame,
                        mTmpNavigationFrame, mTmpNavigationFrame);
                if (DEBUG_LAYOUT) Log.i(TAG, "mNavigationBar frame: " + mTmpNavigationFrame);
            }
            if (DEBUG_LAYOUT) Log.i(TAG, String.format("mDock rect: (%d,%d - %d,%d)",
                    mDockLeft, mDockTop, mDockRight, mDockBottom));

            // apply navigation bar insets
            pf.left = df.left = vf.left = mDockLeft;
            pf.top = df.top = vf.top = mDockTop;
            pf.right = df.right = vf.right = mDockRight;
            pf.bottom = df.bottom = vf.bottom = mDockBottom;

            mStatusBar.computeFrameLw(pf, df, vf, vf);

            if (mStatusBar.isVisibleLw()) {
                // If the status bar is hidden, we don't want to cause
                // windows behind it to scroll.
                final Rect r = mStatusBar.getFrameLw();
                if (mStatusBarCanHide) {
                    // Status bar may go away, so the screen area it occupies
                    // is available to apps but just covering them when the
                    // status bar is visible.
                    if (mDockTop == r.top) mDockTop = r.bottom;
                    else if (mDockBottom == r.bottom) mDockBottom = r.top;
                    
                    mContentTop = mCurTop = mDockTop;
                    mContentBottom = mCurBottom = mDockBottom;
                    mContentLeft = mCurLeft = mDockLeft;
                    mContentRight = mCurRight = mDockRight;

                    if (DEBUG_LAYOUT) Log.v(TAG, "Status bar: " +
                        String.format(
                            "dock=[%d,%d][%d,%d] content=[%d,%d][%d,%d] cur=[%d,%d][%d,%d]",
                            mDockLeft, mDockTop, mDockRight, mDockBottom,
                            mContentLeft, mContentTop, mContentRight, mContentBottom,
                            mCurLeft, mCurTop, mCurRight, mCurBottom));
                } else {
                    // Status bar can't go away; the part of the screen it
                    // covers does not exist for anything behind it.
                    if (mRestrictedScreenTop == r.top) {
                        mRestrictedScreenTop = r.bottom;
                        mRestrictedScreenHeight -= (r.bottom-r.top);
                    } else if ((mRestrictedScreenHeight-mRestrictedScreenTop) == r.bottom) {
                        mRestrictedScreenHeight -= (r.bottom-r.top);
                    }

                    mContentTop = mCurTop = mDockTop = mRestrictedScreenTop;
                    mContentBottom = mCurBottom = mDockBottom
                            = mRestrictedScreenTop + mRestrictedScreenHeight;
                    if (DEBUG_LAYOUT) Log.v(TAG, "Status bar: restricted screen area: ("
                            + mRestrictedScreenLeft + ","
                            + mRestrictedScreenTop + ","
                            + (mRestrictedScreenLeft + mRestrictedScreenWidth) + ","
                            + (mRestrictedScreenTop + mRestrictedScreenHeight) + ")");
                }
            }
        }
    }

    void setAttachedWindowFrames(WindowState win, int fl, int adjust,
            WindowState attached, boolean insetDecors, Rect pf, Rect df, Rect cf, Rect vf) {
        if (win.getSurfaceLayer() > mDockLayer && attached.getSurfaceLayer() < mDockLayer) {
            // Here's a special case: if this attached window is a panel that is
            // above the dock window, and the window it is attached to is below
            // the dock window, then the frames we computed for the window it is
            // attached to can not be used because the dock is effectively part
            // of the underlying window and the attached window is floating on top
            // of the whole thing.  So, we ignore the attached window and explicitly
            // compute the frames that would be appropriate without the dock.
            df.left = cf.left = vf.left = mDockLeft;
            df.top = cf.top = vf.top = mDockTop;
            df.right = cf.right = vf.right = mDockRight;
            df.bottom = cf.bottom = vf.bottom = mDockBottom;
        } else {
            // The effective display frame of the attached window depends on
            // whether it is taking care of insetting its content.  If not,
            // we need to use the parent's content frame so that the entire
            // window is positioned within that content.  Otherwise we can use
            // the display frame and let the attached window take care of
            // positioning its content appropriately.
            if (adjust != SOFT_INPUT_ADJUST_RESIZE) {
                cf.set(attached.getDisplayFrameLw());
            } else {
                // If the window is resizing, then we want to base the content
                // frame on our attached content frame to resize...  however,
                // things can be tricky if the attached window is NOT in resize
                // mode, in which case its content frame will be larger.
                // Ungh.  So to deal with that, make sure the content frame
                // we end up using is not covering the IM dock.
                cf.set(attached.getContentFrameLw());
                if (attached.getSurfaceLayer() < mDockLayer) {
                    if (cf.left < mContentLeft) cf.left = mContentLeft;
                    if (cf.top < mContentTop) cf.top = mContentTop;
                    if (cf.right > mContentRight) cf.right = mContentRight;
                    if (cf.bottom > mContentBottom) cf.bottom = mContentBottom;
                }
            }
            df.set(insetDecors ? attached.getDisplayFrameLw() : cf);
            vf.set(attached.getVisibleFrameLw());
        }
        // The LAYOUT_IN_SCREEN flag is used to determine whether the attached
        // window should be positioned relative to its parent or the entire
        // screen.
        pf.set((fl & FLAG_LAYOUT_IN_SCREEN) == 0
                ? attached.getFrameLw() : df);
    }
    
    /** {@inheritDoc} */
    public void layoutWindowLw(WindowState win, WindowManager.LayoutParams attrs,
            WindowState attached) {
        // we've already done the status bar
        if (win == mStatusBar || win == mNavigationBar) {
            return;
        }

        final int fl = attrs.flags;
        final int sim = attrs.softInputMode;
        
        final Rect pf = mTmpParentFrame;
        final Rect df = mTmpDisplayFrame;
        final Rect cf = mTmpContentFrame;
        final Rect vf = mTmpVisibleFrame;
        
        final boolean hasNavBar = (mHasNavigationBar 
                && mNavigationBar != null && mNavigationBar.isVisibleLw());

        if (attrs.type == TYPE_INPUT_METHOD) {
            pf.left = df.left = cf.left = vf.left = mDockLeft;
            pf.top = df.top = cf.top = vf.top = mDockTop;
            pf.right = df.right = cf.right = vf.right = mDockRight;
            pf.bottom = df.bottom = cf.bottom = vf.bottom = mDockBottom;
            // IM dock windows always go to the bottom of the screen.
            attrs.gravity = Gravity.BOTTOM;
            mDockLayer = win.getSurfaceLayer();
        } else {
            final int adjust = sim & SOFT_INPUT_MASK_ADJUST;

            if ((fl & (FLAG_LAYOUT_IN_SCREEN | FLAG_FULLSCREEN | FLAG_LAYOUT_INSET_DECOR))
                    == (FLAG_LAYOUT_IN_SCREEN | FLAG_LAYOUT_INSET_DECOR)) {
                if (DEBUG_LAYOUT)
                    Log.v(TAG, "layoutWindowLw(" + attrs.getTitle() 
                            + "): IN_SCREEN, INSET_DECOR, !FULLSCREEN");
                // This is the case for a normal activity window: we want it
                // to cover all of the screen space, and it can take care of
                // moving its contents to account for screen decorations that
                // intrude into that space.
                if (attached != null) {
                    // If this window is attached to another, our display
                    // frame is the same as the one we are attached to.
                    setAttachedWindowFrames(win, fl, sim, attached, true, pf, df, cf, vf);
                } else {
                    if (attrs.type == TYPE_STATUS_BAR_PANEL
                            || attrs.type == TYPE_STATUS_BAR_SUB_PANEL) {
                        // Status bar panels are the only windows who can go on top of
                        // the status bar.  They are protected by the STATUS_BAR_SERVICE
                        // permission, so they have the same privileges as the status
                        // bar itself.
                        //
                        // However, they should still dodge the navigation bar if it exists.

                        pf.left = df.left = hasNavBar ? mDockLeft : mUnrestrictedScreenLeft;
                        pf.top = df.top = mUnrestrictedScreenTop;
                        pf.right = df.right = hasNavBar
                                            ? mRestrictedScreenLeft+mRestrictedScreenWidth
                                            : mUnrestrictedScreenLeft+mUnrestrictedScreenWidth;
                        pf.bottom = df.bottom = hasNavBar
                                              ? mRestrictedScreenTop+mRestrictedScreenHeight
                                              : mUnrestrictedScreenTop+mUnrestrictedScreenHeight;

                        if (DEBUG_LAYOUT) {
                            Log.v(TAG, String.format(
                                        "Laying out status bar window: (%d,%d - %d,%d)",
                                        pf.left, pf.top, pf.right, pf.bottom));
                        }
                    } else {
                        pf.left = df.left = mRestrictedScreenLeft;
                        pf.top = df.top = mRestrictedScreenTop;
                        pf.right = df.right = mRestrictedScreenLeft+mRestrictedScreenWidth;
                        pf.bottom = df.bottom = mRestrictedScreenTop+mRestrictedScreenHeight;
                    }
                    if (adjust != SOFT_INPUT_ADJUST_RESIZE) {
                        cf.left = mDockLeft;
                        cf.top = mDockTop;
                        cf.right = mDockRight;
                        cf.bottom = mDockBottom;
                    } else {
                        cf.left = mContentLeft;
                        cf.top = mContentTop;
                        cf.right = mContentRight;
                        cf.bottom = mContentBottom;
                    }
                    if (adjust != SOFT_INPUT_ADJUST_NOTHING) {
                        vf.left = mCurLeft;
                        vf.top = mCurTop;
                        vf.right = mCurRight;
                        vf.bottom = mCurBottom;
                    } else {
                        vf.set(cf);
                    }
                }
            } else if ((fl & FLAG_LAYOUT_IN_SCREEN) != 0) {
                if (DEBUG_LAYOUT)
                    Log.v(TAG, "layoutWindowLw(" + attrs.getTitle() + "): IN_SCREEN");
                // A window that has requested to fill the entire screen just
                // gets everything, period.
                if (attrs.type == TYPE_STATUS_BAR_PANEL
                        || attrs.type == TYPE_STATUS_BAR_SUB_PANEL) {
                    pf.left = df.left = cf.left = hasNavBar ? mDockLeft : mUnrestrictedScreenLeft;
                    pf.top = df.top = cf.top = mUnrestrictedScreenTop;
                    pf.right = df.right = cf.right = hasNavBar
                                        ? mRestrictedScreenLeft+mRestrictedScreenWidth
                                        : mUnrestrictedScreenLeft+mUnrestrictedScreenWidth;
                    pf.bottom = df.bottom = cf.bottom = hasNavBar
                                          ? mRestrictedScreenTop+mRestrictedScreenHeight
                                          : mUnrestrictedScreenTop+mUnrestrictedScreenHeight;

                    if (DEBUG_LAYOUT) {
                        Log.v(TAG, String.format(
                                    "Laying out IN_SCREEN status bar window: (%d,%d - %d,%d)",
                                    pf.left, pf.top, pf.right, pf.bottom));
                    }
                } else if (attrs.type == TYPE_NAVIGATION_BAR) {
                    // The navigation bar has Real Ultimate Power.
                    pf.left = df.left = mUnrestrictedScreenLeft;
                    pf.top = df.top = mUnrestrictedScreenTop;
                    pf.right = df.right = mUnrestrictedScreenLeft+mUnrestrictedScreenWidth;
                    pf.bottom = df.bottom = mUnrestrictedScreenTop+mUnrestrictedScreenHeight;
                    if (DEBUG_LAYOUT) {
                        Log.v(TAG, String.format(
                                    "Laying out navigation bar window: (%d,%d - %d,%d)",
                                    pf.left, pf.top, pf.right, pf.bottom));
                    }
                } else if ((attrs.type == TYPE_SECURE_SYSTEM_OVERLAY
                                || attrs.type == TYPE_BOOT_PROGRESS)
                        && ((fl & FLAG_FULLSCREEN) != 0)) {
                    // Fullscreen secure system overlays get what they ask for.
                    pf.left = df.left = mUnrestrictedScreenLeft;
                    pf.top = df.top = mUnrestrictedScreenTop;
                    pf.right = df.right = mUnrestrictedScreenLeft+mUnrestrictedScreenWidth;
                    pf.bottom = df.bottom = mUnrestrictedScreenTop+mUnrestrictedScreenHeight;
                } else if (attrs.type == TYPE_BOOT_PROGRESS) {
                    // Boot progress screen always covers entire display.
                    pf.left = df.left = cf.left = mUnrestrictedScreenLeft;
                    pf.top = df.top = cf.top = mUnrestrictedScreenTop;
                    pf.right = df.right = cf.right = mUnrestrictedScreenLeft+mUnrestrictedScreenWidth;
                    pf.bottom = df.bottom = cf.bottom
                            = mUnrestrictedScreenTop+mUnrestrictedScreenHeight;
                } else {
                    pf.left = df.left = cf.left = mRestrictedScreenLeft;
                    pf.top = df.top = cf.top = mRestrictedScreenTop;
                    pf.right = df.right = cf.right = mRestrictedScreenLeft+mRestrictedScreenWidth;
                    pf.bottom = df.bottom = cf.bottom
                            = mRestrictedScreenTop+mRestrictedScreenHeight;
                }
                if (adjust != SOFT_INPUT_ADJUST_NOTHING) {
                    vf.left = mCurLeft;
                    vf.top = mCurTop;
                    vf.right = mCurRight;
                    vf.bottom = mCurBottom;
                } else {
                    vf.set(cf);
                }
            } else if (attached != null) {
                if (DEBUG_LAYOUT)
                    Log.v(TAG, "layoutWindowLw(" + attrs.getTitle() + "): attached to " + attached);
                // A child window should be placed inside of the same visible
                // frame that its parent had.
                setAttachedWindowFrames(win, fl, adjust, attached, false, pf, df, cf, vf);
            } else {
                if (DEBUG_LAYOUT)
                    Log.v(TAG, "layoutWindowLw(" + attrs.getTitle() + "): normal window");
                // Otherwise, a normal window must be placed inside the content
                // of all screen decorations.
                if (attrs.type == TYPE_STATUS_BAR_PANEL) {
                    // Status bar panels are the only windows who can go on top of
                    // the status bar.  They are protected by the STATUS_BAR_SERVICE
                    // permission, so they have the same privileges as the status
                    // bar itself.
                    pf.left = df.left = cf.left = mRestrictedScreenLeft;
                    pf.top = df.top = cf.top = mRestrictedScreenTop;
                    pf.right = df.right = cf.right = mRestrictedScreenLeft+mRestrictedScreenWidth;
                    pf.bottom = df.bottom = cf.bottom
                            = mRestrictedScreenTop+mRestrictedScreenHeight;
                } else {
                    pf.left = mContentLeft;
                    pf.top = mContentTop;
                    pf.right = mContentRight;
                    pf.bottom = mContentBottom;
                    if (adjust != SOFT_INPUT_ADJUST_RESIZE) {
                        df.left = cf.left = mDockLeft;
                        df.top = cf.top = mDockTop;
                        df.right = cf.right = mDockRight;
                        df.bottom = cf.bottom = mDockBottom;
                    } else {
                        df.left = cf.left = mContentLeft;
                        df.top = cf.top = mContentTop;
                        df.right = cf.right = mContentRight;
                        df.bottom = cf.bottom = mContentBottom;
                    }
                    if (adjust != SOFT_INPUT_ADJUST_NOTHING) {
                        vf.left = mCurLeft;
                        vf.top = mCurTop;
                        vf.right = mCurRight;
                        vf.bottom = mCurBottom;
                    } else {
                        vf.set(cf);
                    }
                }
            }
        }
        
        if ((fl & FLAG_LAYOUT_NO_LIMITS) != 0) {
            df.left = df.top = cf.left = cf.top = vf.left = vf.top = -10000;
            df.right = df.bottom = cf.right = cf.bottom = vf.right = vf.bottom = 10000;
        }

        if (DEBUG_LAYOUT) Log.v(TAG, "Compute frame " + attrs.getTitle()
                + ": sim=#" + Integer.toHexString(sim)
                + " attach=" + attached + " type=" + attrs.type 
                + String.format(" flags=0x%08x", fl)
                + " pf=" + pf.toShortString() + " df=" + df.toShortString()
                + " cf=" + cf.toShortString() + " vf=" + vf.toShortString());
        
        win.computeFrameLw(pf, df, cf, vf);
        
        // Dock windows carve out the bottom of the screen, so normal windows
        // can't appear underneath them.
        if (attrs.type == TYPE_INPUT_METHOD && !win.getGivenInsetsPendingLw()) {
            int top = win.getContentFrameLw().top;
            top += win.getGivenContentInsetsLw().top;
            if (mContentBottom > top) {
                mContentBottom = top;
            }
            top = win.getVisibleFrameLw().top;
            top += win.getGivenVisibleInsetsLw().top;
            if (mCurBottom > top) {
                mCurBottom = top;
            }
            if (DEBUG_LAYOUT) Log.v(TAG, "Input method: mDockBottom="
                    + mDockBottom + " mContentBottom="
                    + mContentBottom + " mCurBottom=" + mCurBottom);
        }
    }

    /** {@inheritDoc} */
    public int finishLayoutLw() {
        return 0;
    }

    /** {@inheritDoc} */
    public void beginAnimationLw(int displayWidth, int displayHeight) {
        mTopFullscreenOpaqueWindowState = null;
        mForceStatusBar = false;
        
        mHideLockScreen = false;
        mAllowLockscreenWhenOn = false;
        mDismissKeyguard = false;
    }

    /** {@inheritDoc} */
    public void animatingWindowLw(WindowState win,
                                WindowManager.LayoutParams attrs) {
        if (DEBUG_LAYOUT) Slog.i(TAG, "Win " + win + ": isVisibleOrBehindKeyguardLw="
                + win.isVisibleOrBehindKeyguardLw());
        if (mTopFullscreenOpaqueWindowState == null &&
                win.isVisibleOrBehindKeyguardLw() && !win.isGoneForLayoutLw()) {
            if ((attrs.flags & FLAG_FORCE_NOT_FULLSCREEN) != 0) {
                mForceStatusBar = true;
            }
            if (attrs.type >= FIRST_APPLICATION_WINDOW
                    && attrs.type <= LAST_APPLICATION_WINDOW
                    && attrs.x == 0 && attrs.y == 0
                    && attrs.width == WindowManager.LayoutParams.MATCH_PARENT
                    && attrs.height == WindowManager.LayoutParams.MATCH_PARENT) {
                if (DEBUG_LAYOUT) Log.v(TAG, "Fullscreen window: " + win);
                mTopFullscreenOpaqueWindowState = win;
                if ((attrs.flags & FLAG_SHOW_WHEN_LOCKED) != 0) {
                    if (localLOGV) Log.v(TAG, "Setting mHideLockScreen to true by win " + win);
                    mHideLockScreen = true;
                }
                if ((attrs.flags & FLAG_DISMISS_KEYGUARD) != 0) {
                    if (localLOGV) Log.v(TAG, "Setting mDismissKeyguard to true by win " + win);
                    mDismissKeyguard = true;
                }
                if ((attrs.flags & FLAG_ALLOW_LOCK_WHILE_SCREEN_ON) != 0) {
                    mAllowLockscreenWhenOn = true;
                }
            }
        }
    }

    /** {@inheritDoc} */
    public int finishAnimationLw() {
        int changes = 0;
        boolean topIsFullscreen = false;

        final WindowManager.LayoutParams lp = (mTopFullscreenOpaqueWindowState != null)
                ? mTopFullscreenOpaqueWindowState.getAttrs()
                : null;

        if (mStatusBar != null) {
            if (DEBUG_LAYOUT) Log.i(TAG, "force=" + mForceStatusBar
                    + " top=" + mTopFullscreenOpaqueWindowState);
            if (mForceStatusBar) {
                if (DEBUG_LAYOUT) Log.v(TAG, "Showing status bar: forced");
                if (mStatusBar.showLw(true)) changes |= FINISH_LAYOUT_REDO_LAYOUT;
            } else if (mTopFullscreenOpaqueWindowState != null) {
                if (localLOGV) {
                    Log.d(TAG, "frame: " + mTopFullscreenOpaqueWindowState.getFrameLw()
                            + " shown frame: " + mTopFullscreenOpaqueWindowState.getShownFrameLw());
                    Log.d(TAG, "attr: " + mTopFullscreenOpaqueWindowState.getAttrs()
                            + " lp.flags=0x" + Integer.toHexString(lp.flags));
                }
                topIsFullscreen = (lp.flags & WindowManager.LayoutParams.FLAG_FULLSCREEN) != 0;
                // The subtle difference between the window for mTopFullscreenOpaqueWindowState
                // and mTopIsFullscreen is that that mTopIsFullscreen is set only if the window
                // has the FLAG_FULLSCREEN set.  Not sure if there is another way that to be the
                // case though.
                if (topIsFullscreen) {
                    if (mStatusBarCanHide) {
                        if (DEBUG_LAYOUT) Log.v(TAG, "** HIDING status bar");
                        if (mStatusBar.hideLw(true)) {
                            changes |= FINISH_LAYOUT_REDO_LAYOUT;

                            mHandler.post(new Runnable() { public void run() {
                                if (mStatusBarService != null) {
                                    try {
                                        mStatusBarService.collapse();
                                    } catch (RemoteException ex) {}
                                }
                            }});
                        }
                    } else if (DEBUG_LAYOUT) {
                        Log.v(TAG, "Preventing status bar from hiding by policy");
                    }
                } else {
                    if (DEBUG_LAYOUT) Log.v(TAG, "** SHOWING status bar: top is not fullscreen");
                    if (mStatusBar.showLw(true)) changes |= FINISH_LAYOUT_REDO_LAYOUT;
                }
            }
        }

        mTopIsFullscreen = topIsFullscreen;

        // Hide the key guard if a visible window explicitly specifies that it wants to be displayed
        // when the screen is locked
        if (mKeyguard != null) {
            if (localLOGV) Log.v(TAG, "finishAnimationLw::mHideKeyguard="+mHideLockScreen);
            if (mDismissKeyguard && !mKeyguardMediator.isSecure()) {
                if (mKeyguard.hideLw(true)) {
                    changes |= FINISH_LAYOUT_REDO_LAYOUT
                            | FINISH_LAYOUT_REDO_CONFIG
                            | FINISH_LAYOUT_REDO_WALLPAPER;
                }
                if (mKeyguardMediator.isShowing()) {
                    mHandler.post(new Runnable() {
                        public void run() {
                            mKeyguardMediator.keyguardDone(false, false);
                        }
                    });
                }
            } else if (mHideLockScreen) {
                if (mKeyguard.hideLw(true)) {
                    changes |= FINISH_LAYOUT_REDO_LAYOUT
                            | FINISH_LAYOUT_REDO_CONFIG
                            | FINISH_LAYOUT_REDO_WALLPAPER;
                }
                mKeyguardMediator.setHidden(true);
            } else {
                if (mKeyguard.showLw(true)) {
                    changes |= FINISH_LAYOUT_REDO_LAYOUT
                            | FINISH_LAYOUT_REDO_CONFIG
                            | FINISH_LAYOUT_REDO_WALLPAPER;
                }
                mKeyguardMediator.setHidden(false);
            }
        }

        if ((updateSystemUiVisibilityLw()&View.SYSTEM_UI_FLAG_HIDE_NAVIGATION) != 0) {
            // If the navigation bar has been hidden or shown, we need to do another
            // layout pass to update that window.
            changes |= FINISH_LAYOUT_REDO_LAYOUT;
        }

        // update since mAllowLockscreenWhenOn might have changed
        updateLockScreenTimeout();
        return changes;
    }

    public boolean allowAppAnimationsLw() {
        if (mKeyguard != null && mKeyguard.isVisibleLw()) {
            // If keyguard is currently visible, no reason to animate
            // behind it.
            return false;
        }
        if (false) {
            // Don't do this on the tablet, since the system bar never completely
            // covers the screen, and with all its transparency this will
            // incorrectly think it does cover it when it doesn't.  We'll revisit
            // this later when we re-do the phone status bar.
            if (mStatusBar != null && mStatusBar.isVisibleLw()) {
                RectF rect = new RectF(mStatusBar.getShownFrameLw());
                for (int i=mStatusBarPanels.size()-1; i>=0; i--) {
                    WindowState w = mStatusBarPanels.get(i);
                    if (w.isVisibleLw()) {
                        rect.union(w.getShownFrameLw());
                    }
                }
                final int insetw = mRestrictedScreenWidth/10;
                final int inseth = mRestrictedScreenHeight/10;
                if (rect.contains(insetw, inseth, mRestrictedScreenWidth-insetw,
                            mRestrictedScreenHeight-inseth)) {
                    // All of the status bar windows put together cover the
                    // screen, so the app can't be seen.  (Note this test doesn't
                    // work if the rects of these windows are at off offsets or
                    // sizes, causing gaps in the rect union we have computed.)
                    return false;
                }
            }
        }
        return true;
    }

    public int focusChangedLw(WindowState lastFocus, WindowState newFocus) {
        mFocusedWindow = newFocus;
        if ((updateSystemUiVisibilityLw()&View.SYSTEM_UI_FLAG_HIDE_NAVIGATION) != 0) {
            // If the navigation bar has been hidden or shown, we need to do another
            // layout pass to update that window.
            return FINISH_LAYOUT_REDO_LAYOUT;
        }
        return 0;
    }

    /** {@inheritDoc} */
    public void notifyLidSwitchChanged(long whenNanos, boolean lidOpen) {
        // lid changed state
<<<<<<< HEAD
=======

>>>>>>> 5e155b9c
        mLidOpen = lidOpen ? LID_OPEN : LID_CLOSED;
        updateKeyboardVisibility();

        boolean awakeNow = mKeyguardMediator.doLidChangeTq(lidOpen);
        updateRotation(true);
        if (awakeNow) {
            // If the lid is opening and we don't have to keep the
            // keyguard up, then we can turn on the screen
            // immediately.
            mKeyguardMediator.pokeWakelock();
        } else if (keyguardIsShowingTq()) {
            if (lidOpen) {
                // If we are opening the lid and not hiding the
                // keyguard, then we need to have it turn on the
                // screen once it is shown.
                mKeyguardMediator.onWakeKeyWhenKeyguardShowingTq(
                        KeyEvent.KEYCODE_POWER, mDockMode != Intent.EXTRA_DOCK_STATE_UNDOCKED);
            }
        } else {
            // Light up the keyboard if we are sliding up.
            if (lidOpen) {
                mPowerManager.userActivity(SystemClock.uptimeMillis(), false,
                        LocalPowerManager.BUTTON_EVENT);
            } else {
                mPowerManager.userActivity(SystemClock.uptimeMillis(), false,
                        LocalPowerManager.OTHER_EVENT);
            }
        }
    }

    void setHdmiPlugged(boolean plugged) {
        if (mHdmiPlugged != plugged) {
            mHdmiPlugged = plugged;
            updateRotation(true);
            Intent intent = new Intent(ACTION_HDMI_PLUGGED);
            intent.addFlags(Intent.FLAG_RECEIVER_REGISTERED_ONLY_BEFORE_BOOT);
            intent.putExtra(EXTRA_HDMI_PLUGGED_STATE, plugged);
            mContext.sendStickyBroadcast(intent);
        }
    }

    void initializeHdmiState() {
        boolean plugged = false;
        // watch for HDMI plug messages if the hdmi switch exists
        if (new File("/sys/devices/virtual/switch/hdmi/state").exists()) {
            mHDMIObserver.startObserving("DEVPATH=/devices/virtual/switch/hdmi");

            final String filename = "/sys/class/switch/hdmi/state";
            FileReader reader = null;
            try {
                reader = new FileReader(filename);
                char[] buf = new char[15];
                int n = reader.read(buf);
                if (n > 1) {
                    plugged = 0 != Integer.parseInt(new String(buf, 0, n-1));
                }
            } catch (IOException ex) {
                Slog.w(TAG, "Couldn't read hdmi state from " + filename + ": " + ex);
            } catch (NumberFormatException ex) {
                Slog.w(TAG, "Couldn't read hdmi state from " + filename + ": " + ex);
            } finally {
                if (reader != null) {
                    try {
                        reader.close();
                    } catch (IOException ex) {
                    }
                }
            }
        }
        // This dance forces the code in setHdmiPlugged to run.
        // Always do this so the sticky intent is stuck (to false) if there is no hdmi.
        mHdmiPlugged = !plugged;
        setHdmiPlugged(!mHdmiPlugged);
    }

    /**
     * @return Whether music is being played right now.
     */
    boolean isMusicActive() {
        final AudioManager am = (AudioManager)mContext.getSystemService(Context.AUDIO_SERVICE);
        if (am == null) {
            Log.w(TAG, "isMusicActive: couldn't get AudioManager reference");
            return false;
        }
        return am.isMusicActive();
    }

    /**
     * Tell the audio service to adjust the volume appropriate to the event.
     * @param keycode
     */
    void handleVolumeKey(int stream, int keycode) {
        IAudioService audioService = getAudioService();
        if (audioService == null) {
            return;
        }
        try {
            // since audio is playing, we shouldn't have to hold a wake lock
            // during the call, but we do it as a precaution for the rare possibility
            // that the music stops right before we call this
            // TODO: Actually handle MUTE.
            mBroadcastWakeLock.acquire();
            audioService.adjustStreamVolume(stream,
                keycode == KeyEvent.KEYCODE_VOLUME_UP
                            ? AudioManager.ADJUST_RAISE
                            : AudioManager.ADJUST_LOWER,
                    0);
        } catch (RemoteException e) {
            Log.w(TAG, "IAudioService.adjustStreamVolume() threw RemoteException " + e);
        } finally {
            mBroadcastWakeLock.release();
        }
    }

    final Object mScreenshotLock = new Object();
    ServiceConnection mScreenshotConnection = null;

    final Runnable mScreenshotTimeout = new Runnable() {
        @Override public void run() {
            synchronized (mScreenshotLock) {
                if (mScreenshotConnection != null) {
                    mContext.unbindService(mScreenshotConnection);
                    mScreenshotConnection = null;
                }
            }
        }
    };

    // Assume this is called from the Handler thread.
    private void takeScreenshot() {
        synchronized (mScreenshotLock) {
            if (mScreenshotConnection != null) {
                return;
            }
            ComponentName cn = new ComponentName("com.android.systemui",
                    "com.android.systemui.screenshot.TakeScreenshotService");
            Intent intent = new Intent();
            intent.setComponent(cn);
            ServiceConnection conn = new ServiceConnection() {
                @Override
                public void onServiceConnected(ComponentName name, IBinder service) {
                    synchronized (mScreenshotLock) {
                        if (mScreenshotConnection != this) {
                            return;
                        }
                        Messenger messenger = new Messenger(service);
                        Message msg = Message.obtain(null, 1);
                        final ServiceConnection myConn = this;
                        Handler h = new Handler(mHandler.getLooper()) {
                            @Override
                            public void handleMessage(Message msg) {
                                synchronized (mScreenshotLock) {
                                    if (mScreenshotConnection == myConn) {
                                        mContext.unbindService(mScreenshotConnection);
                                        mScreenshotConnection = null;
                                        mHandler.removeCallbacks(mScreenshotTimeout);
                                    }
                                }
                            }
                        };
                        msg.replyTo = new Messenger(h);
                        msg.arg1 = msg.arg2 = 0;
                        if (mStatusBar != null && mStatusBar.isVisibleLw())
                            msg.arg1 = 1;
                        if (mNavigationBar != null && mNavigationBar.isVisibleLw())
                            msg.arg2 = 1;
                        try {
                            messenger.send(msg);
                        } catch (RemoteException e) {
                        }
                    }
                }
                @Override
                public void onServiceDisconnected(ComponentName name) {}
            };
            if (mContext.bindService(intent, conn, Context.BIND_AUTO_CREATE)) {
                mScreenshotConnection = conn;
                mHandler.postDelayed(mScreenshotTimeout, 10000);
            }
        }
    }
    
    /** {@inheritDoc} */
    @Override
    public int interceptKeyBeforeQueueing(KeyEvent event, int policyFlags, boolean isScreenOn) {
        final boolean down = event.getAction() == KeyEvent.ACTION_DOWN;
        final boolean canceled = event.isCanceled();
        int keyCode = event.getKeyCode();

        final boolean isInjected = (policyFlags & WindowManagerPolicy.FLAG_INJECTED) != 0;

        // If screen is off then we treat the case where the keyguard is open but hidden
        // the same as if it were open and in front.
        // This will prevent any keys other than the power button from waking the screen
        // when the keyguard is hidden by another activity.
        final boolean keyguardActive = (isScreenOn ?
                                        mKeyguardMediator.isShowingAndNotHidden() :
                                        mKeyguardMediator.isShowing());

        if (!mSystemBooted) {
            // If we have not yet booted, don't let key events do anything.
            return 0;
        }

        if (false) {
            Log.d(TAG, "interceptKeyTq keycode=" + keyCode
                  + " screenIsOn=" + isScreenOn + " keyguardActive=" + keyguardActive);
        }

        if (down && (policyFlags & WindowManagerPolicy.FLAG_VIRTUAL) != 0
                && event.getRepeatCount() == 0) {
            performHapticFeedbackLw(null, HapticFeedbackConstants.VIRTUAL_KEY, false);
        }

        // Basic policy based on screen state and keyguard.
        // FIXME: This policy isn't quite correct.  We shouldn't care whether the screen
        //        is on or off, really.  We should care about whether the device is in an
        //        interactive state or is in suspend pretending to be "off".
        //        The primary screen might be turned off due to proximity sensor or
        //        because we are presenting media on an auxiliary screen or remotely controlling
        //        the device some other way (which is why we have an exemption here for injected
        //        events).
        int result;
        if (isScreenOn || isInjected) {
            // When the screen is on or if the key is injected pass the key to the application.
            result = ACTION_PASS_TO_USER;
        } else {
            // When the screen is off and the key is not injected, determine whether
            // to wake the device but don't pass the key to the application.
            result = 0;

            boolean isWakeKey = (policyFlags
                    & (WindowManagerPolicy.FLAG_WAKE | WindowManagerPolicy.FLAG_WAKE_DROPPED)) != 0 ||
                             ((keyCode == KeyEvent.KEYCODE_VOLUME_UP) && mVolumeWakeScreen) ||
                             ((keyCode == KeyEvent.KEYCODE_VOLUME_DOWN) && mVolumeWakeScreen);

            // volume-wake: heed to proximity sensor
            final boolean isOffByProx = (mScreenOffReason == WindowManagerPolicy.OFF_BECAUSE_OF_PROX_SENSOR);
            if (isWakeKey
                    && (!mVolumeWakeScreen || isOffByProx)
                    && ((keyCode == KeyEvent.KEYCODE_VOLUME_UP) || (keyCode == KeyEvent.KEYCODE_VOLUME_DOWN))) {
                isWakeKey = false;
            }

            // music is playing, don't wake the screen in case we need to skip track
            if (isMusicActive()  
            		&& mVolBtnMusicControls
                    && mVolumeWakeScreen
                    && isWakeKey
                    && ((keyCode == KeyEvent.KEYCODE_VOLUME_UP) || (keyCode == KeyEvent.KEYCODE_VOLUME_DOWN)))
                isWakeKey = false;

            if (down && isWakeKey) {
                if (keyguardActive) {
                    // send power key code to wake the screen
                    if((keyCode == KeyEvent.KEYCODE_VOLUME_UP) || (keyCode == KeyEvent.KEYCODE_VOLUME_DOWN) && isWakeKey) {
                        mKeyguardMediator.onWakeKeyWhenKeyguardShowingTq(KeyEvent.KEYCODE_POWER,
                                mDockMode != Intent.EXTRA_DOCK_STATE_UNDOCKED);
                    } else {
                        // If the keyguard is showing, let it decide what to do with the wake key.
                        mKeyguardMediator.onWakeKeyWhenKeyguardShowingTq(keyCode,
                                mDockMode != Intent.EXTRA_DOCK_STATE_UNDOCKED);
                    }
                } else {
                    // Otherwise, wake the device ourselves.
                    result |= ACTION_POKE_USER_ACTIVITY;
                }
            }
        }

        // Handle special keys.
        switch (keyCode) {
            case KeyEvent.KEYCODE_VOLUME_DOWN:
            case KeyEvent.KEYCODE_VOLUME_UP:
            case KeyEvent.KEYCODE_VOLUME_MUTE: {
                if (mVolBtnMusicControls && !down) {
                    handleVolumeLongPressAbort();

                    // delay handling volume events if mVolBtnMusicControls is desired
                    if (!mIsLongPress && (result & ACTION_PASS_TO_USER) == 0)
                        handleVolumeKey(AudioManager.STREAM_MUSIC, keyCode);
                }
                if (keyCode == KeyEvent.KEYCODE_VOLUME_DOWN) {
                    if (down) {
                        if (isScreenOn && !mVolumeDownKeyTriggered
                                && (event.getFlags() & KeyEvent.FLAG_FALLBACK) == 0) {
                            mVolumeDownKeyTriggered = true;
                            mVolumeDownKeyTime = event.getDownTime();
                            mVolumeDownKeyConsumedByScreenshotChord = false;
                            cancelPendingPowerKeyAction();
                            interceptScreenshotChord();
                        }
                    } else {
                        mVolumeDownKeyTriggered = false;
                        cancelPendingScreenshotChordAction();
                    }
                } else if (keyCode == KeyEvent.KEYCODE_VOLUME_UP) {
                    if (down) {
                        if (isScreenOn && !mVolumeUpKeyTriggered
                                && (event.getFlags() & KeyEvent.FLAG_FALLBACK) == 0) {
                            mVolumeUpKeyTriggered = true;
                            cancelPendingPowerKeyAction();
                            cancelPendingScreenshotChordAction();
                        }
                    } else {
                        mVolumeUpKeyTriggered = false;
                        cancelPendingScreenshotChordAction();
                    }
                }
                if (down) {
                    ITelephony telephonyService = getTelephonyService();
                    if (telephonyService != null) {
                        try {
                            if (telephonyService.isRinging()) {
                                // If an incoming call is ringing, either VOLUME key means
                                // "silence ringer".  We handle these keys here, rather than
                                // in the InCallScreen, to make sure we'll respond to them
                                // even if the InCallScreen hasn't come to the foreground yet.
                                // Look for the DOWN event here, to agree with the "fallback"
                                // behavior in the InCallScreen.
                                Log.i(TAG, "interceptKeyBeforeQueueing:"
                                      + " VOLUME key-down while ringing: Silence ringer!");

                                // Silence the ringer.  (It's safe to call this
                                // even if the ringer has already been silenced.)
                                telephonyService.silenceRinger();

                                // And *don't* pass this key thru to the current activity
                                // (which is probably the InCallScreen.)
                                result &= ~ACTION_PASS_TO_USER;
                                break;
                            }
                            if (telephonyService.isOffhook()
                                    && (result & ACTION_PASS_TO_USER) == 0) {
                                // If we are in call but we decided not to pass the key to
                                // the application, handle the volume change here.
                                handleVolumeKey(AudioManager.STREAM_VOICE_CALL, keyCode);
                                break;
                            }
                        } catch (RemoteException ex) {
                            Log.w(TAG, "ITelephony threw RemoteException", ex);
                        }
                    }
                    if (isMusicActive() && (result & ACTION_PASS_TO_USER) == 0) {
                        // Care for long-press actions to skip tracks
                        if (mVolBtnMusicControls) {
                            // initialize long press flag to false for volume events
                            mIsLongPress = false;

                            // if the button is held long enough, the following
                            // procedure will set mIsLongPress=true
                            handleVolumeLongPress(keyCode);
                        } else {
                            // If music is playing but we decided not to pass the key to the
                            // application, handle the volume change here.
                            handleVolumeKey(AudioManager.STREAM_MUSIC, keyCode);
                        }
                        break;
                    }
                }
                break;
            }

            case KeyEvent.KEYCODE_ENDCALL: {
                result &= ~ACTION_PASS_TO_USER;
                if (down) {
                    ITelephony telephonyService = getTelephonyService();
                    boolean hungUp = false;
                    if (telephonyService != null) {
                        try {
                            hungUp = telephonyService.endCall();
                        } catch (RemoteException ex) {
                            Log.w(TAG, "ITelephony threw RemoteException", ex);
                        }
                    }
                    interceptPowerKeyDown(!isScreenOn || hungUp);
                } else {
                    if (interceptPowerKeyUp(canceled)) {
                        if ((mEndcallBehavior
                                & Settings.System.END_BUTTON_BEHAVIOR_HOME) != 0) {
                            if (goHome()) {
                                break;
                            }
                        }
                        if ((mEndcallBehavior
                                & Settings.System.END_BUTTON_BEHAVIOR_SLEEP) != 0) {
                            result = (result & ~ACTION_POKE_USER_ACTIVITY) | ACTION_GO_TO_SLEEP;
                        }
                    }
                }
                break;
            }

            case KeyEvent.KEYCODE_POWER: {
                if ((mTopFullscreenOpaqueWindowState.getAttrs().flags & WindowManager.LayoutParams.PREVENT_POWER_KEY) != 0) {
                    return result;
                }
                result &= ~ACTION_PASS_TO_USER;
                if (down) {
                    if(!isScreenOn && mEnableQuickTorch) {
                        handleChangeTorchState(true);
                    }
                    if (isScreenOn && !mPowerKeyTriggered
                            && (event.getFlags() & KeyEvent.FLAG_FALLBACK) == 0) {
                        mPowerKeyTriggered = true;
                        mPowerKeyTime = event.getDownTime();
                        interceptScreenshotChord();
                    }

                    ITelephony telephonyService = getTelephonyService();
                    boolean hungUp = false;
                    if (telephonyService != null) {
                        try {
                            if (telephonyService.isRinging()) {
                                // Pressing Power while there's a ringing incoming
                                // call should silence the ringer.
                                telephonyService.silenceRinger();
                            } else if ((mIncallPowerBehavior
                                    & Settings.Secure.INCALL_POWER_BUTTON_BEHAVIOR_HANGUP) != 0
                                    && telephonyService.isOffhook()) {
                                // Otherwise, if "Power button ends call" is enabled,
                                // the Power button will hang up any current active call.
                                hungUp = telephonyService.endCall();
                            }
                        } catch (RemoteException ex) {
                            Log.w(TAG, "ITelephony threw RemoteException", ex);
                        }
                    }
                    interceptPowerKeyDown(!isScreenOn || hungUp
                            || mVolumeDownKeyTriggered || mVolumeUpKeyTriggered);
                } else {
                    handleChangeTorchState(false);

                    mPowerKeyTriggered = false;
                    cancelPendingScreenshotChordAction();
                    if (interceptPowerKeyUp(canceled || mPendingPowerKeyUpCanceled)) {
                        result = (result & ~ACTION_POKE_USER_ACTIVITY) | ACTION_GO_TO_SLEEP;
                    }
                    mPendingPowerKeyUpCanceled = false;
                }
                break;
            }

            case KeyEvent.KEYCODE_MEDIA_PLAY:
            case KeyEvent.KEYCODE_MEDIA_PAUSE:
            case KeyEvent.KEYCODE_MEDIA_PLAY_PAUSE:
                if (down) {
                    ITelephony telephonyService = getTelephonyService();
                    if (telephonyService != null) {
                        try {
                            if (!telephonyService.isIdle()) {
                                // Suppress PLAY/PAUSE toggle when phone is ringing or in-call
                                // to avoid music playback.
                                break;
                            }
                        } catch (RemoteException ex) {
                            Log.w(TAG, "ITelephony threw RemoteException", ex);
                        }
                    }
                }
            case KeyEvent.KEYCODE_HEADSETHOOK:
            case KeyEvent.KEYCODE_MUTE:
            case KeyEvent.KEYCODE_MEDIA_STOP:
            case KeyEvent.KEYCODE_MEDIA_NEXT:
            case KeyEvent.KEYCODE_MEDIA_PREVIOUS:
            case KeyEvent.KEYCODE_MEDIA_REWIND:
            case KeyEvent.KEYCODE_MEDIA_RECORD:
            case KeyEvent.KEYCODE_MEDIA_FAST_FORWARD: {
                if ((result & ACTION_PASS_TO_USER) == 0) {
                    // Only do this if we would otherwise not pass it to the user. In that
                    // case, the PhoneWindow class will do the same thing, except it will
                    // only do it if the showing app doesn't process the key on its own.
                    mBroadcastWakeLock.acquire();
                    mHandler.post(new PassHeadsetKey(new KeyEvent(event)));
                }
                break;
            }

            case KeyEvent.KEYCODE_CALL: {
                if (down) {
                    ITelephony telephonyService = getTelephonyService();
                    if (telephonyService != null) {
                        try {
                            if (telephonyService.isRinging()) {
                                Log.i(TAG, "interceptKeyBeforeQueueing:"
                                      + " CALL key-down while ringing: Answer the call!");
                                telephonyService.answerRingingCall();

                                // And *don't* pass this key thru to the current activity
                                // (which is presumably the InCallScreen.)
                                result &= ~ACTION_PASS_TO_USER;
                            }
                        } catch (RemoteException ex) {
                            Log.w(TAG, "ITelephony threw RemoteException", ex);
                        }
                    }
                }
                break;
            }
        }
        return result;
    }

    /** {@inheritDoc} */
    @Override
    public int interceptMotionBeforeQueueingWhenScreenOff(int policyFlags) {
        int result = 0;

        final boolean isWakeMotion = (policyFlags
                & (WindowManagerPolicy.FLAG_WAKE | WindowManagerPolicy.FLAG_WAKE_DROPPED)) != 0;
        if (isWakeMotion) {
            if (mKeyguardMediator.isShowing()) {
                // If the keyguard is showing, let it decide what to do with the wake motion.
                mKeyguardMediator.onWakeMotionWhenKeyguardShowingTq();
            } else {
                // Otherwise, wake the device ourselves.
                result |= ACTION_POKE_USER_ACTIVITY;
            }
        }
        return result;
    }
    
    void handleVolumeLongPress(int keycode) {
        Runnable btnHandler;

        if (keycode == KeyEvent.KEYCODE_VOLUME_UP)
            btnHandler = mVolumeUpLongPress;
        else
            btnHandler = mVolumeDownLongPress;

        mHandler.postDelayed(btnHandler, ViewConfiguration.getLongPressTimeout());
    }
    
    void handleChangeTorchState(boolean on) {
        if (on) {
            mHandler.postDelayed(mTorchOn, ViewConfiguration.getLongPressTimeout());
        } else {
            mHandler.removeCallbacks(mTorchOn);
            mHandler.post(mTorchOff);
        }
    }

    void handleVolumeLongPressAbort() {
        mHandler.removeCallbacks(mVolumeUpLongPress);
        mHandler.removeCallbacks(mVolumeDownLongPress);
    }

    class PassHeadsetKey implements Runnable {
        KeyEvent mKeyEvent;

        PassHeadsetKey(KeyEvent keyEvent) {
            mKeyEvent = keyEvent;
        }

        public void run() {
            if (ActivityManagerNative.isSystemReady()) {
                Intent intent = new Intent(Intent.ACTION_MEDIA_BUTTON, null);
                intent.putExtra(Intent.EXTRA_KEY_EVENT, mKeyEvent);
                mContext.sendOrderedBroadcast(intent, null, mBroadcastDone,
                        mHandler, Activity.RESULT_OK, null, null);
            }
        }
    }

    BroadcastReceiver mBroadcastDone = new BroadcastReceiver() {
        public void onReceive(Context context, Intent intent) {
            mBroadcastWakeLock.release();
        }
    };

    BroadcastReceiver mDockReceiver = new BroadcastReceiver() {
        public void onReceive(Context context, Intent intent) {
            if (Intent.ACTION_DOCK_EVENT.equals(intent.getAction())) {
                mDockMode = intent.getIntExtra(Intent.EXTRA_DOCK_STATE,
                        Intent.EXTRA_DOCK_STATE_UNDOCKED);
            } else {
                try {
                    IUiModeManager uiModeService = IUiModeManager.Stub.asInterface(
                            ServiceManager.getService(Context.UI_MODE_SERVICE));
                    mUiMode = uiModeService.getCurrentModeType();
                } catch (RemoteException e) {
                }
            }
            updateRotation(true);
            updateOrientationListenerLp();
        }
    };

    /** {@inheritDoc} */
    public void screenTurnedOff(int why) {
        EventLog.writeEvent(70000, 0);
        synchronized (mLock) {
            mScreenOnEarly = false;
            mScreenOnFully = false;
        }
        mKeyguardMediator.onScreenTurnedOff(why);
        synchronized (mLock) {
            updateOrientationListenerLp();
            updateLockScreenTimeout();
            mScreenOffReason = why;
        }
    }

    /** {@inheritDoc} */
    public void screenTurningOn(final ScreenOnListener screenOnListener) {
        EventLog.writeEvent(70000, 1);
        if (false) {
            RuntimeException here = new RuntimeException("here");
            here.fillInStackTrace();
            Slog.i(TAG, "Screen turning on...", here);
        }
        if (screenOnListener != null) {
            mKeyguardMediator.onScreenTurnedOn(new KeyguardViewManager.ShowListener() {
                @Override public void onShown(IBinder windowToken) {
                    if (windowToken != null) {
                        try {
                            mWindowManager.waitForWindowDrawn(windowToken,
                                    new IRemoteCallback.Stub() {
                                @Override public void sendResult(Bundle data) {
                                    Slog.i(TAG, "Lock screen displayed!");
                                    screenOnListener.onScreenOn();
                                    synchronized (mLock) {
                                        mScreenOnFully = true;
                                    }
                                }
                            });
                        } catch (RemoteException e) {
                        }
                    } else {
                        Slog.i(TAG, "No lock screen!");
                        screenOnListener.onScreenOn();
                        synchronized (mLock) {
                            mScreenOnFully = true;
                        }
                    }
                }
            });
        } else {
            synchronized (mLock) {
                mScreenOnFully = true;
            }
        }
        synchronized (mLock) {
            mScreenOnEarly = true;
            updateOrientationListenerLp();
            updateLockScreenTimeout();
        }
    }

    /** {@inheritDoc} */
    public boolean isScreenOnEarly() {
        return mScreenOnEarly;
    }
    
    /** {@inheritDoc} */
    public boolean isScreenOnFully() {
        return mScreenOnFully;
    }
    
    /** {@inheritDoc} */
    public void enableKeyguard(boolean enabled) {
        mKeyguardMediator.setKeyguardEnabled(enabled);
    }

    /** {@inheritDoc} */
    public void exitKeyguardSecurely(OnKeyguardExitResult callback) {
        mKeyguardMediator.verifyUnlock(callback);
    }

    private boolean keyguardIsShowingTq() {
        return mKeyguardMediator.isShowingAndNotHidden();
    }


    /** {@inheritDoc} */
    public boolean isKeyguardLocked() {
        return keyguardOn();
    }

    /** {@inheritDoc} */
    public boolean isKeyguardSecure() {
        return mKeyguardMediator.isSecure();
    }

    /** {@inheritDoc} */
    public boolean inKeyguardRestrictedKeyInputMode() {
        return mKeyguardMediator.isInputRestricted();
    }

    public void dismissKeyguardLw() {
        if (!mKeyguardMediator.isSecure()) {
            if (mKeyguardMediator.isShowing()) {
                mHandler.post(new Runnable() {
                    public void run() {
                        mKeyguardMediator.keyguardDone(false, true);
                    }
                });
            }
        }
    }

    void sendCloseSystemWindows() {
        sendCloseSystemWindows(mContext, null);
    }

    void sendCloseSystemWindows(String reason) {
        sendCloseSystemWindows(mContext, reason);
    }

    static void sendCloseSystemWindows(Context context, String reason) {
        if (ActivityManagerNative.isSystemReady()) {
            try {
                ActivityManagerNative.getDefault().closeSystemDialogs(reason);
            } catch (RemoteException e) {
            }
        }
    }

    @Override
    public int rotationForOrientationLw(int orientation, int lastRotation) {
        if (false) {
            Slog.v(TAG, "rotationForOrientationLw(orient="
                        + orientation + ", last=" + lastRotation
                        + "); user=" + mUserRotation + " "
                        + ((mUserRotationMode == WindowManagerPolicy.USER_ROTATION_LOCKED)
                            ? "USER_ROTATION_LOCKED" : "")
                        );
        }

        synchronized (mLock) {
            int sensorRotation = mOrientationListener.getProposedRotation(); // may be -1
            if (sensorRotation < 0) {
                sensorRotation = lastRotation;
            }

            final int preferredRotation;
            if (mLidOpen == LID_OPEN && mLidOpenRotation >= 0) {
                // Ignore sensor when lid switch is open and rotation is forced.
                preferredRotation = mLidOpenRotation;
            } else if (mDockMode == Intent.EXTRA_DOCK_STATE_CAR
                    && (mCarDockEnablesAccelerometer || mCarDockRotation >= 0)) {
                // Ignore sensor when in car dock unless explicitly enabled.
                // This case can override the behavior of NOSENSOR, and can also
                // enable 180 degree rotation while docked.
                preferredRotation = mCarDockEnablesAccelerometer
                        ? sensorRotation : mCarDockRotation;
            } else if ((mDockMode == Intent.EXTRA_DOCK_STATE_DESK
                    || mDockMode == Intent.EXTRA_DOCK_STATE_LE_DESK
                    || mDockMode == Intent.EXTRA_DOCK_STATE_HE_DESK)
                    && (mDeskDockEnablesAccelerometer || mDeskDockRotation >= 0)) {
                // Ignore sensor when in desk dock unless explicitly enabled.
                // This case can override the behavior of NOSENSOR, and can also
                // enable 180 degree rotation while docked.
                preferredRotation = mDeskDockEnablesAccelerometer
                        ? sensorRotation : mDeskDockRotation;
            } else if (mHdmiPlugged) {
                // Ignore sensor when plugged into HDMI.
                // Note that the dock orientation overrides the HDMI orientation.
                preferredRotation = mHdmiRotation;
            } else if ((mAccelerometerDefault != 0 /* implies not rotation locked */
                            && (orientation == ActivityInfo.SCREEN_ORIENTATION_USER
                                    || orientation == ActivityInfo.SCREEN_ORIENTATION_UNSPECIFIED))
                    || orientation == ActivityInfo.SCREEN_ORIENTATION_SENSOR
                    || orientation == ActivityInfo.SCREEN_ORIENTATION_FULL_SENSOR
                    || orientation == ActivityInfo.SCREEN_ORIENTATION_SENSOR_LANDSCAPE
                    || orientation == ActivityInfo.SCREEN_ORIENTATION_SENSOR_PORTRAIT) {
                // Otherwise, use sensor only if requested by the application or enabled
                // by default for USER or UNSPECIFIED modes.  Does not apply to NOSENSOR.
                if (mAllowAllRotations < 0) {
                    // Can't read this during init() because the context doesn't
                    // have display metrics at that time so we cannot determine
                    // tablet vs. phone then.
                    mAllowAllRotations = mContext.getResources().getBoolean(
                            com.android.internal.R.bool.config_allowAllRotations) ? 1 : 0;
                }
                // Rotation setting bitmask
                // 1=0 2=90 4=180 8=270
                boolean allowed = true;
                if (mUserRotationAngles < 0) {
                    // Not set by user so use these defaults
                    mUserRotationAngles = mAllowAllRotations == 1 ?
                        (1 | 2 | 4 | 8) : // All angles
                        (1 | 2 | 8); // All except 180
                }
                switch (sensorRotation) {
                    case Surface.ROTATION_0:
                      allowed = (mUserRotationAngles & 1) != 0;
                      break;
                    case Surface.ROTATION_90:
                      allowed = (mUserRotationAngles & 2) != 0;
                      break;
                    case Surface.ROTATION_180:
                      allowed = (mUserRotationAngles & 4) != 0;
                      break;
                    case Surface.ROTATION_270:
                      allowed = (mUserRotationAngles & 8) != 0;
                      break;
                }
                if (allowed) {
                    preferredRotation = sensorRotation;
                } else {
                    preferredRotation = lastRotation;
                }
            } else if (mUserRotationMode == WindowManagerPolicy.USER_ROTATION_LOCKED) {
                // Apply rotation lock.
                preferredRotation = mUserRotation;
            } else {
                // No overriding preference.
                // We will do exactly what the application asked us to do.
                preferredRotation = -1;
            }

            switch (orientation) {
                case ActivityInfo.SCREEN_ORIENTATION_PORTRAIT:
                    // Return portrait unless overridden.
                    if (isAnyPortrait(preferredRotation)) {
                        return preferredRotation;
                    }
                    return mPortraitRotation;

                case ActivityInfo.SCREEN_ORIENTATION_LANDSCAPE:
                    // Return landscape unless overridden.
                    if (isLandscapeOrSeascape(preferredRotation)) {
                        return preferredRotation;
                    }
                    return mLandscapeRotation;

                case ActivityInfo.SCREEN_ORIENTATION_REVERSE_PORTRAIT:
                    // Return reverse portrait unless overridden.
                    if (isAnyPortrait(preferredRotation)) {
                        return preferredRotation;
                    }
                    return mUpsideDownRotation;

                case ActivityInfo.SCREEN_ORIENTATION_REVERSE_LANDSCAPE:
                    // Return seascape unless overridden.
                    if (isLandscapeOrSeascape(preferredRotation)) {
                        return preferredRotation;
                    }
                    return mSeascapeRotation;

                case ActivityInfo.SCREEN_ORIENTATION_SENSOR_LANDSCAPE:
                    // Return either landscape rotation.
                    if (isLandscapeOrSeascape(preferredRotation)) {
                        return preferredRotation;
                    }
                    if (isLandscapeOrSeascape(lastRotation)) {
                        return lastRotation;
                    }
                    return mLandscapeRotation;

                case ActivityInfo.SCREEN_ORIENTATION_SENSOR_PORTRAIT:
                    // Return either portrait rotation.
                    if (isAnyPortrait(preferredRotation)) {
                        return preferredRotation;
                    }
                    if (isAnyPortrait(lastRotation)) {
                        return lastRotation;
                    }
                    return mPortraitRotation;

                default:
                    // For USER, UNSPECIFIED, NOSENSOR, SENSOR and FULL_SENSOR,
                    // just return the preferred orientation we already calculated.
                    if (preferredRotation >= 0) {
                        return preferredRotation;
                    }
                    return Surface.ROTATION_0;
            }
        }
    }

    @Override
    public boolean rotationHasCompatibleMetricsLw(int orientation, int rotation) {
        switch (orientation) {
            case ActivityInfo.SCREEN_ORIENTATION_PORTRAIT:
            case ActivityInfo.SCREEN_ORIENTATION_REVERSE_PORTRAIT:
            case ActivityInfo.SCREEN_ORIENTATION_SENSOR_PORTRAIT:
                return isAnyPortrait(rotation);

            case ActivityInfo.SCREEN_ORIENTATION_LANDSCAPE:
            case ActivityInfo.SCREEN_ORIENTATION_REVERSE_LANDSCAPE:
            case ActivityInfo.SCREEN_ORIENTATION_SENSOR_LANDSCAPE:
                return isLandscapeOrSeascape(rotation);

            default:
                return true;
        }
    }

    @Override
    public void setRotationLw(int rotation) {
        mOrientationListener.setCurrentRotation(rotation);
    }

    private boolean isLandscapeOrSeascape(int rotation) {
        return rotation == mLandscapeRotation || rotation == mSeascapeRotation;
    }

    private boolean isAnyPortrait(int rotation) {
        return rotation == mPortraitRotation || rotation == mUpsideDownRotation;
    }


    // User rotation: to be used when all else fails in assigning an orientation to the device
    public void setUserRotationMode(int mode, int rot) {
        ContentResolver res = mContext.getContentResolver();

        // mUserRotationMode and mUserRotation will be assigned by the content observer
        if (mode == WindowManagerPolicy.USER_ROTATION_LOCKED) {
            Settings.System.putInt(res,
                    Settings.System.USER_ROTATION,
                    rot);
            Settings.System.putInt(res,
                    Settings.System.ACCELEROMETER_ROTATION,
                    0);
        } else {
            Settings.System.putInt(res,
                    Settings.System.ACCELEROMETER_ROTATION,
                    1);
        }
    }

    public boolean detectSafeMode() {
        try {
            int menuState = mWindowManager.getKeycodeState(KeyEvent.KEYCODE_MENU);
            int sState = mWindowManager.getKeycodeState(KeyEvent.KEYCODE_S);
            int dpadState = mWindowManager.getDPadKeycodeState(KeyEvent.KEYCODE_DPAD_CENTER);
            int trackballState = mWindowManager.getTrackballScancodeState(BTN_MOUSE);
            int volumeDownState = mWindowManager.getKeycodeState(KeyEvent.KEYCODE_VOLUME_DOWN);
            mSafeMode = menuState > 0 || sState > 0 || dpadState > 0 || trackballState > 0
                    || volumeDownState > 0;
            performHapticFeedbackLw(null, mSafeMode
                    ? HapticFeedbackConstants.SAFE_MODE_ENABLED
                    : HapticFeedbackConstants.SAFE_MODE_DISABLED, true);
            if (mSafeMode) {
                Log.i(TAG, "SAFE MODE ENABLED (menu=" + menuState + " s=" + sState
                        + " dpad=" + dpadState + " trackball=" + trackballState + ")");
            } else {
                Log.i(TAG, "SAFE MODE not enabled");
            }
            return mSafeMode;
        } catch (RemoteException e) {
            // Doom! (it's also local)
            throw new RuntimeException("window manager dead");
        }
    }
    
    static long[] getLongIntArray(Resources r, int resid) {
        int[] ar = r.getIntArray(resid);
        if (ar == null) {
            return null;
        }
        long[] out = new long[ar.length];
        for (int i=0; i<ar.length; i++) {
            out[i] = ar[i];
        }
        return out;
    }
    
    /** {@inheritDoc} */
    public void systemReady() {
        // tell the keyguard
        mKeyguardMediator.onSystemReady();
        android.os.SystemProperties.set("dev.bootcomplete", "1"); 
        synchronized (mLock) {
            updateOrientationListenerLp();
            mSystemReady = true;
            mHandler.post(new Runnable() {
                public void run() {
                    updateSettings();
                }
            });
        }
    }

    /** {@inheritDoc} */
    public void systemBooted() {
        synchronized (mLock) {
            mSystemBooted = true;
        }
    }

    ProgressDialog mBootMsgDialog = null;

    /** {@inheritDoc} */
    public void showBootMessage(final CharSequence msg, final boolean always) {
        mHandler.post(new Runnable() {
            @Override public void run() {
                if (mBootMsgDialog == null) {
                    mBootMsgDialog = new ProgressDialog(mContext) {
                        // This dialog will consume all events coming in to
                        // it, to avoid it trying to do things too early in boot.
                        @Override public boolean dispatchKeyEvent(KeyEvent event) {
                            return true;
                        }
                        @Override public boolean dispatchKeyShortcutEvent(KeyEvent event) {
                            return true;
                        }
                        @Override public boolean dispatchTouchEvent(MotionEvent ev) {
                            return true;
                        }
                        @Override public boolean dispatchTrackballEvent(MotionEvent ev) {
                            return true;
                        }
                        @Override public boolean dispatchGenericMotionEvent(MotionEvent ev) {
                            return true;
                        }
                        @Override public boolean dispatchPopulateAccessibilityEvent(
                                AccessibilityEvent event) {
                            return true;
                        }
                    };
                    mBootMsgDialog.setTitle(R.string.android_upgrading_title);
                    mBootMsgDialog.setProgressStyle(ProgressDialog.STYLE_SPINNER);
                    mBootMsgDialog.setIndeterminate(true);
                    mBootMsgDialog.getWindow().setType(
                            WindowManager.LayoutParams.TYPE_BOOT_PROGRESS);
                    mBootMsgDialog.getWindow().addFlags(
                            WindowManager.LayoutParams.FLAG_DIM_BEHIND
                            | WindowManager.LayoutParams.FLAG_LAYOUT_IN_SCREEN);
                    mBootMsgDialog.getWindow().setDimAmount(1);
                    WindowManager.LayoutParams lp = mBootMsgDialog.getWindow().getAttributes();
                    lp.screenOrientation = ActivityInfo.SCREEN_ORIENTATION_NOSENSOR;
                    mBootMsgDialog.getWindow().setAttributes(lp);
                    mBootMsgDialog.setCancelable(false);
                    mBootMsgDialog.show();
                }
                mBootMsgDialog.setMessage(msg);
            }
        });
    }

    /** {@inheritDoc} */
    public void hideBootMessages() {
        mHandler.post(new Runnable() {
            @Override public void run() {
                if (mBootMsgDialog != null) {
                    mBootMsgDialog.dismiss();
                    mBootMsgDialog = null;
                }
            }
        });
    }

    /** {@inheritDoc} */
    public void userActivity() {
        // ***************************************
        // NOTE NOTE NOTE NOTE NOTE NOTE NOTE NOTE
        // ***************************************
        // THIS IS CALLED FROM DEEP IN THE POWER MANAGER
        // WITH ITS LOCKS HELD.
        //
        // This code must be VERY careful about the locks
        // it acquires.
        // In fact, the current code acquires way too many,
        // and probably has lurking deadlocks.

        synchronized (mScreenLockTimeout) {
            if (mLockScreenTimerActive) {
                // reset the timer
                mHandler.removeCallbacks(mScreenLockTimeout);
                mHandler.postDelayed(mScreenLockTimeout, mLockScreenTimeout);
            }
        }
    }

    Runnable mScreenLockTimeout = new Runnable() {
        public void run() {
            synchronized (this) {
                if (localLOGV) Log.v(TAG, "mScreenLockTimeout activating keyguard");
                mKeyguardMediator.doKeyguardTimeout();
                mLockScreenTimerActive = false;
            }
        }
    };

    public void lockNow() {
        mContext.enforceCallingOrSelfPermission(android.Manifest.permission.DEVICE_POWER, null);
        mHandler.removeCallbacks(mScreenLockTimeout);
        mHandler.post(mScreenLockTimeout);
    }

    private void updateLockScreenTimeout() {
        synchronized (mScreenLockTimeout) {
            boolean enable = (mAllowLockscreenWhenOn && mScreenOnEarly && mKeyguardMediator.isSecure());
            if (mLockScreenTimerActive != enable) {
                if (enable) {
                    if (localLOGV) Log.v(TAG, "setting lockscreen timer");
                    mHandler.postDelayed(mScreenLockTimeout, mLockScreenTimeout);
                } else {
                    if (localLOGV) Log.v(TAG, "clearing lockscreen timer");
                    mHandler.removeCallbacks(mScreenLockTimeout);
                }
                mLockScreenTimerActive = enable;
            }
        }
    }

    /** {@inheritDoc} */
    public void enableScreenAfterBoot() {
        readLidState();
        updateKeyboardVisibility();

        updateRotation(true);
    }

    private void updateKeyboardVisibility() {
        mPowerManager.setKeyboardVisibility(mLidOpen == LID_OPEN);
    }

    void updateRotation(boolean alwaysSendConfiguration) {
        try {
            //set orientation on WindowManager
            mWindowManager.updateRotation(alwaysSendConfiguration);
        } catch (RemoteException e) {
            // Ignore
        }
    }

    /**
     * Return an Intent to launch the currently active dock app as home.  Returns
     * null if the standard home should be launched, which is the case if any of the following is
     * true:
     * <ul>
     *  <li>The device is not in either car mode or desk mode
     *  <li>The device is in car mode but ENABLE_CAR_DOCK_HOME_CAPTURE is false
     *  <li>The device is in desk mode but ENABLE_DESK_DOCK_HOME_CAPTURE is false
     *  <li>The device is in car mode but there's no CAR_DOCK app with METADATA_DOCK_HOME
     *  <li>The device is in desk mode but there's no DESK_DOCK app with METADATA_DOCK_HOME
     * </ul>
     * @return
     */
    Intent createHomeDockIntent() {
        Intent intent = null;
        
        // What home does is based on the mode, not the dock state.  That
        // is, when in car mode you should be taken to car home regardless
        // of whether we are actually in a car dock.
        if (mUiMode == Configuration.UI_MODE_TYPE_CAR) {
            if (ENABLE_CAR_DOCK_HOME_CAPTURE) {
                intent = mCarDockIntent;
            }
        } else if (mUiMode == Configuration.UI_MODE_TYPE_DESK) {
            if (ENABLE_DESK_DOCK_HOME_CAPTURE) {
                intent = mDeskDockIntent;
            }
        }

        if (intent == null) {
            return null;
        }
        
        ActivityInfo ai = intent.resolveActivityInfo(
                mContext.getPackageManager(), PackageManager.GET_META_DATA);
        if (ai == null) {
            return null;
        }
        
        if (ai.metaData != null && ai.metaData.getBoolean(Intent.METADATA_DOCK_HOME)) {
            intent = new Intent(intent);
            intent.setClassName(ai.packageName, ai.name);
            return intent;
        }
        
        return null;
    }
    
    void startDockOrHome() {
        Intent dock = createHomeDockIntent();
        if (dock != null) {
            try {
                mContext.startActivity(dock);
                return;
            } catch (ActivityNotFoundException e) {
            }
        }
        mContext.startActivity(mHomeIntent);
    }
    
    /**
     * goes to the home screen
     * @return whether it did anything
     */
    boolean goHome() {
        if (false) {
            // This code always brings home to the front.
            try {
                ActivityManagerNative.getDefault().stopAppSwitches();
            } catch (RemoteException e) {
            }
            sendCloseSystemWindows();
            startDockOrHome();
        } else {
            // This code brings home to the front or, if it is already
            // at the front, puts the device to sleep.
            try {
                if (SystemProperties.getInt("persist.sys.uts-test-mode", 0) == 1) {
                    /// Roll back EndcallBehavior as the cupcake design to pass P1 lab entry.
                    Log.d(TAG, "UTS-TEST-MODE");
                } else {
                    ActivityManagerNative.getDefault().stopAppSwitches();
                    sendCloseSystemWindows();
                    Intent dock = createHomeDockIntent();
                    if (dock != null) {
                        int result = ActivityManagerNative.getDefault()
                                .startActivity(null, dock,
                                        dock.resolveTypeIfNeeded(mContext.getContentResolver()),
                                        null, 0, null, null, 0, true /* onlyIfNeeded*/, false,
                                        null, null, false);
                        if (result == IActivityManager.START_RETURN_INTENT_TO_CALLER) {
                            return false;
                        }
                    }
                }
                int result = ActivityManagerNative.getDefault()
                        .startActivity(null, mHomeIntent,
                                mHomeIntent.resolveTypeIfNeeded(mContext.getContentResolver()),
                                null, 0, null, null, 0, true /* onlyIfNeeded*/, false,
                                null, null, false);
                if (result == IActivityManager.START_RETURN_INTENT_TO_CALLER) {
                    return false;
                }
            } catch (RemoteException ex) {
                // bummer, the activity manager, which is in this process, is dead
            }
        }
        return true;
    }
    
    public void setCurrentOrientationLw(int newOrientation) {
        synchronized (mLock) {
            if (newOrientation != mCurrentAppOrientation) {
                mCurrentAppOrientation = newOrientation;
                updateOrientationListenerLp();
            }
        }
    }

    public boolean performHapticFeedbackLw(WindowState win, int effectId, boolean always) {
        final boolean hapticsDisabled = Settings.System.getInt(mContext.getContentResolver(),
                Settings.System.HAPTIC_FEEDBACK_ENABLED, 0) == 0;
        if (!always && (hapticsDisabled || mKeyguardMediator.isShowingAndNotHidden())) {
            return false;
        }
        long[] pattern = null;
        switch (effectId) {
            case HapticFeedbackConstants.LONG_PRESS:
                pattern = mLongPressVibePattern;
                break;
            case HapticFeedbackConstants.VIRTUAL_KEY:
                pattern = mVirtualKeyVibePattern;
                break;
            case HapticFeedbackConstants.KEYBOARD_TAP:
                pattern = mKeyboardTapVibePattern;
                break;
            case HapticFeedbackConstants.SAFE_MODE_DISABLED:
                pattern = mSafeModeDisabledVibePattern;
                break;
            case HapticFeedbackConstants.SAFE_MODE_ENABLED:
                pattern = mSafeModeEnabledVibePattern;
                break;
            default:
                return false;
        }
        if (pattern.length == 1) {
            // One-shot vibration
            mVibrator.vibrate(pattern[0]);
        } else {
            // Pattern vibration
            mVibrator.vibrate(pattern, -1);
        }
        return true;
    }
    
    public void screenOnStartedLw() {
    }

    public void screenOnStoppedLw() {
        if (mPowerManager.isScreenOn()) {
            if (!mKeyguardMediator.isShowingAndNotHidden()) {
                long curTime = SystemClock.uptimeMillis();
                mPowerManager.userActivity(curTime, false, LocalPowerManager.OTHER_EVENT);
            }
        }
    }

    public boolean allowKeyRepeat() {
        // disable key repeat when screen is off
        return mScreenOnEarly;
    }

    private int updateSystemUiVisibilityLw() {
        // If there is no window focused, there will be nobody to handle the events
        // anyway, so just hang on in whatever state we're in until things settle down.
        if (mFocusedWindow == null) {
            return 0;
        }
        final int visibility = mFocusedWindow.getSystemUiVisibility()
                & ~mResettingSystemUiFlags
                & ~mForceClearedSystemUiFlags;
        int diff = visibility ^ mLastSystemUiFlags;
        final boolean needsMenu = mFocusedWindow.getNeedsMenuLw(mTopFullscreenOpaqueWindowState);
        if (diff == 0 && mLastFocusNeedsMenu == needsMenu
                && mFocusedApp == mFocusedWindow.getAppToken()) {
            return 0;
        }
        mLastSystemUiFlags = visibility;
        mLastFocusNeedsMenu = needsMenu;
        mFocusedApp = mFocusedWindow.getAppToken();
        mHandler.post(new Runnable() {
                public void run() {
                    if (mStatusBarService == null) {
                        mStatusBarService = IStatusBarService.Stub.asInterface(
                                ServiceManager.getService("statusbar"));
                    }
                    if (mStatusBarService != null) {
                        try {
                            mStatusBarService.setSystemUiVisibility(visibility);
                            mStatusBarService.topAppWindowChanged(needsMenu);
                        } catch (RemoteException e) {
                            // not much to be done
                            mStatusBarService = null;
                        }
                    }
                }
            });
        return diff;
    }

    // Use this instead of checking config_showNavigationBar so that it can be consistently
    // overridden by qemu.hw.mainkeys in the emulator.
    public boolean hasNavigationBar() {
        return mHasNavigationBar;
    }

    public void dump(String prefix, FileDescriptor fd, PrintWriter pw, String[] args) {
        pw.print(prefix); pw.print("mSafeMode="); pw.print(mSafeMode);
                pw.print(" mSystemReady="); pw.print(mSystemReady);
                pw.print(" mSystemBooted="); pw.println(mSystemBooted);
        pw.print(prefix); pw.print("mLidOpen="); pw.print(mLidOpen);
                pw.print(" mLidOpenRotation="); pw.print(mLidOpenRotation);
                pw.print(" mHdmiPlugged="); pw.println(mHdmiPlugged);
        if (mLastSystemUiFlags != 0 || mResettingSystemUiFlags != 0
                || mForceClearedSystemUiFlags != 0) {
            pw.print(prefix); pw.print("mLastSystemUiFlags=0x");
                    pw.print(Integer.toHexString(mLastSystemUiFlags));
                    pw.print(" mResettingSystemUiFlags=0x");
                    pw.print(Integer.toHexString(mResettingSystemUiFlags));
                    pw.print(" mForceClearedSystemUiFlags=0x");
                    pw.println(Integer.toHexString(mForceClearedSystemUiFlags));
        }
        if (mLastFocusNeedsMenu) {
            pw.print(prefix); pw.print("mLastFocusNeedsMenu=");
                    pw.println(mLastFocusNeedsMenu);
        }
        pw.print(prefix); pw.print("mUiMode="); pw.print(mUiMode);
                pw.print(" mDockMode="); pw.print(mDockMode);
                pw.print(" mCarDockRotation="); pw.print(mCarDockRotation);
                pw.print(" mDeskDockRotation="); pw.println(mDeskDockRotation);
        pw.print(prefix); pw.print("mUserRotationMode="); pw.print(mUserRotationMode);
                pw.print(" mUserRotation="); pw.print(mUserRotation);
                pw.print(" mAllowAllRotations="); pw.println(mAllowAllRotations);
        pw.print(prefix); pw.print("mAccelerometerDefault="); pw.print(mAccelerometerDefault);
                pw.print(" mCurrentAppOrientation="); pw.println(mCurrentAppOrientation);
        pw.print(prefix); pw.print("mCarDockEnablesAccelerometer=");
                pw.print(mCarDockEnablesAccelerometer);
                pw.print(" mDeskDockEnablesAccelerometer=");
                pw.println(mDeskDockEnablesAccelerometer);
        pw.print(prefix); pw.print("mLidKeyboardAccessibility=");
                pw.print(mLidKeyboardAccessibility);
                pw.print(" mLidNavigationAccessibility="); pw.print(mLidNavigationAccessibility);
                pw.print(" mLongPressOnPowerBehavior="); pw.println(mLongPressOnPowerBehavior);
        pw.print(prefix); pw.print("mScreenOnEarly="); pw.print(mScreenOnEarly);
                pw.print(" mScreenOnFully="); pw.print(mScreenOnFully);
                pw.print(" mOrientationSensorEnabled="); pw.print(mOrientationSensorEnabled);
                pw.print(" mHasSoftInput="); pw.println(mHasSoftInput);
        pw.print(prefix); pw.print("mUnrestrictedScreen=("); pw.print(mUnrestrictedScreenLeft);
                pw.print(","); pw.print(mUnrestrictedScreenTop);
                pw.print(") "); pw.print(mUnrestrictedScreenWidth);
                pw.print("x"); pw.println(mUnrestrictedScreenHeight);
        pw.print(prefix); pw.print("mRestrictedScreen=("); pw.print(mRestrictedScreenLeft);
                pw.print(","); pw.print(mRestrictedScreenTop);
                pw.print(") "); pw.print(mRestrictedScreenWidth);
                pw.print("x"); pw.println(mRestrictedScreenHeight);
        pw.print(prefix); pw.print("mCur=("); pw.print(mCurLeft);
                pw.print(","); pw.print(mCurTop);
                pw.print(")-("); pw.print(mCurRight);
                pw.print(","); pw.print(mCurBottom); pw.println(")");
        pw.print(prefix); pw.print("mContent=("); pw.print(mContentLeft);
                pw.print(","); pw.print(mContentTop);
                pw.print(")-("); pw.print(mContentRight);
                pw.print(","); pw.print(mContentBottom); pw.println(")");
        pw.print(prefix); pw.print("mDock=("); pw.print(mDockLeft);
                pw.print(","); pw.print(mDockTop);
                pw.print(")-("); pw.print(mDockRight);
                pw.print(","); pw.print(mDockBottom); pw.println(")");
        pw.print(prefix); pw.print("mDockLayer="); pw.println(mDockLayer);
        pw.print(prefix); pw.print("mTopFullscreenOpaqueWindowState=");
                pw.println(mTopFullscreenOpaqueWindowState);
        pw.print(prefix); pw.print("mTopIsFullscreen="); pw.print(mTopIsFullscreen);
                pw.print(" mForceStatusBar="); pw.print(mForceStatusBar);
                pw.print(" mHideLockScreen="); pw.println(mHideLockScreen);
        pw.print(prefix); pw.print("mDismissKeyguard="); pw.print(mDismissKeyguard);
                pw.print(" mHomePressed="); pw.println(mHomePressed);
        pw.print(prefix); pw.print("mAllowLockscreenWhenOn="); pw.print(mAllowLockscreenWhenOn);
                pw.print(" mLockScreenTimeout="); pw.print(mLockScreenTimeout);
                pw.print(" mLockScreenTimerActive="); pw.println(mLockScreenTimerActive);
        pw.print(prefix); pw.print("mEndcallBehavior="); pw.print(mEndcallBehavior);
                pw.print(" mIncallPowerBehavior="); pw.print(mIncallPowerBehavior);
                pw.print(" mLongPressOnHomeBehavior="); pw.println(mLongPressOnHomeBehavior);
        pw.print(prefix); pw.print("mLandscapeRotation="); pw.print(mLandscapeRotation);
                pw.print(" mSeascapeRotation="); pw.println(mSeascapeRotation);
        pw.print(prefix); pw.print("mPortraitRotation="); pw.print(mPortraitRotation);
                pw.print(" mUpsideDownRotation="); pw.println(mUpsideDownRotation);
    }
}<|MERGE_RESOLUTION|>--- conflicted
+++ resolved
@@ -2703,10 +2703,7 @@
     /** {@inheritDoc} */
     public void notifyLidSwitchChanged(long whenNanos, boolean lidOpen) {
         // lid changed state
-<<<<<<< HEAD
-=======
-
->>>>>>> 5e155b9c
+
         mLidOpen = lidOpen ? LID_OPEN : LID_CLOSED;
         updateKeyboardVisibility();
 
