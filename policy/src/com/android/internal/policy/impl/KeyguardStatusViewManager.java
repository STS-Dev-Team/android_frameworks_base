/*
 * Copyright (C) 2011 The Android Open Source Project
 *
 * Licensed under the Apache License, Version 2.0 (the "License");
 * you may not use this file except in compliance with the License.
 * You may obtain a copy of the License at
 *
 *      http://www.apache.org/licenses/LICENSE-2.0
 *
 * Unless required by applicable law or agreed to in writing, software
 * distributed under the License is distributed on an "AS IS" BASIS,
 * WITHOUT WARRANTIES OR CONDITIONS OF ANY KIND, either express or implied.
 * See the License for the specific language governing permissions and
 * limitations under the License.
 */

package com.android.internal.policy.impl;

import java.util.ArrayList;
import java.util.Calendar;
import java.util.Date;
import java.util.Locale;

import libcore.util.MutableInt;
import android.content.ContentResolver;
import android.content.Context;
import android.content.ContentUris;
import android.database.Cursor;
import android.net.Uri;
import android.provider.Settings;
import android.provider.CalendarContract;
import android.provider.CalendarContract.Calendars;
import android.text.TextUtils;
import android.text.format.DateUtils;
import android.text.format.DateFormat;
import android.util.Log;
import android.view.View;
import android.view.View.OnClickListener;
import android.widget.Button;
import android.widget.LinearLayout;
import android.widget.TextView;
import android.widget.ViewFlipper;
import android.content.Intent;

import com.android.internal.R;
import com.android.internal.policy.impl.KeyguardUpdateMonitor.SimStateCallback;
import com.android.internal.telephony.IccCard;
import com.android.internal.telephony.IccCard.State;
import com.android.internal.widget.LockPatternUtils;
import com.android.internal.widget.TransportControlView;

/***
 * Manages a number of views inside of LockScreen layouts. See below for a list
 * of widgets
 */
class KeyguardStatusViewManager implements OnClickListener {
    private static final boolean DEBUG = false;
    private static final String TAG = "KeyguardStatusView";

    public static final int LOCK_ICON = 0; // R.drawable.ic_lock_idle_lock;
    public static final int ALARM_ICON = R.drawable.ic_lock_idle_alarm;
    public static final int CHARGING_ICON = 0; // R.drawable.ic_lock_idle_charging;
    public static final int BATTERY_LOW_ICON = 0; // R.drawable.ic_lock_idle_low_battery;
    public static final int BATTERY_ICON = 0; // insert a R.drawable icon if you
                                              // want it to show up
    private static final long INSTRUCTION_RESET_DELAY = 2000; // time until
                                                              // instruction
                                                              // text resets

    private static final int INSTRUCTION_TEXT = 10;
    private static final int CARRIER_TEXT = 11;
    private static final int CARRIER_HELP_TEXT = 12;
    private static final int HELP_MESSAGE_TEXT = 13;
    private static final int OWNER_INFO = 14;
    private static final int BATTERY_INFO = 15;
    private static final int WEATHER_INFO = 16;
    private static final int CALENDAR_INFO = 17;
    private static final int COLOR_WHITE = 0xFFFFFFFF;

    public static final String EXTRA_CITY = "city";
    public static final String EXTRA_FORECAST_DATE = "forecast_date";
    public static final String EXTRA_CONDITION = "condition";
    public static final String EXTRA_TEMP = "temp";
    public static final String EXTRA_HUMIDITY = "humidity";
    public static final String EXTRA_WIND = "wind";
    public static final String EXTRA_LOW = "todays_low";
    public static final String EXTRA_HIGH = "todays_high";

    private StatusMode mStatus;
    private String mDateFormatString;
    private TransientTextManager mTransientTextManager;

    // Views that this class controls.
    // NOTE: These may be null in some LockScreen screens and should protect
    // from NPE
    private TextView mCarrierView;
    private TextView mDateView;
    private WeatherText mWeatherView;
    private TextView mStatus1View;
    private TextView mOwnerInfoView;
    private TextView mAlarmStatusView;
    private TransportControlView mTransportView;
    private ViewFlipper mCalendarView;

    // Top-level container view for above views
    private View mContainer;

    // are we showing battery information?
    private boolean mShowingBatteryInfo = false;

    private Intent mWeatherInfo = null; // being tricky
    private boolean mCalendarUsingColors = true;
    private ArrayList<EventBundle> mCalendarEvents = null;

    private boolean mLockAlwaysBattery;

    // last known plugged in state
    private boolean mPluggedIn = false;

    // last known battery level
    private int mBatteryLevel = 100;

    // last known SIM state
    protected State mSimState;

    private LockPatternUtils mLockPatternUtils;
    private KeyguardUpdateMonitor mUpdateMonitor;
    private Button mEmergencyCallButton;
    private boolean mEmergencyButtonEnabledBecauseSimLocked;

    // Shadowed text values
    private CharSequence mCarrierText;
    private CharSequence mCarrierHelpText;
    private String mHelpMessageText;
    private String mInstructionText;
    private CharSequence mOwnerInfoText;
    private boolean mShowingStatus;
    private KeyguardScreenCallback mCallback;
    private final boolean mEmergencyCallButtonEnabledInScreen;
    private CharSequence mPlmn;
    private CharSequence mSpn;
    protected int mPhoneState;

    private class TransientTextManager {
        private TextView mTextView;

        private class Data {
            final int icon;
            final CharSequence text;

            Data(CharSequence t, int i) {
                text = t;
                icon = i;
            }
        };

        private ArrayList<Data> mMessages = new ArrayList<Data>(5);

        TransientTextManager(TextView textView) {
            mTextView = textView;
        }

        /*
         * Show given message with icon for up to duration ms. Newer messages
         * override older ones. The most recent message with the longest
         * duration is shown as messages expire until nothing is left, in which
         * case the text/icon is defined by a call to getAltTextMessage()
         */
        void post(final CharSequence message, final int icon, long duration) {
            if (mTextView == null) {
                return;
            }
            mTextView.setText(message);
            mTextView.setCompoundDrawablesWithIntrinsicBounds(icon, 0, 0, 0);
            final Data data = new Data(message, icon);
            mContainer.postDelayed(new Runnable() {
                public void run() {
                    mMessages.remove(data);
                    int last = mMessages.size() - 1;
                    final CharSequence lastText;
                    final int lastIcon;
                    if (last > 0) {
                        final Data oldData = mMessages.get(last);
                        lastText = oldData.text;
                        lastIcon = oldData.icon;
                    } else {
                        final MutableInt tmpIcon = new MutableInt(0);
                        lastText = getAltTextMessage(tmpIcon);
                        lastIcon = tmpIcon.value;
                    }
                    mTextView.setText(lastText);
                    mTextView.setCompoundDrawablesWithIntrinsicBounds(lastIcon, 0, 0, 0);
                }
            }, duration);
        }
    };

    /**
     * @param view the containing view of all widgets
     * @param updateMonitor the update monitor to use
     * @param lockPatternUtils lock pattern util object
     * @param callback used to invoke emergency dialer
     * @param emergencyButtonEnabledInScreen whether emergency button is enabled
     *            by default
     */
    public KeyguardStatusViewManager(View view, KeyguardUpdateMonitor updateMonitor,
            LockPatternUtils lockPatternUtils, KeyguardScreenCallback callback,
            boolean emergencyButtonEnabledInScreen) {
        if (DEBUG)
            Log.v(TAG, "KeyguardStatusViewManager()");
        mContainer = view;
        mDateFormatString = getContext().getString(R.string.abbrev_wday_month_day_no_year);
        mLockPatternUtils = lockPatternUtils;
        mUpdateMonitor = updateMonitor;
        mCallback = callback;

        mCarrierView = (TextView) findViewById(R.id.carrier);
        mDateView = (TextView) findViewById(R.id.date);
        mWeatherView = (WeatherText) findViewById(R.id.weather);
        mStatus1View = (TextView) findViewById(R.id.status1);
        mAlarmStatusView = (TextView) findViewById(R.id.alarm_status);
        mOwnerInfoView = (TextView) findViewById(R.id.propertyOf);
        mTransportView = (TransportControlView) findViewById(R.id.transport);
        mEmergencyCallButton = (Button) findViewById(R.id.emergencyCallButton);
        mEmergencyCallButtonEnabledInScreen = emergencyButtonEnabledInScreen;
        mCalendarView = (ViewFlipper) findViewById(R.id.calendar);

        // Hide transport control view until we know we need to show it.
        if (mTransportView != null) {
            mTransportView.setVisibility(View.GONE);
        }

        if (mEmergencyCallButton != null) {
            mEmergencyCallButton.setText(R.string.lockscreen_emergency_call);
            mEmergencyCallButton.setOnClickListener(this);
            mEmergencyCallButton.setFocusable(false); // touch only!
        }

        mTransientTextManager = new TransientTextManager(mCarrierView);

        mUpdateMonitor.registerInfoCallback(mInfoCallback);
        mUpdateMonitor.registerSimStateCallback(mSimStateCallback);

        resetStatusInfo();
        refreshDate();

        // Required to get Marquee to work.
        final View scrollableViews[] = {
                mCarrierView, mDateView, mStatus1View, mOwnerInfoView,
                mAlarmStatusView, mWeatherView, mCalendarView
        };
        for (View v : scrollableViews) {
            if (v != null) {
                v.setSelected(true);
            }
        }
    }

    private boolean inWidgetMode() {
        return mTransportView != null && mTransportView.getVisibility() == View.VISIBLE;
    }

    void setInstructionText(String string) {
        mInstructionText = string;
        update(INSTRUCTION_TEXT, string);
    }

    void setCarrierText(CharSequence string) {
        mCarrierText = string;
        update(CARRIER_TEXT, string);
    }

    void setOwnerInfo(CharSequence string) {
        mOwnerInfoText = string;
        update(OWNER_INFO, string);
    }

    /**
     * Sets the carrier help text message, if view is present. Carrier help text
     * messages are typically for help dealing with SIMS and connectivity.
     * 
     * @param resId resource id of the message
     */
    public void setCarrierHelpText(int resId) {
        mCarrierHelpText = getText(resId);
        update(CARRIER_HELP_TEXT, mCarrierHelpText);
    }

    private CharSequence getText(int resId) {
        return resId == 0 ? null : getContext().getText(resId);
    }

    /**
     * Unlock help message. This is typically for help with unlock widgets, e.g.
     * "wrong password" or "try again."
     * 
     * @param textResId
     * @param lockIcon
     */
    public void setHelpMessage(int textResId, int lockIcon) {
        final CharSequence tmp = getText(textResId);
        mHelpMessageText = tmp == null ? null : tmp.toString();
        update(HELP_MESSAGE_TEXT, mHelpMessageText);
    }

    private void update(int what, CharSequence string) {
        if (inWidgetMode()) {
            if (DEBUG)
                Log.v(TAG, "inWidgetMode() is true");
            // Use Transient text for messages shown while widget is shown.
            switch (what) {
                case INSTRUCTION_TEXT:
                case CARRIER_HELP_TEXT:
                case HELP_MESSAGE_TEXT:
                case BATTERY_INFO:
                    mTransientTextManager.post(string, 0, INSTRUCTION_RESET_DELAY);
                    break;

                case OWNER_INFO:
                case CARRIER_TEXT:
                default:
                    if (DEBUG)
                        Log.w(TAG, "Not showing message id " + what + ", str=" + string);
            }
        } else {
            // dont update everything 7 times, filter based on "what"
            switch (what) {
                case INSTRUCTION_TEXT:
                case CARRIER_HELP_TEXT:
                case HELP_MESSAGE_TEXT:
                case BATTERY_INFO:
                    updateStatus1();
                    break;
                case OWNER_INFO:
                    updateOwnerInfo();
                    break;
                case CARRIER_TEXT:
                    updateCarrierText();
                    break;
                case WEATHER_INFO:
                    updateWeatherInfo();
                    break;
                case CALENDAR_INFO:
                    updateCalendar();
                    updateColors();
                    break;
                default:
                    ;
            }
        }
    }

    public void onPause() {
        if (DEBUG)
            Log.v(TAG, "onPause()");
        mUpdateMonitor.removeCallback(mInfoCallback);
        mUpdateMonitor.removeCallback(mSimStateCallback);
    }

    /** {@inheritDoc} */
    public void onResume() {
        if (DEBUG)
            Log.v(TAG, "onResume()");
        mUpdateMonitor.registerInfoCallback(mInfoCallback);
        mUpdateMonitor.registerSimStateCallback(mSimStateCallback);
        resetStatusInfo();
    }

    void resetStatusInfo() {
        mInstructionText = null;
        mShowingBatteryInfo = mUpdateMonitor.shouldShowBatteryInfo();
        mPluggedIn = mUpdateMonitor.isDevicePluggedIn();
        mBatteryLevel = mUpdateMonitor.getBatteryLevel();
        mWeatherInfo = mUpdateMonitor.getWeather();
        updateStatusLines(true);
    }

    /**
     * Update the status lines based on these rules: AlarmStatus: Alarm state
     * always gets it's own line. Status1 is shared between help, battery status
     * and generic unlock instructions, prioritized in that order.
     * 
     * @param showStatusLines status lines are shown if true
     */
    void updateStatusLines(boolean showStatusLines) {
        if (DEBUG)
            Log.v(TAG, "updateStatusLines(" + showStatusLines + ")");
        mShowingStatus = showStatusLines;
        updateAlarmInfo();
        updateWeatherInfo();
        updateOwnerInfo();
        updateStatus1();
        updateCarrierText();
        updateCalendar();
        updateColors();
    }

    private void updateAlarmInfo() {
        if (mAlarmStatusView != null) {
            String nextAlarm = mLockPatternUtils.getNextAlarm();
            boolean showAlarm = mShowingStatus && !TextUtils.isEmpty(nextAlarm);
            mAlarmStatusView.setText(nextAlarm);
            mAlarmStatusView.setCompoundDrawablesWithIntrinsicBounds(ALARM_ICON, 0, 0, 0);
            mAlarmStatusView.setVisibility(showAlarm ? View.VISIBLE : View.GONE);
        }
    }

    private void updateOwnerInfo() {
        final ContentResolver res = getContext().getContentResolver();
        final boolean ownerInfoEnabled = Settings.Secure.getInt(res,
                Settings.Secure.LOCK_SCREEN_OWNER_INFO_ENABLED, 1) != 0;
        mOwnerInfoText = ownerInfoEnabled ?
                Settings.Secure.getString(res, Settings.Secure.LOCK_SCREEN_OWNER_INFO) : null;
        if (mOwnerInfoView != null) {
            mOwnerInfoView.setText(mOwnerInfoText);
            mOwnerInfoView.setVisibility(TextUtils.isEmpty(mOwnerInfoText) ? View.GONE
                    : View.VISIBLE);
        }
    }

    private void updateWeatherInfo() {
        final ContentResolver res = getContext().getContentResolver();
        final boolean weatherInfoEnabled = Settings.System.getInt(res,
                Settings.System.LOCKSCREEN_WEATHER, 0) == 1
                && Settings.System.getInt(res, Settings.System.USE_WEATHER, 0) == 1;
        ;
        final boolean weatherLocationEnabled = Settings.System.getInt(res,
                Settings.System.WEATHER_SHOW_LOCATION, 0) == 1;

        if (mWeatherView != null) {
            String wText = "";
            if (mWeatherInfo != null) {
                if (mWeatherInfo.getCharSequenceExtra(EXTRA_CITY) != null) {
                    wText = (weatherLocationEnabled) ? (mWeatherInfo
                            .getCharSequenceExtra(EXTRA_CITY)
                            + ", "
                            + mWeatherInfo.getCharSequenceExtra(EXTRA_TEMP) + ", "
                            + mWeatherInfo.getCharSequenceExtra(EXTRA_CONDITION)) : (mWeatherInfo
                            .getCharSequenceExtra(EXTRA_TEMP) + ", "
                            + mWeatherInfo.getCharSequenceExtra(EXTRA_CONDITION));
                    mWeatherView.setText(wText);
                    mWeatherView.setWidth((int) (findViewById(R.id.time).getWidth() * 1.2));
                }
            }
            mWeatherView.setVisibility((weatherInfoEnabled && !wText.isEmpty()) ? View.VISIBLE
                    : View.GONE);
        }
    }

    private void updateCalendar() {
        ContentResolver resolver = getContext().getContentResolver();
        boolean calendarEventsEnabled = (Settings.System.getInt(resolver,
                Settings.System.LOCKSCREEN_CALENDAR, 0) == 1);
        String calendarSources = Settings.System.getString(resolver,
                Settings.System.LOCKSCREEN_CALENDAR_SOURCES);
        boolean multipleEventsEnabled = (Settings.System.getInt(resolver,
                Settings.System.LOCKSCREEN_CALENDAR_FLIP, 0) == 1);
        int interval = Settings.System.getInt(resolver,
                Settings.System.LOCKSCREEN_CALENDAR_INTERVAL, 2500);
        long range = Settings.System.getLong(resolver,
                Settings.System.LOCKSCREEN_CALENDAR_RANGE, 86400000);
        boolean hideOnGoing = (Settings.System.getInt(resolver,
                Settings.System.LOCKSCREEN_CALENDAR_HIDE_ONGOING, 0) == 1);
        mCalendarUsingColors = (Settings.System.getInt(resolver,
                Settings.System.LOCKSCREEN_CALENDAR_USE_COLORS, 0) == 1);

        if (calendarSources == null)
            calendarSources = "";
        try {
            getCalendarEvents(resolver, calendarSources, multipleEventsEnabled, hideOnGoing, range);

            if (mCalendarView != null) {
                if (calendarEventsEnabled) {
                    mCalendarView.removeAllViews();
                    Log.d(TAG, "we have " + String.valueOf(mCalendarEvents.size()) + " event(s)");
                    int dateWidth = (int) (findViewById(R.id.time).getWidth() * 1.2);

                    for (EventBundle e : mCalendarEvents) {
                        String title = e.title + (e.dayString.isEmpty() ? "" : ",");
                        String details = e.dayString
                                + ((e.allDay) ? " all-day " : " at " + DateFormat.format(
                                        DateFormat.is24HourFormat(getContext()) ? "kk:mm"
                                                : "hh:mm a", e.begin).toString())
                                + (!e.location.isEmpty() ? " (" + e.location + ")" : "");
                        CalendarEntry cEntry = new CalendarEntry(getContext(), title, details, dateWidth);
                        cEntry.setLayoutParams(new LinearLayout.LayoutParams(dateWidth, -2));
                        if (mCalendarUsingColors)
                            cEntry.setColor(e.color);
                        mCalendarView.addView(cEntry);
                    }
                    mCalendarView.setFlipInterval(interval);
                    mCalendarView.setVisibility(View.VISIBLE);
                    mCalendarView.bringChildToFront(mCalendarView.getChildAt(0));
                    if (!multipleEventsEnabled || mCalendarEvents.size() <= 1) {
                        mCalendarView.stopFlipping();
                    } else {
                        Log.d(TAG, "multiple events, flipping");
                        mCalendarView.startFlipping();
                    }
                } else {
                    Log.d(TAG, "hide calendar");
                    mCalendarView.setVisibility(View.GONE);
                }
            }
        } catch (Exception e) {
            e.printStackTrace();
        }
    }

    private void updateStatus1() {
        if (mStatus1View != null) {
            MutableInt icon = new MutableInt(0);
            CharSequence string = getPriorityTextMessage(icon);
            mStatus1View.setText(string);
            mStatus1View.setCompoundDrawablesWithIntrinsicBounds(icon.value, 0, 0, 0);
            mStatus1View.setVisibility(mShowingStatus ? View.VISIBLE : View.INVISIBLE);
        }
    }

    private void updateCarrierText() {
        if (!inWidgetMode() && mCarrierView != null) {
            mCarrierView.setText(mCarrierText);
        }
    }

    private CharSequence getAltTextMessage(MutableInt icon) {
        // If we have replaced the status area with a single widget, then this
        // code
        // prioritizes what to show in that space when all transient messages
        // are gone.
        CharSequence string = null;
        mLockAlwaysBattery = Settings.System.getInt(getContext().getContentResolver(),
                Settings.System.LOCKSCREEN_BATTERY, 0) == 1;
        if (mShowingBatteryInfo || mLockAlwaysBattery) {
            // Battery status
            if (mPluggedIn) {
                // Charging or charged
                if (mUpdateMonitor.isDeviceCharged()) {
                    string = getContext().getString(R.string.lockscreen_charged);
                } else {
                    string = getContext().getString(R.string.lockscreen_plugged_in, mBatteryLevel);
                }
                icon.value = CHARGING_ICON;
            } else {
                if (mBatteryLevel < KeyguardUpdateMonitor.LOW_BATTERY_THRESHOLD) {
                    // Battery is low
                    string = getContext().getString(R.string.lockscreen_low_battery);
                    icon.value = BATTERY_LOW_ICON;
                    if (mLockAlwaysBattery) {
                        // Show battery at low percent
                        string = getContext().getString(R.string.lockscreen_always_battery,
<<<<<<< HEAD
                                mBatteryLevel);
                        icon.value = BATTERY_LOW_ICON;
=======
                                icon.value = BATTERY_LOW_ICON);
>>>>>>> 7b0e48be
                    }
                } else {
                    // Always show battery
                    string = getContext().getString(R.string.lockscreen_always_battery,
                            mBatteryLevel);
                    icon.value = BATTERY_ICON;
                }
            }
        } else {
            string = mCarrierText;
        }
        return string;
    }

    private CharSequence getPriorityTextMessage(MutableInt icon) {
        CharSequence string = null;
        mLockAlwaysBattery = Settings.System.getInt(getContext().getContentResolver(),
                Settings.System.LOCKSCREEN_BATTERY, 0) == 1;
        if (!TextUtils.isEmpty(mInstructionText)) {
            // Instructions only
            string = mInstructionText;
            icon.value = LOCK_ICON;
        } else if (mShowingBatteryInfo || mLockAlwaysBattery) {
            // Battery status
            if (mPluggedIn) {
                // Charging or charged
                if (mUpdateMonitor.isDeviceCharged()) {
                    string = getContext().getString(R.string.lockscreen_charged);
                } else {
                    string = getContext().getString(R.string.lockscreen_plugged_in, mBatteryLevel);
                }
                icon.value = CHARGING_ICON;
            } else {
                if (mBatteryLevel < KeyguardUpdateMonitor.LOW_BATTERY_THRESHOLD) {
                    // Battery is low
                    string = getContext().getString(R.string.lockscreen_low_battery);
                    icon.value = BATTERY_LOW_ICON;
                    if (mLockAlwaysBattery) {
                        // Show battery at low percent
                        string = getContext().getString(R.string.lockscreen_always_battery,
<<<<<<< HEAD
                                mBatteryLevel);
                        icon.value = BATTERY_LOW_ICON;
=======
                                icon.value = BATTERY_LOW_ICON);
>>>>>>> 7b0e48be
                    }
                } else {
                    // Always show battery
                    string = getContext().getString(R.string.lockscreen_always_battery,
                            mBatteryLevel);
                    icon.value = BATTERY_ICON;
                }
            }
        } else if (!inWidgetMode() && mOwnerInfoView == null && mOwnerInfoText != null) {
            // OwnerInfo shows in status if we don't have a dedicated widget
            string = mOwnerInfoText;
        }
        return string;
    }

    void refreshDate() {
        if (mDateView != null) {
            mDateView.setText(DateFormat.format(mDateFormatString, new Date()));
        }
    }

    /**
     * Determine the current status of the lock screen given the sim state and
     * other stuff.
     */
    public StatusMode getStatusForIccState(IccCard.State simState) {
        // Since reading the SIM may take a while, we assume it is present until
        // told otherwise.
        if (simState == null) {
            return StatusMode.Normal;
        }

        final boolean missingAndNotProvisioned = (!mUpdateMonitor.isDeviceProvisioned()
                && (simState == IccCard.State.ABSENT || simState == IccCard.State.PERM_DISABLED));

        // Assume we're NETWORK_LOCKED if not provisioned
        simState = missingAndNotProvisioned ? State.NETWORK_LOCKED : simState;
        switch (simState) {
            case ABSENT:
                return StatusMode.SimMissing;
            case NETWORK_LOCKED:
                return StatusMode.SimMissingLocked;
            case NOT_READY:
                return StatusMode.SimMissing;
            case PIN_REQUIRED:
                return StatusMode.SimLocked;
            case PUK_REQUIRED:
                return StatusMode.SimPukLocked;
            case READY:
                return StatusMode.Normal;
            case PERM_DISABLED:
                return StatusMode.SimPermDisabled;
            case UNKNOWN:
                return StatusMode.SimMissing;
        }
        return StatusMode.SimMissing;
    }

    private Context getContext() {
        return mContainer.getContext();
    }

    /**
     * Update carrier text, carrier help and emergency button to match the
     * current status based on SIM state.
     * 
     * @param simState
     */
    private void updateCarrierStateWithSimStatus(State simState) {
        if (DEBUG)
            Log.d(TAG, "updateCarrierTextWithSimStatus(), simState = " + simState);

        CharSequence carrierText = null;
        int carrierHelpTextId = 0;
        mEmergencyButtonEnabledBecauseSimLocked = false;
        mStatus = getStatusForIccState(simState);
        mSimState = simState;
        switch (mStatus) {
            case Normal:
                carrierText = makeCarierString(mPlmn, mSpn);
                break;

            case NetworkLocked:
                carrierText = makeCarierString(mPlmn,
                        getContext().getText(R.string.lockscreen_network_locked_message));
                carrierHelpTextId = R.string.lockscreen_instructions_when_pattern_disabled;
                break;

            case SimMissing:
                // Shows "No SIM card | Emergency calls only" on devices that
                // are voice-capable.
                // This depends on mPlmn containing the text
                // "Emergency calls only" when the radio
                // has some connectivity. Otherwise, it should be null or empty
                // and just show
                // "No SIM card"
                carrierText = getContext().getText(R.string.lockscreen_missing_sim_message_short);
                if (mLockPatternUtils.isEmergencyCallCapable()) {
                    carrierText = makeCarierString(carrierText, mPlmn);
                }
                carrierHelpTextId = R.string.lockscreen_missing_sim_instructions_long;
                break;

            case SimPermDisabled:
                carrierText = getContext().getText(R.string.lockscreen_missing_sim_message_short);
                carrierHelpTextId = R.string.lockscreen_permanent_disabled_sim_instructions;
                mEmergencyButtonEnabledBecauseSimLocked = true;
                break;

            case SimMissingLocked:
                carrierText = makeCarierString(mPlmn,
                        getContext().getText(R.string.lockscreen_missing_sim_message_short));
                carrierHelpTextId = R.string.lockscreen_missing_sim_instructions;
                mEmergencyButtonEnabledBecauseSimLocked = true;
                break;

            case SimLocked:
                carrierText = makeCarierString(mPlmn,
                        getContext().getText(R.string.lockscreen_sim_locked_message));
                mEmergencyButtonEnabledBecauseSimLocked = true;
                break;

            case SimPukLocked:
                carrierText = makeCarierString(mPlmn,
                        getContext().getText(R.string.lockscreen_sim_puk_locked_message));
                if (!mLockPatternUtils.isPukUnlockScreenEnable()) {
                    // This means we're showing the PUK unlock screen
                    mEmergencyButtonEnabledBecauseSimLocked = true;
                }
                break;
        }

        String customLabel = null;
        customLabel = Settings.System.getString(getContext().getContentResolver(),
                Settings.System.CUSTOM_CARRIER_LABEL);

        if (customLabel == null)
            setCarrierText(carrierText);
        else
            setCarrierText(customLabel);

        setCarrierHelpText(carrierHelpTextId);
        updateEmergencyCallButtonState(mPhoneState);
    }

    private View findViewById(int id) {
        return mContainer.findViewById(id);
    }

    /**
     * The status of this lock screen. Primarily used for widgets on LockScreen.
     */
    enum StatusMode {
        /**
         * Normal case (sim card present, it's not locked)
         */
        Normal(true),

        /**
         * The sim card is 'network locked'.
         */
        NetworkLocked(true),

        /**
         * The sim card is missing.
         */
        SimMissing(false),

        /**
         * The sim card is missing, and this is the device isn't provisioned, so
         * we don't let them get past the screen.
         */
        SimMissingLocked(false),

        /**
         * The sim card is PUK locked, meaning they've entered the wrong sim
         * unlock code too many times.
         */
        SimPukLocked(false),

        /**
         * The sim card is locked.
         */
        SimLocked(true),

        /**
         * The sim card is permanently disabled due to puk unlock failure
         */
        SimPermDisabled(false);

        private final boolean mShowStatusLines;

        StatusMode(boolean mShowStatusLines) {
            this.mShowStatusLines = mShowStatusLines;
        }

        /**
         * @return Whether the status lines (battery level and / or next alarm)
         *         are shown while in this state. Mostly dictated by whether
         *         this is room for them.
         */
        public boolean shouldShowStatusLines() {
            return mShowStatusLines;
        }
    }

    private void updateEmergencyCallButtonState(int phoneState) {
        if (mEmergencyCallButton != null) {
            boolean enabledBecauseSimLocked =
                    mLockPatternUtils.isEmergencyCallEnabledWhileSimLocked()
                            && mEmergencyButtonEnabledBecauseSimLocked;
            boolean shown = mEmergencyCallButtonEnabledInScreen || enabledBecauseSimLocked;
            mLockPatternUtils.updateEmergencyCallButtonState(mEmergencyCallButton,
                    phoneState, shown);
        }
    }

    private KeyguardUpdateMonitor.InfoCallback mInfoCallback = new KeyguardUpdateMonitor.InfoCallback() {

        public void onRefreshBatteryInfo(boolean showBatteryInfo, boolean pluggedIn,
                int batteryLevel) {
            mShowingBatteryInfo = showBatteryInfo;
            mPluggedIn = pluggedIn;
            mBatteryLevel = batteryLevel;
            final MutableInt tmpIcon = new MutableInt(0);
            update(BATTERY_INFO, getAltTextMessage(tmpIcon));
        }

        public void onRefreshWeatherInfo(Intent weatherIntent) {
            mWeatherInfo = weatherIntent;
            update(WEATHER_INFO, null);
        }

        public void onRefreshCalendarInfo() {
            update(CALENDAR_INFO, null);
        }

        public void onTimeChanged() {
            refreshDate();
        }

        public void onRefreshCarrierInfo(CharSequence plmn, CharSequence spn) {
            mPlmn = plmn;
            mSpn = spn;
            updateCarrierStateWithSimStatus(mSimState);
        }

        public void onRingerModeChanged(int state) {

        }

        public void onPhoneStateChanged(int phoneState) {
            mPhoneState = phoneState;
            updateEmergencyCallButtonState(phoneState);
        }

        /** {@inheritDoc} */
        public void onClockVisibilityChanged() {
            // ignored
        }

        public void onDeviceProvisioned() {
            // ignored
        }
    };

    private SimStateCallback mSimStateCallback = new SimStateCallback() {

        public void onSimStateChanged(State simState) {
            updateCarrierStateWithSimStatus(simState);
        }
    };

    public void onClick(View v) {
        if (v == mEmergencyCallButton) {
            mCallback.takeEmergencyCallAction();
        }
    }

    /**
     * Performs concentenation of PLMN/SPN
     * 
     * @param plmn
     * @param spn
     * @return
     */
    private static CharSequence makeCarierString(CharSequence plmn, CharSequence spn) {
        final boolean plmnValid = !TextUtils.isEmpty(plmn);
        final boolean spnValid = !TextUtils.isEmpty(spn);
        if (plmnValid && spnValid) {
            return plmn + "|" + spn;
        } else if (plmnValid) {
            return plmn;
        } else if (spnValid) {
            return spn;
        } else {
            return "";
        }
    }

    public void updateColors() {
        if (DEBUG)
            Log.d(TAG, "Lets update the colors");
        ContentResolver resolver = getContext().getContentResolver();
        int color = Settings.System.getInt(resolver,
                Settings.System.LOCKSCREEN_CUSTOM_TEXT_COLOR, COLOR_WHITE);

        // carrier view
        try {
            mCarrierView.setTextColor(color);
            if (DEBUG)
                Log.d(TAG, String.format("Setting mCarrierView text color to %d", color));
        } catch (NullPointerException ne) {
            if (DEBUG)
                ne.printStackTrace();
        }

        // date view
        try {
            mDateView.setTextColor(color);
            if (DEBUG)
                Log.d(TAG, String.format("Setting mDateView DATE text color to %d", color));
        } catch (NullPointerException ne) {
            if (DEBUG)
                ne.printStackTrace();
        }

        // status view
        try {
            mStatus1View.setTextColor(color);
            if (DEBUG)
                Log.d(TAG, String.format("Setting mStatus1View DATE text color to %d", color));
        } catch (NullPointerException ne) {
            if (DEBUG)
                ne.printStackTrace();
        }

        // calendar view
        try {
            if (!mCalendarUsingColors) {
                for (int i = 0; i < mCalendarView.getChildCount(); i++) {
                    ((CalendarEntry) mCalendarView.getChildAt(i)).setColor(color);
                }
                if (DEBUG)
                    Log.d(TAG, String.format("Setting mCalendarView DATE text color to %d", color));
            }
        } catch (NullPointerException ne) {
            if (DEBUG)
                ne.printStackTrace();
        }

        // owner info view
        try {
            mOwnerInfoView.setTextColor(color);
            if (DEBUG)
                Log.d(TAG, String.format("Setting mOwnerInfoView DATE text color to %d", color));
        } catch (NullPointerException ne) {
            if (DEBUG)
                ne.printStackTrace();
        }

        // alarm status view
        try {
            mAlarmStatusView.setTextColor(color);
            if (DEBUG)
                Log.d(TAG, String.format("Setting mAlarmStatusView DATE text color to %d", color));
        } catch (NullPointerException ne) {
            if (DEBUG)
                ne.printStackTrace();
        }
        // weather view
        try {
            mWeatherView.setTextColor(color);
            if (DEBUG)
                Log.d(TAG, String.format("Setting mWeatherView DATE text color to %d", color));
        } catch (NullPointerException ne) {
            if (DEBUG)
                ne.printStackTrace();
        }
    }

    private void getCalendarEvents(ContentResolver resolver, String sources,
            boolean multipleEvents, boolean hideOnGoing, long range) {

        mCalendarEvents = new ArrayList<EventBundle>();

        Calendar now = Calendar.getInstance();

        Uri.Builder builder = CalendarContract.Instances.CONTENT_URI.buildUpon();
        ContentUris.appendId(builder, now.getTimeInMillis());
        ContentUris.appendId(builder, now.getTimeInMillis() + range);
        String selection = "(( " + CalendarContract.Instances.CALENDAR_ID
                + " IN ( " + sources + " ))"
                + (hideOnGoing ? " AND ( " + CalendarContract.Instances.BEGIN
                        + " > " + now.getTimeInMillis() + " ))" : ")");

        Cursor eventCur = resolver.query(builder.build(), new String[] {
                CalendarContract.Instances.TITLE,
                CalendarContract.Instances.BEGIN,
                CalendarContract.Instances.EVENT_LOCATION,
                CalendarContract.Instances.ALL_DAY,
                CalendarContract.Instances.CALENDAR_COLOR
        }, selection, null,
                CalendarContract.Instances.START_DAY + " ASC, "
                        + CalendarContract.Instances.START_MINUTE + " ASC");
        
        if (eventCur.getCount() < 1) {
            eventCur.close();
            return;
        }
        if (!multipleEvents) {
            eventCur.moveToFirst();
            mCalendarEvents.add(new EventBundle(eventCur.getString(0),
                    eventCur.getLong(1), eventCur.getString(2),
                    now, (eventCur.getInt(3) != 0), eventCur.getInt(4)));
        } else {
            while (eventCur.moveToNext()) {
                mCalendarEvents.add(new EventBundle(eventCur.getString(0),
                        eventCur.getLong(1), eventCur.getString(2),
                        now, (eventCur.getInt(3) != 0), eventCur.getInt(4)));
            }
        }
        eventCur.close();
    }

    private class EventBundle {
        public String title;
        public Calendar begin;
        public String location;
        public String dayString;
        public boolean allDay;
        public int color;

        EventBundle(String s, long b, String l, Calendar now, boolean a, int c) {
            title = s;
            begin = Calendar.getInstance();
            begin.setTimeInMillis(b);
            location = (l == null) ? "" : l;
            int beginDay = begin.get(Calendar.DAY_OF_YEAR);
            int today = now.get(Calendar.DAY_OF_YEAR);
            if (beginDay == today) { // today
                dayString = "";
            } else if (today + 1 == beginDay || (today >= 365 && beginDay == 1)) { // tomorrow
                dayString = "Tomorrow";
            } else { // another day of week
                dayString = begin.getDisplayName(Calendar.DAY_OF_WEEK, Calendar.SHORT,
                        Locale.getDefault());
            }
            allDay = a;
            color = c;
        }
    }
}<|MERGE_RESOLUTION|>--- conflicted
+++ resolved
@@ -549,12 +549,8 @@
                     if (mLockAlwaysBattery) {
                         // Show battery at low percent
                         string = getContext().getString(R.string.lockscreen_always_battery,
-<<<<<<< HEAD
                                 mBatteryLevel);
                         icon.value = BATTERY_LOW_ICON;
-=======
-                                icon.value = BATTERY_LOW_ICON);
->>>>>>> 7b0e48be
                     }
                 } else {
                     // Always show battery
@@ -595,12 +591,8 @@
                     if (mLockAlwaysBattery) {
                         // Show battery at low percent
                         string = getContext().getString(R.string.lockscreen_always_battery,
-<<<<<<< HEAD
                                 mBatteryLevel);
                         icon.value = BATTERY_LOW_ICON;
-=======
-                                icon.value = BATTERY_LOW_ICON);
->>>>>>> 7b0e48be
                     }
                 } else {
                     // Always show battery
