/*
 * Copyright (C) 2007 The Android Open Source Project
 *
 * Licensed under the Apache License, Version 2.0 (the "License");
 * you may not use this file except in compliance with the License.
 * You may obtain a copy of the License at
 *
 *      http://www.apache.org/licenses/LICENSE-2.0
 *
 * Unless required by applicable law or agreed to in writing, software
 * distributed under the License is distributed on an "AS IS" BASIS,
 * WITHOUT WARRANTIES OR CONDITIONS OF ANY KIND, either express or implied.
 * See the License for the specific language governing permissions and
 * limitations under the License.
 */

package com.android.internal.policy.impl;

import com.android.internal.R;
import com.android.internal.policy.impl.LockPatternKeyguardView.UnlockMode;
import com.android.internal.policy.IFaceLockCallback;
import com.android.internal.policy.IFaceLockInterface;
import com.android.internal.telephony.IccCard;
import com.android.internal.widget.LockPatternUtils;
import com.android.internal.widget.LockScreenWidgetCallback;
import com.android.internal.widget.LockScreenWidgetInterface;
import com.android.internal.widget.TransportControlView;

import android.accounts.Account;
import android.accounts.AccountManager;
import android.accounts.AccountManagerCallback;
import android.accounts.AccountManagerFuture;
import android.accounts.AuthenticatorException;
import android.accounts.OperationCanceledException;
import android.app.AlertDialog;
import android.app.admin.DevicePolicyManager;
import android.content.ComponentName;
import android.content.Context;
import android.content.Intent;
import android.content.res.Configuration;
import android.content.res.Resources;
import android.content.ServiceConnection;
import android.graphics.Bitmap;
import android.graphics.Canvas;
import android.graphics.Color;
import android.graphics.ColorFilter;
import android.graphics.PixelFormat;
import android.graphics.drawable.ColorDrawable;
import android.graphics.drawable.Drawable;
import android.os.Bundle;
import android.os.Handler;
import android.os.Message;
import android.os.IBinder;
import android.os.Parcelable;
import android.os.RemoteException;
import android.os.SystemClock;
import android.os.SystemProperties;
import android.telephony.TelephonyManager;
import android.text.TextUtils;
import android.util.Log;
import android.util.Slog;
import android.view.KeyEvent;
import android.view.MotionEvent;
import android.view.View;
import android.view.WindowManager;
import android.view.accessibility.AccessibilityManager;

import java.io.IOException;


/**
 * The host view for all of the screens of the pattern unlock screen.  There are
 * two {@link Mode}s of operation, lock and unlock.  This will show the appropriate
 * screen, and listen for callbacks via
 * {@link com.android.internal.policy.impl.KeyguardScreenCallback}
 * from the current screen.
 *
 * This view, in turn, communicates back to
 * {@link com.android.internal.policy.impl.KeyguardViewManager}
 * via its {@link com.android.internal.policy.impl.KeyguardViewCallback}, as appropriate.
 */
public class LockPatternKeyguardView extends KeyguardViewBase implements Handler.Callback,
        KeyguardUpdateMonitor.InfoCallback {

    private static final int TRANSPORT_USERACTIVITY_TIMEOUT = 10000;

    static final boolean DEBUG_CONFIGURATION = false;

    // time after launching EmergencyDialer before the screen goes blank.
    private static final int EMERGENCY_CALL_TIMEOUT = 10000;

    // intent action for launching emergency dialer activity.
    static final String ACTION_EMERGENCY_DIAL = "com.android.phone.EmergencyDialer.DIAL";

    private static final boolean DEBUG = false;
    private static final String TAG = "LockPatternKeyguardView";

    private final KeyguardUpdateMonitor mUpdateMonitor;
    private final KeyguardWindowController mWindowController;

    private View mLockScreen;
    private View mUnlockScreen;

    private volatile boolean mScreenOn = false;
    private volatile boolean mWindowFocused = false;
    private boolean mEnableFallback = false; // assume no fallback UI until we know better

    private boolean mShowLockBeforeUnlock = false;

    // The following were added to support FaceLock
    private IFaceLockInterface mFaceLockService;
    private boolean mBoundToFaceLockService = false;
    private View mFaceLockAreaView;

    private boolean mFaceLockServiceRunning = false;
    private final Object mFaceLockServiceRunningLock = new Object();
    private final Object mFaceLockStartupLock = new Object();

    private Handler mHandler;
    private final int MSG_SHOW_FACELOCK_AREA_VIEW = 0;
    private final int MSG_HIDE_FACELOCK_AREA_VIEW = 1;

    // Long enough to stay visible while dialer comes up
    // Short enough to not be visible if the user goes back immediately
    private final int FACELOCK_VIEW_AREA_EMERGENCY_DIALER_TIMEOUT = 1000;

    // Long enough to stay visible while the service starts
    // Short enough to not have to wait long for backup if service fails to start or crashes
    // The service can take a couple of seconds to start on the first try after boot
    private final int FACELOCK_VIEW_AREA_SERVICE_TIMEOUT = 3000;

    // So the user has a consistent amount of time when brought to the backup method from FaceLock
    private final int BACKUP_LOCK_TIMEOUT = 5000;

    // Needed to keep track of failed FaceUnlock attempts
    private int mFailedFaceUnlockAttempts = 0;
    private static final int FAILED_FACE_UNLOCK_ATTEMPTS_BEFORE_BACKUP = 15;

    /**
     * The current {@link KeyguardScreen} will use this to communicate back to us.
     */
    KeyguardScreenCallback mKeyguardScreenCallback;


    private boolean mRequiresSim;
    //True if we have some sort of overlay on top of the Lockscreen
    //Also true if we've activated a phone call, either emergency dialing or incoming
    //This resets when the phone is turned off with no current call
    private boolean mHasOverlay;
    //True if a dialog is currently displaying on top of this window
    //Unlike other overlays, this does not close with a power button cycle
    private boolean mHasDialog = false;
    //True if this device is currently plugged in
    private boolean mPluggedIn;


    /**
     * Either a lock screen (an informational keyguard screen), or an unlock
     * screen (a means for unlocking the device) is shown at any given time.
     */
    enum Mode {
        LockScreen,
        UnlockScreen
    }

    /**
     * The different types screens available for {@link Mode#UnlockScreen}.
     * @see com.android.internal.policy.impl.LockPatternKeyguardView#getUnlockMode()
     */
    enum UnlockMode {

        /**
         * Unlock by drawing a pattern.
         */
        Pattern,

        /**
         * Unlock by entering a sim pin.
         */
        SimPin,

        /**
         * Unlock by entering a sim puk.
         */
        SimPuk,

        /**
         * Unlock by entering an account's login and password.
         */
        Account,

        /**
         * Unlock by entering a password or PIN
         */
        Password,

        /**
         * Unknown (uninitialized) value
         */
        Unknown
    }

    /**
     * The current mode.
     */
    private Mode mMode = Mode.LockScreen;

    /**
     * Keeps track of what mode the current unlock screen is (cached from most recent computation in
     * {@link #getUnlockMode}).
     */
    private UnlockMode mUnlockScreenMode = UnlockMode.Unknown;

    private boolean mForgotPattern;

    /**
     * If true, it means we are in the process of verifying that the user
     * can get past the lock screen per {@link #verifyUnlock()}
     */
    private boolean mIsVerifyUnlockOnly = false;


    /**
     * Used to lookup the state of the lock pattern
     */
    private final LockPatternUtils mLockPatternUtils;

    /**
     * The current configuration.
     */
    private Configuration mConfiguration;

    private Runnable mRecreateRunnable = new Runnable() {
        public void run() {
            updateScreen(mMode, true);
            restoreWidgetState();
        }
    };

    private LockScreenWidgetCallback mWidgetCallback = new LockScreenWidgetCallback() {
        public void userActivity(View self) {
            mKeyguardScreenCallback.pokeWakelock(TRANSPORT_USERACTIVITY_TIMEOUT);
        }

        public void requestShow(View view) {
            if (DEBUG) Log.v(TAG, "View " + view + " requested show transports");
            view.setVisibility(View.VISIBLE);

            // TODO: examine all widgets to derive clock status
            mUpdateMonitor.reportClockVisible(false);

            // If there's not a bg protection view containing the transport, then show a black
            // background. Otherwise, allow the normal background to show.
            if (findViewById(R.id.transport_bg_protect) == null) {
                // TODO: We should disable the wallpaper instead
                setBackgroundColor(0xff000000);
            } else {
                resetBackground();
            }
        }

        public void requestHide(View view) {
            if (DEBUG) Log.v(TAG, "View " + view + " requested hide transports");
            view.setVisibility(View.GONE);

            // TODO: examine all widgets to derive clock status
            mUpdateMonitor.reportClockVisible(true);
            resetBackground();
        }

        public boolean isVisible(View self) {
            // TODO: this should be up to the lockscreen to determine if the view
            // is currently showing. The idea is it can be used for the widget to
            // avoid doing work if it's not visible. For now just returns the view's
            // actual visibility.
            return self.getVisibility() == View.VISIBLE;
        }
    };

    private TransportControlView mTransportControlView;

    private Parcelable mSavedState;

    /**
     * @return Whether we are stuck on the lock screen because the sim is
     *   missing.
     */
    private boolean stuckOnLockScreenBecauseSimMissing() {
        return mRequiresSim
                && (!mUpdateMonitor.isDeviceProvisioned())
                && (mUpdateMonitor.getSimState() == IccCard.State.ABSENT ||
                    mUpdateMonitor.getSimState() == IccCard.State.PERM_DISABLED);
    }

    /**
     * @param context Used to inflate, and create views.
     * @param updateMonitor Knows the state of the world, and passed along to each
     *   screen so they can use the knowledge, and also register for callbacks
     *   on dynamic information.
     * @param lockPatternUtils Used to look up state of lock pattern.
     */
    public LockPatternKeyguardView(
            Context context,
            KeyguardUpdateMonitor updateMonitor,
            LockPatternUtils lockPatternUtils,
            KeyguardWindowController controller) {
        super(context);

        mHandler = new Handler(this);
        mConfiguration = context.getResources().getConfiguration();
        mEnableFallback = false;
        mRequiresSim = TextUtils.isEmpty(SystemProperties.get("keyguard.no_require_sim"));
        mUpdateMonitor = updateMonitor;
        mLockPatternUtils = lockPatternUtils;
        mWindowController = controller;
        mHasOverlay = false;
        mPluggedIn = mUpdateMonitor.isDevicePluggedIn();

        mUpdateMonitor.registerInfoCallback(this);

        mKeyguardScreenCallback = new KeyguardScreenCallback() {

            public void goToLockScreen() {
                mForgotPattern = false;
                if (mIsVerifyUnlockOnly) {
                    // navigating away from unlock screen during verify mode means
                    // we are done and the user failed to authenticate.
                    mIsVerifyUnlockOnly = false;
                    getCallback().keyguardDone(false);
                } else {
                    updateScreen(Mode.LockScreen, false);
                }
            }

            public void goToUnlockScreen() {
                final IccCard.State simState = mUpdateMonitor.getSimState();
                if (stuckOnLockScreenBecauseSimMissing()
                         || (simState == IccCard.State.PUK_REQUIRED
                             && !mLockPatternUtils.isPukUnlockScreenEnable())){
                    // stuck on lock screen when sim missing or
                    // puk'd but puk unlock screen is disabled
                    return;
                }
                if (!isSecure()) {
                    getCallback().keyguardDone(true);
                } else {
                    updateScreen(Mode.UnlockScreen, false);
                }
            }

            public void forgotPattern(boolean isForgotten) {
                if (mEnableFallback) {
                    mForgotPattern = isForgotten;
                    updateScreen(Mode.UnlockScreen, false);
                }
            }

            public boolean isSecure() {
                return LockPatternKeyguardView.this.isSecure();
            }

            public boolean isVerifyUnlockOnly() {
                return mIsVerifyUnlockOnly;
            }

            public void recreateMe(Configuration config) {
                removeCallbacks(mRecreateRunnable);
                post(mRecreateRunnable);
            }

            public void takeEmergencyCallAction() {
                mHasOverlay = true;
                // FaceLock must be stopped if it is running when emergency call is pressed
                stopAndUnbindFromFaceLock();

                // Continue showing FaceLock area until dialer comes up or call is resumed
                if (usingFaceLock() && mFaceLockServiceRunning) {
                    showFaceLockAreaWithTimeout(FACELOCK_VIEW_AREA_EMERGENCY_DIALER_TIMEOUT);
                }

                pokeWakelock(EMERGENCY_CALL_TIMEOUT);
                if (TelephonyManager.getDefault().getCallState()
                        == TelephonyManager.CALL_STATE_OFFHOOK) {
                    mLockPatternUtils.resumeCall();
                } else {
                    Intent intent = new Intent(ACTION_EMERGENCY_DIAL);
                    intent.setFlags(Intent.FLAG_ACTIVITY_NEW_TASK
                            | Intent.FLAG_ACTIVITY_EXCLUDE_FROM_RECENTS);
                    getContext().startActivity(intent);
                }
            }

            public void pokeWakelock() {
                getCallback().pokeWakelock();
            }

            public void pokeWakelock(int millis) {
                getCallback().pokeWakelock(millis);
            }

            public void keyguardDone(boolean authenticated) {
                getCallback().keyguardDone(authenticated);
                mSavedState = null; // clear state so we re-establish when locked again
            }

            public void keyguardDoneDrawing() {
                // irrelevant to keyguard screen, they shouldn't be calling this
            }

            public void reportFailedUnlockAttempt() {
                mUpdateMonitor.reportFailedAttempt();
                final int failedAttempts = mUpdateMonitor.getFailedAttempts();
                if (DEBUG) Log.d(TAG, "reportFailedPatternAttempt: #" + failedAttempts +
                    " (enableFallback=" + mEnableFallback + ")");

                final boolean usingPattern = mLockPatternUtils.getKeyguardStoredPasswordQuality()
                        == DevicePolicyManager.PASSWORD_QUALITY_SOMETHING;

                final int failedAttemptsBeforeWipe = mLockPatternUtils.getDevicePolicyManager()
                        .getMaximumFailedPasswordsForWipe(null);

                final int failedAttemptWarning = LockPatternUtils.FAILED_ATTEMPTS_BEFORE_RESET
                        - LockPatternUtils.FAILED_ATTEMPTS_BEFORE_TIMEOUT;

                final int remainingBeforeWipe = failedAttemptsBeforeWipe > 0 ?
                        (failedAttemptsBeforeWipe - failedAttempts)
                        : Integer.MAX_VALUE; // because DPM returns 0 if no restriction

                if (remainingBeforeWipe < LockPatternUtils.FAILED_ATTEMPTS_BEFORE_WIPE_GRACE) {
                    // If we reach this code, it means the user has installed a DevicePolicyManager
                    // that requests device wipe after N attempts.  Once we get below the grace
                    // period, we'll post this dialog every time as a clear warning until the
                    // bombshell hits and the device is wiped.
                    if (remainingBeforeWipe > 0) {
                        showAlmostAtWipeDialog(failedAttempts, remainingBeforeWipe);
                    } else {
                        // Too many attempts. The device will be wiped shortly.
                        Slog.i(TAG, "Too many unlock attempts; device will be wiped!");
                        showWipeDialog(failedAttempts);
                    }
                } else {
                    boolean showTimeout =
                        (failedAttempts % LockPatternUtils.FAILED_ATTEMPTS_BEFORE_TIMEOUT) == 0;
                    if (usingPattern && mEnableFallback) {
                        if (failedAttempts == failedAttemptWarning) {
                            showAlmostAtAccountLoginDialog();
                            showTimeout = false; // don't show both dialogs
                        } else if (failedAttempts >= LockPatternUtils.FAILED_ATTEMPTS_BEFORE_RESET) {
                            mLockPatternUtils.setPermanentlyLocked(true);
                            updateScreen(mMode, false);
                            // don't show timeout dialog because we show account unlock screen next
                            showTimeout = false;
                        }
                    }
                    if (showTimeout) {
                        showTimeoutDialog();
                    }
                }
                mLockPatternUtils.reportFailedPasswordAttempt();
            }

            public boolean doesFallbackUnlockScreenExist() {
                return mEnableFallback;
            }

            public void reportSuccessfulUnlockAttempt() {
                mFailedFaceUnlockAttempts = 0;
                mLockPatternUtils.reportSuccessfulPasswordAttempt();
            }
        };

        /**
         * We'll get key events the current screen doesn't use. see
         * {@link KeyguardViewBase#onKeyDown(int, android.view.KeyEvent)}
         */
        setFocusableInTouchMode(true);
        setDescendantFocusability(FOCUS_AFTER_DESCENDANTS);

        updateScreen(getInitialMode(), false);
        maybeEnableFallback(context);
    }

    private class AccountAnalyzer implements AccountManagerCallback<Bundle> {
        private final AccountManager mAccountManager;
        private final Account[] mAccounts;
        private int mAccountIndex;

        private AccountAnalyzer(AccountManager accountManager) {
            mAccountManager = accountManager;
            mAccounts = accountManager.getAccountsByType("com.google");
        }

        private void next() {
            // if we are ready to enable the fallback or if we depleted the list of accounts
            // then finish and get out
            if (mEnableFallback || mAccountIndex >= mAccounts.length) {
                if (mUnlockScreen == null) {
                    if (DEBUG) Log.w(TAG, "no unlock screen when trying to enable fallback");
                } else if (mUnlockScreen instanceof PatternUnlockScreen) {
                    ((PatternUnlockScreen)mUnlockScreen).setEnableFallback(mEnableFallback);
                }
                return;
            }

            // lookup the confirmCredentials intent for the current account
            mAccountManager.confirmCredentials(mAccounts[mAccountIndex], null, null, this, null);
        }

        public void start() {
            mEnableFallback = false;
            mAccountIndex = 0;
            next();
        }

        public void run(AccountManagerFuture<Bundle> future) {
            try {
                Bundle result = future.getResult();
                if (result.getParcelable(AccountManager.KEY_INTENT) != null) {
                    mEnableFallback = true;
                }
            } catch (OperationCanceledException e) {
                // just skip the account if we are unable to query it
            } catch (IOException e) {
                // just skip the account if we are unable to query it
            } catch (AuthenticatorException e) {
                // just skip the account if we are unable to query it
            } finally {
                mAccountIndex++;
                next();
            }
        }
    }

    private void maybeEnableFallback(Context context) {
        // Ask the account manager if we have an account that can be used as a
        // fallback in case the user forgets his pattern.
        AccountAnalyzer accountAnalyzer = new AccountAnalyzer(AccountManager.get(context));
        accountAnalyzer.start();
    }


    // TODO:
    // This overloaded method was added to workaround a race condition in the framework between
    // notification for orientation changed, layout() and switching resources.  This code attempts
    // to avoid drawing the incorrect layout while things are in transition.  The method can just
    // be removed once the race condition is fixed. See bugs 2262578 and 2292713.
    @Override
    protected void dispatchDraw(Canvas canvas) {
        if (DEBUG) Log.v(TAG, "*** dispatchDraw() time: " + SystemClock.elapsedRealtime());
        super.dispatchDraw(canvas);
    }

    @Override
    public void reset() {
        mIsVerifyUnlockOnly = false;
        mForgotPattern = false;
        post(mRecreateRunnable);
    }

    @Override
    public void onScreenTurnedOff() {
        if (DEBUG) Log.d(TAG, "screen off");
        mScreenOn = false;
        mForgotPattern = false;
<<<<<<< HEAD
        mHasOverlay = mUpdateMonitor.getPhoneState() != TelephonyManager.CALL_STATE_IDLE ||
                mHasDialog;
        if (mMode == Mode.LockScreen) {
=======
        mHasOverlay = mUpdateMonitor.getPhoneState() != TelephonyManager.CALL_STATE_IDLE;

        // Emulate activity life-cycle for both lock and unlock screen.
        if (mLockScreen != null) {
>>>>>>> fd0c4df0
            ((KeyguardScreen) mLockScreen).onPause();
        }
        if (mUnlockScreen != null) {
            ((KeyguardScreen) mUnlockScreen).onPause();
        }

        saveWidgetState();

        // When screen is turned off, need to unbind from FaceLock service if using FaceLock
        stopAndUnbindFromFaceLock();
    }

    /** When screen is turned on and focused, need to bind to FaceLock service if we are using
     *  FaceLock, but only if we're not dealing with a call
    */
    private void activateFaceLockIfAble() {
        final boolean tooManyFaceUnlockTries =
                (mFailedFaceUnlockAttempts >= FAILED_FACE_UNLOCK_ATTEMPTS_BEFORE_BACKUP);
        final int failedBackupAttempts = mUpdateMonitor.getFailedAttempts();
        final boolean backupIsTimedOut =
                (failedBackupAttempts >= LockPatternUtils.FAILED_ATTEMPTS_BEFORE_TIMEOUT);
        if (tooManyFaceUnlockTries) Log.i(TAG, "tooManyFaceUnlockTries: " + tooManyFaceUnlockTries);
        if (mUpdateMonitor.getPhoneState() == TelephonyManager.CALL_STATE_IDLE
                && !mHasOverlay
                && !tooManyFaceUnlockTries
                && !backupIsTimedOut) {
            bindToFaceLock();
            // Show FaceLock area, but only for a little bit so lockpattern will become visible if
            // FaceLock fails to start or crashes
            if (usingFaceLock()) {
                showFaceLockAreaWithTimeout(FACELOCK_VIEW_AREA_SERVICE_TIMEOUT);
            }
        } else {
            hideFaceLockArea();
        }
    }

    @Override
    public void onScreenTurnedOn() {
        if (DEBUG) Log.d(TAG, "screen on");
        boolean runFaceLock = false;
        //Make sure to start facelock iff the screen is both on and focused
        synchronized(mFaceLockStartupLock) {
            mScreenOn = true;
            runFaceLock = mWindowFocused;
        }

        show();

        restoreWidgetState();

        if (runFaceLock) activateFaceLockIfAble();
    }

    private void saveWidgetState() {
        if (mTransportControlView != null) {
            if (DEBUG) Log.v(TAG, "Saving widget state");
            mSavedState = mTransportControlView.onSaveInstanceState();
        }
    }

    private void restoreWidgetState() {
        if (mTransportControlView != null) {
            if (DEBUG) Log.v(TAG, "Restoring widget state");
            if (mSavedState != null) {
                mTransportControlView.onRestoreInstanceState(mSavedState);
            }
        }
    }

    /** Unbind from facelock if something covers this window (such as an alarm)
     * bind to facelock if the lockscreen window just came into focus, and the screen is on
     */
    @Override
    public void onWindowFocusChanged (boolean hasWindowFocus) {
        if (DEBUG) Log.d(TAG, hasWindowFocus ? "focused" : "unfocused");
        boolean runFaceLock = false;
        //Make sure to start facelock iff the screen is both on and focused
        synchronized(mFaceLockStartupLock) {
            if(mScreenOn && !mWindowFocused) runFaceLock = hasWindowFocus;
            mWindowFocused = hasWindowFocus;
        }
        if(!hasWindowFocus) {
            mHasOverlay = true;
            stopAndUnbindFromFaceLock();
            hideFaceLockArea();
        } else {
            mHasDialog = false;
            if (runFaceLock) activateFaceLockIfAble();
        }
    }

    @Override
    public void show() {
        // Emulate activity life-cycle for both lock and unlock screen.
        if (mLockScreen != null) {
            ((KeyguardScreen) mLockScreen).onResume();
        }
        if (mUnlockScreen != null) {
            ((KeyguardScreen) mUnlockScreen).onResume();
        }

        if (usingFaceLock() && !mHasOverlay) {
            // Note that show() gets called before the screen turns off to set it up for next time
            // it is turned on.  We don't want to set a timeout on the FaceLock area here because it
            // may be gone by the time the screen is turned on again.  We set the timeout when the
            // screen turns on instead.
            showFaceLockArea();
        } else {
            hideFaceLockArea();
        }
    }

    private void recreateLockScreen() {
        if (mLockScreen != null) {
            ((KeyguardScreen) mLockScreen).onPause();
            ((KeyguardScreen) mLockScreen).cleanUp();
            removeView(mLockScreen);
        }

        mLockScreen = createLockScreen();
        mLockScreen.setVisibility(View.INVISIBLE);
        addView(mLockScreen);
    }

    private void recreateUnlockScreen(UnlockMode unlockMode) {
        if (mUnlockScreen != null) {
            ((KeyguardScreen) mUnlockScreen).onPause();
            ((KeyguardScreen) mUnlockScreen).cleanUp();
            removeView(mUnlockScreen);
        }

        mUnlockScreen = createUnlockScreenFor(unlockMode);
        mUnlockScreen.setVisibility(View.INVISIBLE);
        addView(mUnlockScreen);
    }

    @Override
    protected void onDetachedFromWindow() {
        removeCallbacks(mRecreateRunnable);

        // When view is hidden, need to unbind from FaceLock service if we are using FaceLock
        // e.g., when device becomes unlocked
        stopAndUnbindFromFaceLock();

        super.onDetachedFromWindow();
    }

    protected void onConfigurationChanged(Configuration newConfig) {
        Resources resources = getResources();
        mShowLockBeforeUnlock = resources.getBoolean(R.bool.config_enableLockBeforeUnlockScreen);
        mConfiguration = newConfig;
        if (DEBUG_CONFIGURATION) Log.v(TAG, "**** re-creating lock screen since config changed");
        saveWidgetState();
        removeCallbacks(mRecreateRunnable);
        post(mRecreateRunnable);
    }

    /** When somebody plugs in or unplugs the device, we don't want to display faceunlock */
    @Override
    public void onRefreshBatteryInfo(boolean showBatteryInfo, boolean pluggedIn, int batteryLevel) {
        mHasOverlay |= mPluggedIn != pluggedIn;
        mPluggedIn = pluggedIn;
        //If it's already running, don't close it down: the unplug didn't start it
        if (!mFaceLockServiceRunning) {
            stopAndUnbindFromFaceLock();
            hideFaceLockArea();
        }
    }

    //Ignore these events; they are implemented only because they come from the same interface
    @Override
    public void onTimeChanged() {}
    @Override
    public void onRefreshCarrierInfo(CharSequence plmn, CharSequence spn) {}
    @Override
    public void onRingerModeChanged(int state) {}

    @Override
    public void onClockVisibilityChanged() {
        int visFlags = getSystemUiVisibility() & ~View.STATUS_BAR_DISABLE_CLOCK;
        setSystemUiVisibility(visFlags
                | (mUpdateMonitor.isClockVisible() ? View.STATUS_BAR_DISABLE_CLOCK : 0));
    }

    @Override
    public void onDeviceProvisioned() {}

    //We need to stop faceunlock when a phonecall comes in
    @Override
    public void onPhoneStateChanged(int phoneState) {
        if (DEBUG) Log.d(TAG, "phone state: " + phoneState);
        if(phoneState == TelephonyManager.CALL_STATE_RINGING) {
            mHasOverlay = true;
            stopAndUnbindFromFaceLock();
            hideFaceLockArea();
        }
    }

    @Override
    protected boolean dispatchHoverEvent(MotionEvent event) {
        // Do not let the screen to get locked while the user is disabled and touch
        // exploring. A blind user will need significantly more time to find and
        // interact with the lock screen views.
        AccessibilityManager accessibilityManager = AccessibilityManager.getInstance(mContext);
        if (accessibilityManager.isEnabled() && accessibilityManager.isTouchExplorationEnabled()) {
            getCallback().pokeWakelock();
        }
        return super.dispatchHoverEvent(event);
    }

    @Override
    public void wakeWhenReadyTq(int keyCode) {
        if (DEBUG) Log.d(TAG, "onWakeKey");
        if (keyCode == KeyEvent.KEYCODE_MENU && isSecure() && (mMode == Mode.LockScreen)
                && (mUpdateMonitor.getSimState() != IccCard.State.PUK_REQUIRED)) {
            if (DEBUG) Log.d(TAG, "switching screens to unlock screen because wake key was MENU");
            updateScreen(Mode.UnlockScreen, false);
            getCallback().pokeWakelock();
        } else {
            if (DEBUG) Log.d(TAG, "poking wake lock immediately");
            getCallback().pokeWakelock();
        }
    }

    @Override
    public void verifyUnlock() {
        if (!isSecure()) {
            // non-secure keyguard screens are successfull by default
            getCallback().keyguardDone(true);
        } else if (mUnlockScreenMode != UnlockMode.Pattern
                && mUnlockScreenMode != UnlockMode.Password) {
            // can only verify unlock when in pattern/password mode
            getCallback().keyguardDone(false);
        } else {
            // otherwise, go to the unlock screen, see if they can verify it
            mIsVerifyUnlockOnly = true;
            updateScreen(Mode.UnlockScreen, false);
        }
    }

    @Override
    public void cleanUp() {
        if (mLockScreen != null) {
            ((KeyguardScreen) mLockScreen).onPause();
            ((KeyguardScreen) mLockScreen).cleanUp();
            this.removeView(mLockScreen);
            mLockScreen = null;
        }
        if (mUnlockScreen != null) {
            ((KeyguardScreen) mUnlockScreen).onPause();
            ((KeyguardScreen) mUnlockScreen).cleanUp();
            this.removeView(mUnlockScreen);
            mUnlockScreen = null;
        }
        mUpdateMonitor.removeCallback(this);
        if (mFaceLockService != null) {
            try {
                mFaceLockService.unregisterCallback(mFaceLockCallback);
            } catch (RemoteException e) {
                // Not much we can do
            }
            stopFaceLock();
            mFaceLockService = null;
        }
    }

    private boolean isSecure() {
        UnlockMode unlockMode = getUnlockMode();
        boolean secure = false;
        switch (unlockMode) {
            case Pattern:
                secure = mLockPatternUtils.isLockPatternEnabled();
                break;
            case SimPin:
                secure = mUpdateMonitor.getSimState() == IccCard.State.PIN_REQUIRED;
                break;
            case SimPuk:
                secure = mUpdateMonitor.getSimState() == IccCard.State.PUK_REQUIRED;
                break;
            case Account:
                secure = true;
                break;
            case Password:
                secure = mLockPatternUtils.isLockPasswordEnabled();
                break;
            default:
                throw new IllegalStateException("unknown unlock mode " + unlockMode);
        }
        return secure;
    }

    private void updateScreen(Mode mode, boolean force) {

        if (DEBUG_CONFIGURATION) Log.v(TAG, "**** UPDATE SCREEN: mode=" + mode
                + " last mode=" + mMode + ", force = " + force, new RuntimeException());

        mMode = mode;

        // Re-create the lock screen if necessary
        if (mode == Mode.LockScreen || mShowLockBeforeUnlock) {
            if (force || mLockScreen == null) {
                recreateLockScreen();
            }
        }

        // Re-create the unlock screen if necessary. This is primarily required to properly handle
        // SIM state changes. This typically happens when this method is called by reset()
        if (mode == Mode.UnlockScreen) {
            final UnlockMode unlockMode = getUnlockMode();
            if (force || mUnlockScreen == null || unlockMode != mUnlockScreenMode) {
                boolean restartFaceLock = stopFaceLockIfRunning();
                recreateUnlockScreen(unlockMode);
                if (restartFaceLock) activateFaceLockIfAble();
            }
        }

        // visibleScreen should never be null
        final View goneScreen = (mode == Mode.LockScreen) ? mUnlockScreen : mLockScreen;
        final View visibleScreen = (mode == Mode.LockScreen) ? mLockScreen : mUnlockScreen;

        // do this before changing visibility so focus isn't requested before the input
        // flag is set
        mWindowController.setNeedsInput(((KeyguardScreen)visibleScreen).needsInput());

        if (DEBUG_CONFIGURATION) {
            Log.v(TAG, "Gone=" + goneScreen);
            Log.v(TAG, "Visible=" + visibleScreen);
        }

        if (mScreenOn) {
            if (goneScreen != null && goneScreen.getVisibility() == View.VISIBLE) {
                ((KeyguardScreen) goneScreen).onPause();
            }
            if (visibleScreen.getVisibility() != View.VISIBLE) {
                ((KeyguardScreen) visibleScreen).onResume();
            }
        }

        if (goneScreen != null) {
            goneScreen.setVisibility(View.GONE);
        }
        visibleScreen.setVisibility(View.VISIBLE);
        requestLayout();

        if (!visibleScreen.requestFocus()) {
            throw new IllegalStateException("keyguard screen must be able to take "
                    + "focus when shown " + visibleScreen.getClass().getCanonicalName());
        }
    }

    View createLockScreen() {
        View lockView = new LockScreen(
                mContext,
                mConfiguration,
                mLockPatternUtils,
                mUpdateMonitor,
                mKeyguardScreenCallback);
        initializeTransportControlView(lockView);
        return lockView;
    }

    View createUnlockScreenFor(UnlockMode unlockMode) {
        View unlockView = null;

        if (DEBUG) Log.d(TAG,
                "createUnlockScreenFor(" + unlockMode + "): mEnableFallback=" + mEnableFallback);

        if (unlockMode == UnlockMode.Pattern) {
            PatternUnlockScreen view = new PatternUnlockScreen(
                    mContext,
                    mConfiguration,
                    mLockPatternUtils,
                    mUpdateMonitor,
                    mKeyguardScreenCallback,
                    mUpdateMonitor.getFailedAttempts());
            view.setEnableFallback(mEnableFallback);
            unlockView = view;
        } else if (unlockMode == UnlockMode.SimPuk) {
            unlockView = new SimPukUnlockScreen(
                    mContext,
                    mConfiguration,
                    mUpdateMonitor,
                    mKeyguardScreenCallback,
                    mLockPatternUtils);
        } else if (unlockMode == UnlockMode.SimPin) {
            unlockView = new SimUnlockScreen(
                    mContext,
                    mConfiguration,
                    mUpdateMonitor,
                    mKeyguardScreenCallback,
                    mLockPatternUtils);
        } else if (unlockMode == UnlockMode.Account) {
            try {
                unlockView = new AccountUnlockScreen(
                        mContext,
                        mConfiguration,
                        mUpdateMonitor,
                        mKeyguardScreenCallback,
                        mLockPatternUtils);
            } catch (IllegalStateException e) {
                Log.i(TAG, "Couldn't instantiate AccountUnlockScreen"
                      + " (IAccountsService isn't available)");
                // TODO: Need a more general way to provide a
                // platform-specific fallback UI here.
                // For now, if we can't display the account login
                // unlock UI, just bring back the regular "Pattern" unlock mode.

                // (We do this by simply returning a regular UnlockScreen
                // here.  This means that the user will still see the
                // regular pattern unlock UI, regardless of the value of
                // mUnlockScreenMode or whether or not we're in the
                // "permanently locked" state.)
                return createUnlockScreenFor(UnlockMode.Pattern);
            }
        } else if (unlockMode == UnlockMode.Password) {
            unlockView = new PasswordUnlockScreen(
                    mContext,
                    mConfiguration,
                    mLockPatternUtils,
                    mUpdateMonitor,
                    mKeyguardScreenCallback);
        } else {
            throw new IllegalArgumentException("unknown unlock mode " + unlockMode);
        }
        initializeTransportControlView(unlockView);
        initializeFaceLockAreaView(unlockView); // Only shows view if FaceLock is enabled

        mUnlockScreenMode = unlockMode;
        return unlockView;
    }

    private void initializeTransportControlView(View view) {
        mTransportControlView = (TransportControlView) view.findViewById(R.id.transport);
        if (mTransportControlView == null) {
            if (DEBUG) Log.w(TAG, "Couldn't find transport control widget");
        } else {
            mUpdateMonitor.reportClockVisible(true);
            mTransportControlView.setVisibility(View.GONE); // hide until it requests being shown.
            mTransportControlView.setCallback(mWidgetCallback);
        }
    }

    /**
     * Given the current state of things, what should be the initial mode of
     * the lock screen (lock or unlock).
     */
    private Mode getInitialMode() {
        final IccCard.State simState = mUpdateMonitor.getSimState();
        if (stuckOnLockScreenBecauseSimMissing() ||
                (simState == IccCard.State.PUK_REQUIRED &&
                        !mLockPatternUtils.isPukUnlockScreenEnable())) {
            return Mode.LockScreen;
        } else {
            if (!isSecure() || mShowLockBeforeUnlock) {
                return Mode.LockScreen;
            } else {
                return Mode.UnlockScreen;
            }
        }
    }

    /**
     * Given the current state of things, what should the unlock screen be?
     */
    private UnlockMode getUnlockMode() {
        final IccCard.State simState = mUpdateMonitor.getSimState();
        UnlockMode currentMode;
        if (simState == IccCard.State.PIN_REQUIRED) {
            currentMode = UnlockMode.SimPin;
        } else if (simState == IccCard.State.PUK_REQUIRED) {
            currentMode = UnlockMode.SimPuk;
        } else {
            final int mode = mLockPatternUtils.getKeyguardStoredPasswordQuality();
            switch (mode) {
                case DevicePolicyManager.PASSWORD_QUALITY_NUMERIC:
                case DevicePolicyManager.PASSWORD_QUALITY_ALPHABETIC:
                case DevicePolicyManager.PASSWORD_QUALITY_ALPHANUMERIC:
                case DevicePolicyManager.PASSWORD_QUALITY_COMPLEX:
                    currentMode = UnlockMode.Password;
                    break;
                case DevicePolicyManager.PASSWORD_QUALITY_SOMETHING:
                case DevicePolicyManager.PASSWORD_QUALITY_UNSPECIFIED:
                    // "forgot pattern" button is only available in the pattern mode...
                    if (mForgotPattern || mLockPatternUtils.isPermanentlyLocked()) {
                        currentMode = UnlockMode.Account;
                    } else {
                        currentMode = UnlockMode.Pattern;
                    }
                    break;
                default:
                   throw new IllegalStateException("Unknown unlock mode:" + mode);
            }
        }
        return currentMode;
    }

    private void showDialog(String title, String message) {
        mHasDialog = true;
        final AlertDialog dialog = new AlertDialog.Builder(mContext)
            .setTitle(title)
            .setMessage(message)
            .setNeutralButton(R.string.ok, null)
            .create();
        dialog.getWindow().setType(WindowManager.LayoutParams.TYPE_KEYGUARD_DIALOG);
        dialog.show();
    }

    private void showTimeoutDialog() {
        int timeoutInSeconds = (int) LockPatternUtils.FAILED_ATTEMPT_TIMEOUT_MS / 1000;
        int messageId = R.string.lockscreen_too_many_failed_attempts_dialog_message;
        if (getUnlockMode() == UnlockMode.Password) {
            if(mLockPatternUtils.getKeyguardStoredPasswordQuality() ==
                DevicePolicyManager.PASSWORD_QUALITY_NUMERIC) {
                messageId = R.string.lockscreen_too_many_failed_pin_attempts_dialog_message;
            } else {
                messageId = R.string.lockscreen_too_many_failed_password_attempts_dialog_message;
            }
        }
        String message = mContext.getString(messageId, mUpdateMonitor.getFailedAttempts(),
                timeoutInSeconds);

        showDialog(null, message);
    }

    private void showAlmostAtAccountLoginDialog() {
        final int timeoutInSeconds = (int) LockPatternUtils.FAILED_ATTEMPT_TIMEOUT_MS / 1000;
        final int count = LockPatternUtils.FAILED_ATTEMPTS_BEFORE_RESET
                - LockPatternUtils.FAILED_ATTEMPTS_BEFORE_TIMEOUT;
        String message = mContext.getString(R.string.lockscreen_failed_attempts_almost_glogin,
                count, LockPatternUtils.FAILED_ATTEMPTS_BEFORE_TIMEOUT, timeoutInSeconds);
        showDialog(null, message);
    }

    private void showAlmostAtWipeDialog(int attempts, int remaining) {
        int timeoutInSeconds = (int) LockPatternUtils.FAILED_ATTEMPT_TIMEOUT_MS / 1000;
        String message = mContext.getString(
                R.string.lockscreen_failed_attempts_almost_at_wipe, attempts, remaining);
        showDialog(null, message);
    }

    private void showWipeDialog(int attempts) {
        String message = mContext.getString(
                R.string.lockscreen_failed_attempts_now_wiping, attempts);
        showDialog(null, message);
    }

    /**
     * Used to put wallpaper on the background of the lock screen.  Centers it
     * Horizontally and pins the bottom (assuming that the lock screen is aligned
     * with the bottom, so the wallpaper should extend above the top into the
     * status bar).
     */
    static private class FastBitmapDrawable extends Drawable {
        private Bitmap mBitmap;
        private int mOpacity;

        private FastBitmapDrawable(Bitmap bitmap) {
            mBitmap = bitmap;
            mOpacity = mBitmap.hasAlpha() ? PixelFormat.TRANSLUCENT : PixelFormat.OPAQUE;
        }

        @Override
        public void draw(Canvas canvas) {
            canvas.drawBitmap(
                    mBitmap,
                    (getBounds().width() - mBitmap.getWidth()) / 2,
                    (getBounds().height() - mBitmap.getHeight()),
                    null);
        }

        @Override
        public int getOpacity() {
            return mOpacity;
        }

        @Override
        public void setAlpha(int alpha) {
        }

        @Override
        public void setColorFilter(ColorFilter cf) {
        }

        @Override
        public int getIntrinsicWidth() {
            return mBitmap.getWidth();
        }

        @Override
        public int getIntrinsicHeight() {
            return mBitmap.getHeight();
        }

        @Override
        public int getMinimumWidth() {
            return mBitmap.getWidth();
        }

        @Override
        public int getMinimumHeight() {
            return mBitmap.getHeight();
        }
    }

    // Everything below pertains to FaceLock - might want to separate this out

    // Indicates whether FaceLock is in use
    private boolean usingFaceLock() {
        return (mLockPatternUtils.usingBiometricWeak() &&
                mLockPatternUtils.isBiometricWeakInstalled());
    }

    // Takes care of FaceLock area when layout is created
    private void initializeFaceLockAreaView(View view) {
        if (usingFaceLock()) {
            mFaceLockAreaView = view.findViewById(R.id.faceLockAreaView);
            if (mFaceLockAreaView == null) {
                Log.e(TAG, "Layout does not have faceLockAreaView and FaceLock is enabled");
            }
        } else {
            mFaceLockAreaView = null; // Set to null if not using FaceLock
        }
    }

    // Stops FaceLock if it is running and reports back whether it was running or not
    private boolean stopFaceLockIfRunning() {
        if (usingFaceLock() && mBoundToFaceLockService) {
            stopAndUnbindFromFaceLock();
            return true;
        }
        return false;
    }

    // Handles covering or exposing FaceLock area on the client side when FaceLock starts or stops
    // This needs to be done in a handler because the call could be coming from a callback from the
    // FaceLock service that is in a thread that can't modify the UI
    @Override
    public boolean handleMessage(Message msg) {
        switch (msg.what) {
        case MSG_SHOW_FACELOCK_AREA_VIEW:
            if (mFaceLockAreaView != null) {
                mFaceLockAreaView.setVisibility(View.VISIBLE);
            }
            break;
        case MSG_HIDE_FACELOCK_AREA_VIEW:
            if (mFaceLockAreaView != null) {
                mFaceLockAreaView.setVisibility(View.INVISIBLE);
            }
            break;
        default:
            Log.w(TAG, "Unhandled message");
            return false;
        }
        return true;
    }

    // Removes show and hide messages from the message queue
    private void removeFaceLockAreaDisplayMessages() {
        mHandler.removeMessages(MSG_SHOW_FACELOCK_AREA_VIEW);
        mHandler.removeMessages(MSG_HIDE_FACELOCK_AREA_VIEW);
    }

    // Shows the FaceLock area immediately
    private void showFaceLockArea() {
        // Remove messages to prevent a delayed hide message from undo-ing the show
        removeFaceLockAreaDisplayMessages();
        mHandler.sendEmptyMessage(MSG_SHOW_FACELOCK_AREA_VIEW);
    }

    // Hides the FaceLock area immediately
    private void hideFaceLockArea() {
        // Remove messages to prevent a delayed show message from undo-ing the hide
        removeFaceLockAreaDisplayMessages();
        mHandler.sendEmptyMessage(MSG_HIDE_FACELOCK_AREA_VIEW);
    }

    // Shows the FaceLock area for a period of time
    private void showFaceLockAreaWithTimeout(long timeoutMillis) {
        showFaceLockArea();
        mHandler.sendEmptyMessageDelayed(MSG_HIDE_FACELOCK_AREA_VIEW, timeoutMillis);
    }

    // Binds to FaceLock service.  This call does not tell it to start, but it causes the service
    // to call the onServiceConnected callback, which then starts FaceLock.
    public void bindToFaceLock() {
        if (usingFaceLock()) {
            if (!mBoundToFaceLockService) {
                if (DEBUG) Log.d(TAG, "before bind to FaceLock service");
                mContext.bindService(new Intent(IFaceLockInterface.class.getName()),
                        mFaceLockConnection,
                        Context.BIND_AUTO_CREATE);
                if (DEBUG) Log.d(TAG, "after bind to FaceLock service");
                mBoundToFaceLockService = true;
            } else {
                Log.w(TAG, "Attempt to bind to FaceLock when already bound");
            }
        }
    }

    // Tells FaceLock to stop and then unbinds from the FaceLock service
    public void stopAndUnbindFromFaceLock() {
        if (usingFaceLock()) {
            stopFaceLock();

            if (mBoundToFaceLockService) {
                if (DEBUG) Log.d(TAG, "before unbind from FaceLock service");
                if (mFaceLockService != null) {
                    try {
                        mFaceLockService.unregisterCallback(mFaceLockCallback);
                    } catch (RemoteException e) {
                        // Not much we can do
                    }
                }
                mContext.unbindService(mFaceLockConnection);
                if (DEBUG) Log.d(TAG, "after unbind from FaceLock service");
                mBoundToFaceLockService = false;
            } else {
                // This is usually not an error when this happens.  Sometimes we will tell it to
                // unbind multiple times because it's called from both onWindowFocusChanged and
                // onDetachedFromWindow.
                if (DEBUG) Log.d(TAG, "Attempt to unbind from FaceLock when not bound");
            }
        }
    }

    private ServiceConnection mFaceLockConnection = new ServiceConnection() {
        // Completes connection, registers callback and starts FaceLock when service is bound
        @Override
        public void onServiceConnected(ComponentName className, IBinder iservice) {
            mFaceLockService = IFaceLockInterface.Stub.asInterface(iservice);
            if (DEBUG) Log.d(TAG, "Connected to FaceLock service");
            try {
                mFaceLockService.registerCallback(mFaceLockCallback);
            } catch (RemoteException e) {
                Log.e(TAG, "Caught exception connecting to FaceLock: " + e.toString());
                mFaceLockService = null;
                mBoundToFaceLockService = false;
                return;
            }

            if (mFaceLockAreaView != null) {
                startFaceLock(mFaceLockAreaView.getWindowToken(),
                        mFaceLockAreaView.getLeft(), mFaceLockAreaView.getTop(),
                        mFaceLockAreaView.getWidth(), mFaceLockAreaView.getHeight());
            }
        }

        // Cleans up if FaceLock service unexpectedly disconnects
        @Override
        public void onServiceDisconnected(ComponentName className) {
            synchronized(mFaceLockServiceRunningLock) {
                mFaceLockService = null;
                mFaceLockServiceRunning = false;
            }
            mBoundToFaceLockService = false;
            Log.w(TAG, "Unexpected disconnect from FaceLock service");
        }
    };

    // Tells the FaceLock service to start displaying its UI and perform recognition
    public void startFaceLock(IBinder windowToken, int x, int y, int h, int w)
    {
        if (usingFaceLock()) {
            synchronized (mFaceLockServiceRunningLock) {
                if (!mFaceLockServiceRunning) {
                    if (DEBUG) Log.d(TAG, "Starting FaceLock");
                    try {
                        mFaceLockService.startUi(windowToken, x, y, h, w);
                    } catch (RemoteException e) {
                        Log.e(TAG, "Caught exception starting FaceLock: " + e.toString());
                        return;
                    }
                    mFaceLockServiceRunning = true;
                } else {
                    if (DEBUG) Log.w(TAG, "startFaceLock() attempted while running");
                }
            }
        }
    }

    // Tells the FaceLock service to stop displaying its UI and stop recognition
    public void stopFaceLock()
    {
        if (usingFaceLock()) {
            // Note that attempting to stop FaceLock when it's not running is not an issue.
            // FaceLock can return, which stops it and then we try to stop it when the
            // screen is turned off.  That's why we check.
            synchronized (mFaceLockServiceRunningLock) {
                if (mFaceLockServiceRunning) {
                    try {
                        if (DEBUG) Log.d(TAG, "Stopping FaceLock");
                        mFaceLockService.stopUi();
                    } catch (RemoteException e) {
                        Log.e(TAG, "Caught exception stopping FaceLock: " + e.toString());
                    }
                    mFaceLockServiceRunning = false;
                }
            }
        }
    }

    // Implements the FaceLock service callback interface defined in AIDL
    private final IFaceLockCallback mFaceLockCallback = new IFaceLockCallback.Stub() {

        // Stops the FaceLock UI and indicates that the phone should be unlocked
        @Override
        public void unlock() {
            if (DEBUG) Log.d(TAG, "FaceLock unlock()");
            showFaceLockArea(); // Keep fallback covered
            stopFaceLock();

            mKeyguardScreenCallback.keyguardDone(true);
            mKeyguardScreenCallback.reportSuccessfulUnlockAttempt();
        }

        // Stops the FaceLock UI and exposes the backup method without unlocking
        // This means the user has cancelled out
        @Override
        public void cancel() {
            if (DEBUG) Log.d(TAG, "FaceLock cancel()");
            hideFaceLockArea(); // Expose fallback
            stopFaceLock();
            mKeyguardScreenCallback.pokeWakelock(BACKUP_LOCK_TIMEOUT);
        }

        // Stops the FaceLock UI and exposes the backup method without unlocking
        // This means FaceLock failed to recognize them
        @Override
        public void reportFailedAttempt() {
            if (DEBUG) Log.d(TAG, "FaceLock reportFailedAttempt()");
            mFailedFaceUnlockAttempts++;
            hideFaceLockArea(); // Expose fallback
            stopFaceLock();
            mKeyguardScreenCallback.pokeWakelock(BACKUP_LOCK_TIMEOUT);
        }

        // Removes the black area that covers the backup unlock method
        @Override
        public void exposeFallback() {
            if (DEBUG) Log.d(TAG, "FaceLock exposeFallback()");
            hideFaceLockArea(); // Expose fallback
        }

        // Allows the Face Unlock service to poke the wake lock to keep the lockscreen alive
        @Override
        public void pokeWakelock() {
            if (DEBUG) Log.d(TAG, "FaceLock pokeWakelock()");
            mKeyguardScreenCallback.pokeWakelock();
        }
    };
}<|MERGE_RESOLUTION|>--- conflicted
+++ resolved
@@ -562,16 +562,11 @@
         if (DEBUG) Log.d(TAG, "screen off");
         mScreenOn = false;
         mForgotPattern = false;
-<<<<<<< HEAD
         mHasOverlay = mUpdateMonitor.getPhoneState() != TelephonyManager.CALL_STATE_IDLE ||
                 mHasDialog;
-        if (mMode == Mode.LockScreen) {
-=======
-        mHasOverlay = mUpdateMonitor.getPhoneState() != TelephonyManager.CALL_STATE_IDLE;
 
         // Emulate activity life-cycle for both lock and unlock screen.
         if (mLockScreen != null) {
->>>>>>> fd0c4df0
             ((KeyguardScreen) mLockScreen).onPause();
         }
         if (mUnlockScreen != null) {
