/*
 * Copyright (C) 2007 The Android Open Source Project
 *
 * Licensed under the Apache License, Version 2.0 (the "License");
 * you may not use this file except in compliance with the License.
 * You may obtain a copy of the License at
 *
 *      http://www.apache.org/licenses/LICENSE-2.0
 *
 * Unless required by applicable law or agreed to in writing, software
 * distributed under the License is distributed on an "AS IS" BASIS,
 * WITHOUT WARRANTIES OR CONDITIONS OF ANY KIND, either express or implied.
 * See the License for the specific language governing permissions and
 * limitations under the License.
 */

package com.android.internal.policy.impl;

<<<<<<< HEAD
=======
import com.android.internal.R;
import com.android.internal.policy.impl.KeyguardUpdateMonitor.InfoCallback;
import com.android.internal.policy.impl.KeyguardUpdateMonitor.InfoCallbackImpl;
import com.android.internal.policy.impl.LockPatternKeyguardView.UnlockMode;
import com.android.internal.telephony.IccCardConstants;
import com.android.internal.widget.LockPatternUtils;
import com.android.internal.widget.LockScreenWidgetCallback;
import com.android.internal.widget.LockScreenWidgetInterface;
import com.android.internal.widget.TransportControlView;

>>>>>>> 13ab2c9f
import android.accounts.Account;
import android.accounts.AccountManager;
import android.accounts.AccountManagerCallback;
import android.accounts.AccountManagerFuture;
import android.accounts.AuthenticatorException;
import android.accounts.OperationCanceledException;
import android.app.AlertDialog;
import android.app.admin.DevicePolicyManager;
import android.content.BroadcastReceiver;
import android.content.Context;
import android.content.Intent;
import android.content.res.Configuration;
import android.content.res.Resources;
import android.graphics.Bitmap;
import android.graphics.Canvas;
import android.graphics.ColorFilter;
import android.graphics.PixelFormat;
import android.graphics.drawable.Drawable;
import android.os.Bundle;
import android.os.Parcelable;
import android.os.PowerManager;
import android.os.SystemClock;
import android.os.SystemProperties;
import android.provider.Settings;
import android.telephony.TelephonyManager;
import android.text.TextUtils;
import android.util.Log;
import android.util.Slog;
import android.view.KeyEvent;
import android.view.MotionEvent;
import android.view.View;
import android.view.WindowManager;
import android.view.accessibility.AccessibilityManager;

import com.android.internal.R;
import com.android.internal.policy.impl.KeyguardUpdateMonitor.InfoCallbackImpl;
import com.android.internal.telephony.IccCard;
import com.android.internal.widget.LockPatternUtils;
import com.android.internal.widget.LockScreenWidgetCallback;
import com.android.internal.widget.TransportControlView;

import com.android.internal.app.ThemeUtils;

import java.io.IOException;


/**
 * The host view for all of the screens of the pattern unlock screen.  There are
 * two {@link Mode}s of operation, lock and unlock.  This will show the appropriate
 * screen, and listen for callbacks via
 * {@link com.android.internal.policy.impl.KeyguardScreenCallback}
 * from the current screen.
 *
 * This view, in turn, communicates back to
 * {@link com.android.internal.policy.impl.KeyguardViewManager}
 * via its {@link com.android.internal.policy.impl.KeyguardViewCallback}, as appropriate.
 */
public class LockPatternKeyguardView extends KeyguardViewBase {

    private static final int TRANSPORT_USERACTIVITY_TIMEOUT = 10000;

    static final boolean DEBUG_CONFIGURATION = false;

    // time after launching EmergencyDialer before the screen goes blank.
    private static final int EMERGENCY_CALL_TIMEOUT = 10000;

    // intent action for launching emergency dialer activity.
    static final String ACTION_EMERGENCY_DIAL = "com.android.phone.EmergencyDialer.DIAL";

    private static final boolean DEBUG = false;
    private static final String TAG = "LockPatternKeyguardView";

    private final KeyguardUpdateMonitor mUpdateMonitor;
    private final KeyguardWindowController mWindowController;

    private View mLockScreen;
    private View mUnlockScreen;

    private boolean mScreenOn;
    private boolean mWindowFocused = false;
    private Context mUiContext;

    private boolean mEnableFallback = false; // assume no fallback UI until we know better

    private boolean mShowLockBeforeUnlock = false;

    // Interface to a biometric sensor that can optionally be used to unlock the device
    private BiometricSensorUnlock mBiometricUnlock;
    private final Object mBiometricUnlockStartupLock = new Object();
    // Long enough to stay visible while dialer comes up
    // Short enough to not be visible if the user goes back immediately
    private final int BIOMETRIC_AREA_EMERGENCY_DIALER_TIMEOUT = 1000;

    private boolean mRequiresSim;
    // True if the biometric unlock should not be displayed.  For example, if there is an overlay on
    // lockscreen or the user is plugging in / unplugging the device.
    private boolean mSuppressBiometricUnlock;
    //True if a dialog is currently displaying on top of this window
    //Unlike other overlays, this does not close with a power button cycle
    private boolean mHasDialog = false;
    //True if this device is currently plugged in
    private boolean mPluggedIn;
    // True the first time lockscreen is showing after boot
    private static boolean sIsFirstAppearanceAfterBoot = true;

    // The music control widget
    private TransportControlView mTransportControlView;

    private Parcelable mSavedState;

    /**
     * Either a lock screen (an informational keyguard screen), or an unlock
     * screen (a means for unlocking the device) is shown at any given time.
     */
    enum Mode {
        LockScreen,
        UnlockScreen
    }

    /**
     * The different types screens available for {@link Mode#UnlockScreen}.
     * @see com.android.internal.policy.impl.LockPatternKeyguardView#getUnlockMode()
     */
    enum UnlockMode {

        /**
         * Unlock by drawing a pattern.
         */
        Pattern,

        /**
         * Unlock by entering a sim pin.
         */
        SimPin,

        /**
         * Unlock by entering a sim puk.
         */
        SimPuk,

        /**
         * Unlock by entering an account's login and password.
         */
        Account,

        /**
         * Unlock by entering a password or PIN
         */
        Password,

        /**
         * Unknown (uninitialized) value
         */
        Unknown
    }

    private BroadcastReceiver mThemeChangeReceiver = new BroadcastReceiver() {
        public void onReceive(Context context, Intent intent) {
            mUiContext = null;
        }
    };

    /**
     * The current mode.
     */
    private Mode mMode = Mode.LockScreen;

    /**
     * Keeps track of what mode the current unlock screen is (cached from most recent computation in
     * {@link #getUnlockMode}).
     */
    private UnlockMode mUnlockScreenMode = UnlockMode.Unknown;

    private boolean mForgotPattern;

    /**
     * If true, it means we are in the process of verifying that the user
     * can get past the lock screen per {@link #verifyUnlock()}
     */
    private boolean mIsVerifyUnlockOnly = false;

    /**
     * Used to lookup the state of the lock pattern
     */
    private final LockPatternUtils mLockPatternUtils;

    /**
     * The current configuration.
     */
    private Configuration mConfiguration;

    private Runnable mRecreateRunnable = new Runnable() {
        public void run() {
            Mode mode = mMode;
            // If we were previously in a locked state but now it's Unknown, it means the phone
            // was previously locked because of SIM state and has since been resolved. This
            // bit of code checks this condition and dismisses keyguard.
            boolean dismissAfterCreation = false;
            if (mode == Mode.UnlockScreen && getUnlockMode() == UnlockMode.Unknown) {
                if (DEBUG) Log.v(TAG, "Switch to Mode.LockScreen because SIM unlocked");
                mode = Mode.LockScreen;
                dismissAfterCreation = true;
            }
            final boolean suspendRecreate = mUnlockScreen != null
                    && ((KeyguardScreen) mUnlockScreen).suspendRecreate();
            updateScreen(mode, !suspendRecreate);
            restoreWidgetState();
            if (dismissAfterCreation) {
                mKeyguardScreenCallback.keyguardDone(false);
            }
        }
    };

    private LockScreenWidgetCallback mWidgetCallback = new LockScreenWidgetCallback() {
        public void userActivity(View self) {
            mKeyguardScreenCallback.pokeWakelock(TRANSPORT_USERACTIVITY_TIMEOUT);
        }

        public void requestShow(View view) {
            if (DEBUG) Log.v(TAG, "View " + view + " requested show transports");
            view.setVisibility(View.VISIBLE);

            // TODO: examine all widgets to derive clock status
            mUpdateMonitor.reportClockVisible(false);

            // If there's not a bg protection view containing the transport, then show a black
            // background. Otherwise, allow the normal background to show.
            if (findViewById(R.id.transport_bg_protect) == null) {
                // TODO: We should disable the wallpaper instead
                setBackgroundColor(0xff000000);
            } else {
                resetBackground();
            }
        }

        public void requestHide(View view) {
            if (DEBUG) Log.v(TAG, "View " + view + " requested hide transports");
            view.setVisibility(View.GONE);

            // TODO: examine all widgets to derive clock status
            mUpdateMonitor.reportClockVisible(true);
            resetBackground();
        }

        public boolean isVisible(View self) {
            // TODO: this should be up to the lockscreen to determine if the view
            // is currently showing. The idea is it can be used for the widget to
            // avoid doing work if it's not visible. For now just returns the view's
            // actual visibility.
            return self.getVisibility() == View.VISIBLE;
        }
    };

    /**
     * @return Whether we are stuck on the lock screen because the sim is
     *   missing.
     */
    private boolean stuckOnLockScreenBecauseSimMissing() {
        return mRequiresSim
                && (!mUpdateMonitor.isDeviceProvisioned())
                && (mUpdateMonitor.getSimState() == IccCardConstants.State.ABSENT ||
                    mUpdateMonitor.getSimState() == IccCardConstants.State.PERM_DISABLED);
    }

    /**
     * The current {@link KeyguardScreen} will use this to communicate back to us.
     */
    KeyguardScreenCallback mKeyguardScreenCallback = new KeyguardScreenCallback() {

        public void goToLockScreen() {
            mForgotPattern = false;
            if (mIsVerifyUnlockOnly) {
                // navigating away from unlock screen during verify mode means
                // we are done and the user failed to authenticate.
                mIsVerifyUnlockOnly = false;
                getCallback().keyguardDone(false);
            } else {
                updateScreen(Mode.LockScreen, false);
            }
        }

        public void goToUnlockScreen() {
            final IccCardConstants.State simState = mUpdateMonitor.getSimState();
            if (stuckOnLockScreenBecauseSimMissing()
                     || (simState == IccCardConstants.State.PUK_REQUIRED
                         && !mLockPatternUtils.isPukUnlockScreenEnable())){
                // stuck on lock screen when sim missing or
                // puk'd but puk unlock screen is disabled
                return;
            }
            if (!isSecure()) {
                getCallback().keyguardDone(true);
            } else {
                updateScreen(Mode.UnlockScreen, false);
            }
        }

        public void forgotPattern(boolean isForgotten) {
            if (mEnableFallback) {
                mForgotPattern = isForgotten;
                updateScreen(Mode.UnlockScreen, false);
            }
        }

        public boolean isSecure() {
            return LockPatternKeyguardView.this.isSecure();
        }

        public boolean isVerifyUnlockOnly() {
            return mIsVerifyUnlockOnly;
        }

        public void recreateMe(Configuration config) {
            if (DEBUG) Log.v(TAG, "recreateMe()");
            removeCallbacks(mRecreateRunnable);
            post(mRecreateRunnable);
        }

        public void takeEmergencyCallAction() {
            mSuppressBiometricUnlock = true;

            if (mBiometricUnlock != null) {
                if (mBiometricUnlock.isRunning()) {
                    // Continue covering backup lock until dialer comes up or call is resumed
                    mBiometricUnlock.show(BIOMETRIC_AREA_EMERGENCY_DIALER_TIMEOUT);
                }

                // We must ensure the biometric unlock is stopped when emergency call is pressed
                mBiometricUnlock.stop();
            }

            pokeWakelock(EMERGENCY_CALL_TIMEOUT);
            if (TelephonyManager.getDefault().getCallState()
                    == TelephonyManager.CALL_STATE_OFFHOOK) {
                mLockPatternUtils.resumeCall();
            } else {
                Intent intent = new Intent(ACTION_EMERGENCY_DIAL);
                intent.setFlags(Intent.FLAG_ACTIVITY_NEW_TASK
                        | Intent.FLAG_ACTIVITY_EXCLUDE_FROM_RECENTS);
                getContext().startActivity(intent);
            }
        }

        public void pokeWakelock() {
            getCallback().pokeWakelock();
        }

        public void pokeWakelock(int millis) {
            getCallback().pokeWakelock(millis);
        }

        public void keyguardDone(boolean authenticated) {
            getCallback().keyguardDone(authenticated);
            mSavedState = null; // clear state so we re-establish when locked again
        }

        public void keyguardDoneDrawing() {
            // irrelevant to keyguard screen, they shouldn't be calling this
        }

        public void reportFailedUnlockAttempt() {
            mUpdateMonitor.reportFailedAttempt();
            final int failedAttempts = mUpdateMonitor.getFailedAttempts();
            if (DEBUG) Log.d(TAG, "reportFailedPatternAttempt: #" + failedAttempts +
                " (enableFallback=" + mEnableFallback + ")");

            final boolean usingPattern = mLockPatternUtils.getKeyguardStoredPasswordQuality()
                    == DevicePolicyManager.PASSWORD_QUALITY_SOMETHING;

            final int failedAttemptsBeforeWipe = mLockPatternUtils.getDevicePolicyManager()
                    .getMaximumFailedPasswordsForWipe(null);

            final int failedAttemptWarning = LockPatternUtils.FAILED_ATTEMPTS_BEFORE_RESET
                    - LockPatternUtils.FAILED_ATTEMPTS_BEFORE_TIMEOUT;

            final int remainingBeforeWipe = failedAttemptsBeforeWipe > 0 ?
                    (failedAttemptsBeforeWipe - failedAttempts)
                    : Integer.MAX_VALUE; // because DPM returns 0 if no restriction

            if (remainingBeforeWipe < LockPatternUtils.FAILED_ATTEMPTS_BEFORE_WIPE_GRACE) {
                // If we reach this code, it means the user has installed a DevicePolicyManager
                // that requests device wipe after N attempts.  Once we get below the grace
                // period, we'll post this dialog every time as a clear warning until the
                // bombshell hits and the device is wiped.
                if (remainingBeforeWipe > 0) {
                    showAlmostAtWipeDialog(failedAttempts, remainingBeforeWipe);
                } else {
                    // Too many attempts. The device will be wiped shortly.
                    Slog.i(TAG, "Too many unlock attempts; device will be wiped!");
                    showWipeDialog(failedAttempts);
                }
            } else {
                boolean showTimeout =
                    (failedAttempts % LockPatternUtils.FAILED_ATTEMPTS_BEFORE_TIMEOUT) == 0;
                if (usingPattern && mEnableFallback) {
                    if (failedAttempts == failedAttemptWarning) {
                        showAlmostAtAccountLoginDialog();
                        showTimeout = false; // don't show both dialogs
                    } else if (failedAttempts >= LockPatternUtils.FAILED_ATTEMPTS_BEFORE_RESET) {
                        mLockPatternUtils.setPermanentlyLocked(true);
                        updateScreen(mMode, false);
                        // don't show timeout dialog because we show account unlock screen next
                        showTimeout = false;
                    }
                }
                if (showTimeout) {
                    showTimeoutDialog();
                }
            }
            mLockPatternUtils.reportFailedPasswordAttempt();
        }

        public boolean doesFallbackUnlockScreenExist() {
            return mEnableFallback;
        }

        public void reportSuccessfulUnlockAttempt() {
            mLockPatternUtils.reportSuccessfulPasswordAttempt();
        }
    };

    /**
     * @param context Used to inflate, and create views.
     * @param callback Keyguard callback object for pokewakelock(), etc.
     * @param updateMonitor Knows the state of the world, and passed along to each
     *   screen so they can use the knowledge, and also register for callbacks
     *   on dynamic information.
     * @param lockPatternUtils Used to look up state of lock pattern.
     */
    public LockPatternKeyguardView(
            Context context, KeyguardViewCallback callback, KeyguardUpdateMonitor updateMonitor,
            LockPatternUtils lockPatternUtils, KeyguardWindowController controller) {
        super(context, callback);

        mConfiguration = context.getResources().getConfiguration();
        mEnableFallback = false;
        mRequiresSim = TextUtils.isEmpty(SystemProperties.get("keyguard.no_require_sim"));
        mUpdateMonitor = updateMonitor;
        mLockPatternUtils = lockPatternUtils;
        mWindowController = controller;
        mSuppressBiometricUnlock = sIsFirstAppearanceAfterBoot;
        sIsFirstAppearanceAfterBoot = false;
        mPluggedIn = mUpdateMonitor.isDevicePluggedIn();
        mScreenOn = ((PowerManager)context.getSystemService(Context.POWER_SERVICE)).isScreenOn();
        mUpdateMonitor.registerInfoCallback(mInfoCallback);

        /**
         * We'll get key events the current screen doesn't use. see
         * {@link KeyguardViewBase#onKeyDown(int, android.view.KeyEvent)}
         */
        setFocusableInTouchMode(true);
        setDescendantFocusability(FOCUS_AFTER_DESCENDANTS);

        updateScreen(getInitialMode(), false);
        maybeEnableFallback(context);
    }

    private class AccountAnalyzer implements AccountManagerCallback<Bundle> {
        private final AccountManager mAccountManager;
        private final Account[] mAccounts;
        private int mAccountIndex;

        private AccountAnalyzer(AccountManager accountManager) {
            mAccountManager = accountManager;
            mAccounts = accountManager.getAccountsByType("com.google");
        }

        private void next() {
            // if we are ready to enable the fallback or if we depleted the list of accounts
            // then finish and get out
            if (mEnableFallback || mAccountIndex >= mAccounts.length) {
                if (mUnlockScreen == null) {
                    if (DEBUG) Log.w(TAG, "no unlock screen when trying to enable fallback");
                } else if (mUnlockScreen instanceof PatternUnlockScreen) {
                    ((PatternUnlockScreen)mUnlockScreen).setEnableFallback(mEnableFallback);
                }
                return;
            }

            // lookup the confirmCredentials intent for the current account
            mAccountManager.confirmCredentials(mAccounts[mAccountIndex], null, null, this, null);
        }

        public void start() {
            mEnableFallback = false;
            mAccountIndex = 0;
            next();
        }

        public void run(AccountManagerFuture<Bundle> future) {
            try {
                Bundle result = future.getResult();
                if (result.getParcelable(AccountManager.KEY_INTENT) != null) {
                    mEnableFallback = true;
                }
            } catch (OperationCanceledException e) {
                // just skip the account if we are unable to query it
            } catch (IOException e) {
                // just skip the account if we are unable to query it
            } catch (AuthenticatorException e) {
                // just skip the account if we are unable to query it
            } finally {
                mAccountIndex++;
                next();
            }
        }
    }

    private void maybeEnableFallback(Context context) {
        // Ask the account manager if we have an account that can be used as a
        // fallback in case the user forgets his pattern.
        AccountAnalyzer accountAnalyzer = new AccountAnalyzer(AccountManager.get(context));
        accountAnalyzer.start();
    }


    // TODO:
    // This overloaded method was added to workaround a race condition in the framework between
    // notification for orientation changed, layout() and switching resources.  This code attempts
    // to avoid drawing the incorrect layout while things are in transition.  The method can just
    // be removed once the race condition is fixed. See bugs 2262578 and 2292713.
    @Override
    protected void dispatchDraw(Canvas canvas) {
        if (DEBUG) Log.v(TAG, "*** dispatchDraw() time: " + SystemClock.elapsedRealtime());
        super.dispatchDraw(canvas);
    }

    @Override
    public void reset() {
        mIsVerifyUnlockOnly = false;
        mForgotPattern = false;
        if (DEBUG) Log.v(TAG, "reset()");
        post(mRecreateRunnable);
    }

    @Override
    public void onScreenTurnedOff() {
        if (DEBUG) Log.d(TAG, "screen off");
        mScreenOn = false;
        mForgotPattern = false;

        // Emulate activity life-cycle for both lock and unlock screen.
        if (mLockScreen != null) {
            ((KeyguardScreen) mLockScreen).onPause();
        }
        if (mUnlockScreen != null) {
            ((KeyguardScreen) mUnlockScreen).onPause();
        }

        saveWidgetState();

        if (mBiometricUnlock != null) {
            // The biometric unlock must stop when screen turns off.
            mBiometricUnlock.stop();
        }
    }

    @Override
    public void onScreenTurnedOn() {
        if (DEBUG) Log.d(TAG, "screen on");
        boolean startBiometricUnlock = false;
        // Start the biometric unlock if and only if the screen is both on and focused
        synchronized(mBiometricUnlockStartupLock) {
            mScreenOn = true;
            startBiometricUnlock = mWindowFocused;
        }

        show();

        restoreWidgetState();

        if (mBiometricUnlock != null && startBiometricUnlock) {
            maybeStartBiometricUnlock();
        }
    }

    private void saveWidgetState() {
        if (mTransportControlView != null) {
            if (DEBUG) Log.v(TAG, "Saving widget state");
            mSavedState = mTransportControlView.onSaveInstanceState();
        }
    }

    private void restoreWidgetState() {
        if (mTransportControlView != null) {
            if (DEBUG) Log.v(TAG, "Restoring widget state");
            if (mSavedState != null) {
                mTransportControlView.onRestoreInstanceState(mSavedState);
            }
        }
    }

    /**
     * Stop the biometric unlock if something covers this window (such as an alarm)
     * Start the biometric unlock if the lockscreen window just came into focus and the screen is on
     */
    @Override
    public void onWindowFocusChanged (boolean hasWindowFocus) {
        if (DEBUG) Log.d(TAG, hasWindowFocus ? "focused" : "unfocused");

        boolean startBiometricUnlock = false;
        // Start the biometric unlock if and only if the screen is both on and focused
        synchronized(mBiometricUnlockStartupLock) {
            if (mScreenOn && !mWindowFocused) startBiometricUnlock = hasWindowFocus;
            mWindowFocused = hasWindowFocus;
        }
        if (!hasWindowFocus) {
            if (mBiometricUnlock != null) {
                mSuppressBiometricUnlock = true;
                mBiometricUnlock.stop();
                mBiometricUnlock.hide();
            }
        } else {
            mHasDialog = false;
            if (mBiometricUnlock != null && startBiometricUnlock) {
                maybeStartBiometricUnlock();
            }
        }
    }

    @Override
    public void show() {
        // Emulate activity life-cycle for both lock and unlock screen.
        if (mLockScreen != null) {
            ((KeyguardScreen) mLockScreen).onResume();
        }
        if (mUnlockScreen != null) {
            ((KeyguardScreen) mUnlockScreen).onResume();
        }

        if (mBiometricUnlock != null && mSuppressBiometricUnlock) {
            mBiometricUnlock.hide();
        }
    }

    private void recreateLockScreen() {
        if (mLockScreen != null) {
            ((KeyguardScreen) mLockScreen).onPause();
            ((KeyguardScreen) mLockScreen).cleanUp();
            removeView(mLockScreen);
        }

        mLockScreen = createLockScreen();
        mLockScreen.setVisibility(View.INVISIBLE);
        addView(mLockScreen);
    }

    private void recreateUnlockScreen(UnlockMode unlockMode) {
        if (mUnlockScreen != null) {
            ((KeyguardScreen) mUnlockScreen).onPause();
            ((KeyguardScreen) mUnlockScreen).cleanUp();
            removeView(mUnlockScreen);
        }

        mUnlockScreen = createUnlockScreenFor(unlockMode);
        mUnlockScreen.setVisibility(View.INVISIBLE);
        addView(mUnlockScreen);
    }

     @Override
    protected void onAttachedToWindow() {
        super.onAttachedToWindow();
        ThemeUtils.registerThemeChangeReceiver(mContext, mThemeChangeReceiver);
    }

    @Override
    protected void onDetachedFromWindow() {
        mUpdateMonitor.removeCallback(mInfoCallback);

        removeCallbacks(mRecreateRunnable);

        if (mBiometricUnlock != null) {
            // When view is hidden, we need to stop the biometric unlock
            // e.g., when device becomes unlocked
            mBiometricUnlock.stop();
        }

        mContext.unregisterReceiver(mThemeChangeReceiver);
        mUiContext = null;

        super.onDetachedFromWindow();
    }

    protected void onConfigurationChanged(Configuration newConfig) {
        Resources resources = getResources();
        mShowLockBeforeUnlock = resources.getBoolean(R.bool.config_enableLockBeforeUnlockScreen) ||
                mLockPatternUtils.getLockBeforeUnlock();;
        mConfiguration = newConfig;
        if (DEBUG_CONFIGURATION) Log.v(TAG, "**** re-creating lock screen since config changed");
        saveWidgetState();
        removeCallbacks(mRecreateRunnable);
        if (DEBUG) Log.v(TAG, "recreating lockscreen because config changed");
        post(mRecreateRunnable);
    }

    InfoCallbackImpl mInfoCallback = new InfoCallbackImpl() {

        @Override
        public void onRefreshBatteryInfo(boolean showBatteryInfo, boolean pluggedIn,
                int batteryLevel) {
            // When someone plugs in or unplugs the device, we hide the biometric sensor area and
            // suppress its startup for the next onScreenTurnedOn().  Since plugging/unplugging
            // causes the screen to turn on, the biometric unlock would start if it wasn't
            // suppressed.
            //
            // However, if the biometric unlock is already running, we do not want to interrupt it.
            if (mBiometricUnlock != null && mPluggedIn != pluggedIn
                    && !mBiometricUnlock.isRunning()) {
                mBiometricUnlock.stop();
                mBiometricUnlock.hide();
                mSuppressBiometricUnlock = true;
            }
            mPluggedIn = pluggedIn;
        }

        @Override
        public void onClockVisibilityChanged() {
            int visFlags = (getSystemUiVisibility() & ~View.STATUS_BAR_DISABLE_CLOCK)
                    | (mUpdateMonitor.isClockVisible() ? View.STATUS_BAR_DISABLE_CLOCK : 0);
            Log.v(TAG, "Set visibility on " + this + " to " + visFlags);
            setSystemUiVisibility(visFlags);
        }

        // We need to stop the biometric unlock when a phone call comes in
        @Override
        public void onPhoneStateChanged(int phoneState) {
            if (DEBUG) Log.d(TAG, "phone state: " + phoneState);
            if (mBiometricUnlock != null && phoneState == TelephonyManager.CALL_STATE_RINGING) {
                mSuppressBiometricUnlock = true;
                mBiometricUnlock.stop();
                mBiometricUnlock.hide();
            }
        }

        @Override
        public void onUserChanged(int userId) {
            if (mBiometricUnlock != null) {
                mBiometricUnlock.stop();
            }
            mLockPatternUtils.setCurrentUser(userId);
            updateScreen(getInitialMode(), true);
        }
    };

    @Override
    protected boolean dispatchHoverEvent(MotionEvent event) {
        // Do not let the screen to get locked while the user is disabled and touch
        // exploring. A blind user will need significantly more time to find and
        // interact with the lock screen views.
        AccessibilityManager accessibilityManager = AccessibilityManager.getInstance(mContext);
        if (accessibilityManager.isEnabled() && accessibilityManager.isTouchExplorationEnabled()) {
            getCallback().pokeWakelock();
        }
        return super.dispatchHoverEvent(event);
    }

    @Override
    public void wakeWhenReadyTq(int keyCode) {
        if (DEBUG) Log.d(TAG, "onWakeKey");
        if (keyCode == KeyEvent.KEYCODE_MENU && isSecure() && (mMode == Mode.LockScreen)
                && (mUpdateMonitor.getSimState() != IccCardConstants.State.PUK_REQUIRED)) {
            if (DEBUG) Log.d(TAG, "switching screens to unlock screen because wake key was MENU");
            updateScreen(Mode.UnlockScreen, false);
            getCallback().pokeWakelock();
        } else {
            if (DEBUG) Log.d(TAG, "poking wake lock immediately");
            getCallback().pokeWakelock();
        }
    }

    @Override
    public void verifyUnlock() {
        if (!isSecure()) {
            // non-secure keyguard screens are successfull by default
            getCallback().keyguardDone(true);
        } else if (mUnlockScreenMode != UnlockMode.Pattern
                && mUnlockScreenMode != UnlockMode.Password) {
            // can only verify unlock when in pattern/password mode
            getCallback().keyguardDone(false);
        } else {
            // otherwise, go to the unlock screen, see if they can verify it
            mIsVerifyUnlockOnly = true;
            updateScreen(Mode.UnlockScreen, false);
        }
    }

    @Override
    public void cleanUp() {
        if (mLockScreen != null) {
            ((KeyguardScreen) mLockScreen).onPause();
            ((KeyguardScreen) mLockScreen).cleanUp();
            this.removeView(mLockScreen);
            mLockScreen = null;
        }
        if (mUnlockScreen != null) {
            ((KeyguardScreen) mUnlockScreen).onPause();
            ((KeyguardScreen) mUnlockScreen).cleanUp();
            this.removeView(mUnlockScreen);
            mUnlockScreen = null;
        }
        mUpdateMonitor.removeCallback(this);
        if (mBiometricUnlock != null) {
            mBiometricUnlock.cleanUp();
        }
    }

    private boolean isSecure() {
        UnlockMode unlockMode = getUnlockMode();
        boolean secure = false;
        switch (unlockMode) {
            case Pattern:
                secure = mLockPatternUtils.isLockPatternEnabled();
                break;
            case SimPin:
                secure = mUpdateMonitor.getSimState() == IccCardConstants.State.PIN_REQUIRED;
                break;
            case SimPuk:
                secure = mUpdateMonitor.getSimState() == IccCardConstants.State.PUK_REQUIRED;
                break;
            case Account:
                secure = true;
                break;
            case Password:
                secure = mLockPatternUtils.isLockPasswordEnabled();
                break;
            case Unknown:
                // This means no security is set up
                break;
            default:
                throw new IllegalStateException("unknown unlock mode " + unlockMode);
        }
        return secure;
    }

    private void updateScreen(Mode mode, boolean force) {

        if (DEBUG_CONFIGURATION) Log.v(TAG, "**** UPDATE SCREEN: mode=" + mode
                + " last mode=" + mMode + ", force = " + force, new RuntimeException());

        mMode = mode;

        // Re-create the lock screen if necessary
        if (mode == Mode.LockScreen || mShowLockBeforeUnlock) {
            if (force || mLockScreen == null) {
                recreateLockScreen();
            }
        }

        // Re-create the unlock screen if necessary.
        final UnlockMode unlockMode = getUnlockMode();
        if (mode == Mode.UnlockScreen && unlockMode != UnlockMode.Unknown) {
            if (force || mUnlockScreen == null || unlockMode != mUnlockScreenMode) {
                recreateUnlockScreen(unlockMode);
            }
        }

        // visibleScreen should never be null
        final View goneScreen = (mode == Mode.LockScreen) ? mUnlockScreen : mLockScreen;
        final View visibleScreen = (mode == Mode.LockScreen) ? mLockScreen : mUnlockScreen;

        // do this before changing visibility so focus isn't requested before the input
        // flag is set
        mWindowController.setNeedsInput(((KeyguardScreen)visibleScreen).needsInput());

        if (DEBUG_CONFIGURATION) {
            Log.v(TAG, "Gone=" + goneScreen);
            Log.v(TAG, "Visible=" + visibleScreen);
        }

        if (mScreenOn) {
            if (goneScreen != null && goneScreen.getVisibility() == View.VISIBLE) {
                ((KeyguardScreen) goneScreen).onPause();
            }
            if (visibleScreen.getVisibility() != View.VISIBLE) {
                ((KeyguardScreen) visibleScreen).onResume();
            }
        }

        if (goneScreen != null) {
            goneScreen.setVisibility(View.GONE);
        }
        visibleScreen.setVisibility(View.VISIBLE);
        requestLayout();

        if (!visibleScreen.requestFocus()) {
            throw new IllegalStateException("keyguard screen must be able to take "
                    + "focus when shown " + visibleScreen.getClass().getCanonicalName());
        }
    }

    View createLockScreen() {
        View lockView = new LockScreen(
                mContext,
                mConfiguration,
                mLockPatternUtils,
                mUpdateMonitor,
                mKeyguardScreenCallback);
        initializeTransportControlView(lockView);
        return lockView;
    }

    View createUnlockScreenFor(UnlockMode unlockMode) {
        View unlockView = null;

        if (DEBUG) Log.d(TAG,
                "createUnlockScreenFor(" + unlockMode + "): mEnableFallback=" + mEnableFallback);

        if (unlockMode == UnlockMode.Pattern) {
            PatternUnlockScreen view = new PatternUnlockScreen(
                    mContext,
                    mConfiguration,
                    mLockPatternUtils,
                    mUpdateMonitor,
                    mKeyguardScreenCallback,
                    mUpdateMonitor.getFailedAttempts());
            view.setEnableFallback(mEnableFallback);
            unlockView = view;
        } else if (unlockMode == UnlockMode.SimPuk) {
            unlockView = new SimPukUnlockScreen(
                    mContext,
                    mConfiguration,
                    mUpdateMonitor,
                    mKeyguardScreenCallback,
                    mLockPatternUtils);
        } else if (unlockMode == UnlockMode.SimPin) {
            unlockView = new SimUnlockScreen(
                    mContext,
                    mConfiguration,
                    mUpdateMonitor,
                    mKeyguardScreenCallback,
                    mLockPatternUtils);
        } else if (unlockMode == UnlockMode.Account) {
            try {
                unlockView = new AccountUnlockScreen(
                        mContext,
                        mConfiguration,
                        mUpdateMonitor,
                        mKeyguardScreenCallback,
                        mLockPatternUtils);
            } catch (IllegalStateException e) {
                Log.i(TAG, "Couldn't instantiate AccountUnlockScreen"
                      + " (IAccountsService isn't available)");
                // TODO: Need a more general way to provide a
                // platform-specific fallback UI here.
                // For now, if we can't display the account login
                // unlock UI, just bring back the regular "Pattern" unlock mode.

                // (We do this by simply returning a regular UnlockScreen
                // here.  This means that the user will still see the
                // regular pattern unlock UI, regardless of the value of
                // mUnlockScreenMode or whether or not we're in the
                // "permanently locked" state.)
                return createUnlockScreenFor(UnlockMode.Pattern);
            }
        } else if (unlockMode == UnlockMode.Password) {
            unlockView = new PasswordUnlockScreen(
                    mContext,
                    mConfiguration,
                    mLockPatternUtils,
                    mUpdateMonitor,
                    mKeyguardScreenCallback);
        } else {
            throw new IllegalArgumentException("unknown unlock mode " + unlockMode);
        }
        initializeTransportControlView(unlockView);
        initializeBiometricUnlockView(unlockView);

        mUnlockScreenMode = unlockMode;
        return unlockView;
    }

    private void initializeTransportControlView(View view) {
        mTransportControlView = (TransportControlView) view.findViewById(R.id.transport);
        if (mTransportControlView == null) {
            if (DEBUG) Log.w(TAG, "Couldn't find transport control widget");
        } else {
            mUpdateMonitor.reportClockVisible(true);
            mTransportControlView.setVisibility(View.GONE); // hide until it requests being shown.
            mTransportControlView.setCallback(mWidgetCallback);
        }
    }

    /**
     * This returns false if there is any condition that indicates that the biometric unlock should
     * not be used before the next time the unlock screen is recreated.  In other words, if this
     * returns false there is no need to even construct the biometric unlock.
     */
    private boolean useBiometricUnlock() {
        final UnlockMode unlockMode = getUnlockMode();
        final boolean backupIsTimedOut = (mUpdateMonitor.getFailedAttempts() >=
                LockPatternUtils.FAILED_ATTEMPTS_BEFORE_TIMEOUT);
        return (mLockPatternUtils.usingBiometricWeak() &&
                mLockPatternUtils.isBiometricWeakInstalled() &&
                !mUpdateMonitor.getMaxBiometricUnlockAttemptsReached() &&
                !backupIsTimedOut &&
                (unlockMode == UnlockMode.Pattern || unlockMode == UnlockMode.Password));
    }

    private void initializeBiometricUnlockView(View view) {
        boolean restartBiometricUnlock = false;

        if (mBiometricUnlock != null) {
            restartBiometricUnlock = mBiometricUnlock.stop();
        }

        // Prevents biometric unlock from coming up immediately after a phone call or if there
        // is a dialog on top of lockscreen. It is only updated if the screen is off because if the
        // screen is on it's either because of an orientation change, or when it first boots.
        // In both those cases, we don't want to override the current value of
        // mSuppressBiometricUnlock and instead want to use the previous value.
        if (!mScreenOn) {
            mSuppressBiometricUnlock =
                    mUpdateMonitor.getPhoneState() != TelephonyManager.CALL_STATE_IDLE
                    || mHasDialog;
        }

        // If the biometric unlock is not being used, we don't bother constructing it.  Then we can
        // simply check if it is null when deciding whether we should make calls to it.
        mBiometricUnlock = null;
        if (useBiometricUnlock()) {
            // TODO: make faceLockAreaView a more general biometricUnlockView
            // We will need to add our Face Unlock specific child views programmatically in
            // initializeView rather than having them in the XML files.
            View biometricUnlockView = view.findViewById(R.id.faceLockAreaView);
            if (biometricUnlockView != null) {
                mBiometricUnlock = new FaceUnlock(mContext, mUpdateMonitor, mLockPatternUtils,
                        mKeyguardScreenCallback);
                mBiometricUnlock.initializeView(biometricUnlockView);

                // If this is being called because the screen turned off, we want to cover the
                // backup lock so it is covered when the screen turns back on.
                if (!mScreenOn) mBiometricUnlock.show(0);
            } else {
                Log.w(TAG, "Couldn't find biometric unlock view");
            }
        }

        if (mBiometricUnlock != null && restartBiometricUnlock) {
            maybeStartBiometricUnlock();
        }
    }

    /**
     * Given the current state of things, what should be the initial mode of
     * the lock screen (lock or unlock).
     */
    private Mode getInitialMode() {
<<<<<<< HEAD
        final IccCard.State simState = mUpdateMonitor.getSimState();

        mShowLockBeforeUnlock = mContext.getResources().getBoolean(R.bool.config_enableLockBeforeUnlockScreen) ||
                mLockPatternUtils.getLockBeforeUnlock();

=======
        final IccCardConstants.State simState = mUpdateMonitor.getSimState();
>>>>>>> 13ab2c9f
        if (stuckOnLockScreenBecauseSimMissing() ||
                (simState == IccCardConstants.State.PUK_REQUIRED &&
                        !mLockPatternUtils.isPukUnlockScreenEnable())) {
            return Mode.LockScreen;
        } else {
            if (!isSecure() || mShowLockBeforeUnlock) {
                return Mode.LockScreen;
            } else {
                return Mode.UnlockScreen;
            }
        }
    }

    /**
     * Given the current state of things, what should the unlock screen be?
     */
    private UnlockMode getUnlockMode() {
        final IccCardConstants.State simState = mUpdateMonitor.getSimState();
        UnlockMode currentMode;
        if (simState == IccCardConstants.State.PIN_REQUIRED) {
            currentMode = UnlockMode.SimPin;
        } else if (simState == IccCardConstants.State.PUK_REQUIRED) {
            currentMode = UnlockMode.SimPuk;
        } else {
            final int mode = mLockPatternUtils.getKeyguardStoredPasswordQuality();
            switch (mode) {
                case DevicePolicyManager.PASSWORD_QUALITY_NUMERIC:
                case DevicePolicyManager.PASSWORD_QUALITY_ALPHABETIC:
                case DevicePolicyManager.PASSWORD_QUALITY_ALPHANUMERIC:
                case DevicePolicyManager.PASSWORD_QUALITY_COMPLEX:
                    currentMode = UnlockMode.Password;
                    break;
                case DevicePolicyManager.PASSWORD_QUALITY_SOMETHING:
                case DevicePolicyManager.PASSWORD_QUALITY_UNSPECIFIED:
                    if (mLockPatternUtils.isLockPatternEnabled()) {
                        // "forgot pattern" button is only available in the pattern mode...
                        if (mForgotPattern || mLockPatternUtils.isPermanentlyLocked()) {
                            currentMode = UnlockMode.Account;
                        } else {
                            currentMode = UnlockMode.Pattern;
                        }
                    } else {
                        currentMode = UnlockMode.Unknown;
                    }
                    break;
                default:
                   throw new IllegalStateException("Unknown unlock mode:" + mode);
            }
        }
        return currentMode;
    }

    private void showDialog(String title, String message) {
        mHasDialog = true;
        final AlertDialog dialog = new AlertDialog.Builder(getUiContext())
            .setTitle(title)
            .setMessage(message)
            .setNeutralButton(R.string.ok, null)
            .create();
        dialog.getWindow().setType(WindowManager.LayoutParams.TYPE_KEYGUARD_DIALOG);
        dialog.show();
    }

    private void showTimeoutDialog() {
        int timeoutInSeconds = (int) LockPatternUtils.FAILED_ATTEMPT_TIMEOUT_MS / 1000;
        int messageId = R.string.lockscreen_too_many_failed_attempts_dialog_message;
        if (getUnlockMode() == UnlockMode.Password) {
            if(mLockPatternUtils.getKeyguardStoredPasswordQuality() ==
                DevicePolicyManager.PASSWORD_QUALITY_NUMERIC) {
                messageId = R.string.lockscreen_too_many_failed_pin_attempts_dialog_message;
            } else {
                messageId = R.string.lockscreen_too_many_failed_password_attempts_dialog_message;
            }
        }
        String message = mContext.getString(messageId, mUpdateMonitor.getFailedAttempts(),
                timeoutInSeconds);

        showDialog(null, message);
    }

    private Context getUiContext() {
        if (mUiContext == null) {
            mUiContext = ThemeUtils.createUiContext(mContext);
        }
        return mUiContext != null ? mUiContext : mContext;
    }

    private void showAlmostAtAccountLoginDialog() {
        final int timeoutInSeconds = (int) LockPatternUtils.FAILED_ATTEMPT_TIMEOUT_MS / 1000;
        final int count = LockPatternUtils.FAILED_ATTEMPTS_BEFORE_RESET
                - LockPatternUtils.FAILED_ATTEMPTS_BEFORE_TIMEOUT;
        String message = mContext.getString(R.string.lockscreen_failed_attempts_almost_glogin,
                count, LockPatternUtils.FAILED_ATTEMPTS_BEFORE_TIMEOUT, timeoutInSeconds);
        showDialog(null, message);
    }

    private void showAlmostAtWipeDialog(int attempts, int remaining) {
        int timeoutInSeconds = (int) LockPatternUtils.FAILED_ATTEMPT_TIMEOUT_MS / 1000;
        String message = mContext.getString(
                R.string.lockscreen_failed_attempts_almost_at_wipe, attempts, remaining);
        showDialog(null, message);
    }

    private void showWipeDialog(int attempts) {
        String message = mContext.getString(
                R.string.lockscreen_failed_attempts_now_wiping, attempts);
        showDialog(null, message);
    }

    /**
     * Used to put wallpaper on the background of the lock screen.  Centers it
     * Horizontally and pins the bottom (assuming that the lock screen is aligned
     * with the bottom, so the wallpaper should extend above the top into the
     * status bar).
     */
    static private class FastBitmapDrawable extends Drawable {
        private Bitmap mBitmap;
        private int mOpacity;

        private FastBitmapDrawable(Bitmap bitmap) {
            mBitmap = bitmap;
            mOpacity = mBitmap.hasAlpha() ? PixelFormat.TRANSLUCENT : PixelFormat.OPAQUE;
        }

        @Override
        public void draw(Canvas canvas) {
            canvas.drawBitmap(
                    mBitmap,
                    (getBounds().width() - mBitmap.getWidth()) / 2,
                    (getBounds().height() - mBitmap.getHeight()),
                    null);
        }

        @Override
        public int getOpacity() {
            return mOpacity;
        }

        @Override
        public void setAlpha(int alpha) {
        }

        @Override
        public void setColorFilter(ColorFilter cf) {
        }

        @Override
        public int getIntrinsicWidth() {
            return mBitmap.getWidth();
        }

        @Override
        public int getIntrinsicHeight() {
            return mBitmap.getHeight();
        }

        @Override
        public int getMinimumWidth() {
            return mBitmap.getWidth();
        }

        @Override
        public int getMinimumHeight() {
            return mBitmap.getHeight();
        }
    }

    /**
     * Starts the biometric unlock if it should be started based on a number of factors including
     * the mSuppressBiometricUnlock flag.  If it should not be started, it hides the biometric
     * unlock area.
     */
    private void maybeStartBiometricUnlock() {
        if (mBiometricUnlock != null) {
            final boolean backupIsTimedOut = (mUpdateMonitor.getFailedAttempts() >=
                    LockPatternUtils.FAILED_ATTEMPTS_BEFORE_TIMEOUT);
            if (!mSuppressBiometricUnlock
                    && mUpdateMonitor.getPhoneState() == TelephonyManager.CALL_STATE_IDLE
                    && !mUpdateMonitor.getMaxBiometricUnlockAttemptsReached()
                    && !backupIsTimedOut) {
                mBiometricUnlock.start();
            } else {
                mBiometricUnlock.hide();
            }
        }
    }
}<|MERGE_RESOLUTION|>--- conflicted
+++ resolved
@@ -16,8 +16,6 @@
 
 package com.android.internal.policy.impl;
 
-<<<<<<< HEAD
-=======
 import com.android.internal.R;
 import com.android.internal.policy.impl.KeyguardUpdateMonitor.InfoCallback;
 import com.android.internal.policy.impl.KeyguardUpdateMonitor.InfoCallbackImpl;
@@ -28,7 +26,6 @@
 import com.android.internal.widget.LockScreenWidgetInterface;
 import com.android.internal.widget.TransportControlView;
 
->>>>>>> 13ab2c9f
 import android.accounts.Account;
 import android.accounts.AccountManager;
 import android.accounts.AccountManagerCallback;
@@ -65,7 +62,7 @@
 
 import com.android.internal.R;
 import com.android.internal.policy.impl.KeyguardUpdateMonitor.InfoCallbackImpl;
-import com.android.internal.telephony.IccCard;
+import com.android.internal.telephony.IccCardConstants;
 import com.android.internal.widget.LockPatternUtils;
 import com.android.internal.widget.LockScreenWidgetCallback;
 import com.android.internal.widget.TransportControlView;
@@ -1076,15 +1073,7 @@
      * the lock screen (lock or unlock).
      */
     private Mode getInitialMode() {
-<<<<<<< HEAD
-        final IccCard.State simState = mUpdateMonitor.getSimState();
-
-        mShowLockBeforeUnlock = mContext.getResources().getBoolean(R.bool.config_enableLockBeforeUnlockScreen) ||
-                mLockPatternUtils.getLockBeforeUnlock();
-
-=======
         final IccCardConstants.State simState = mUpdateMonitor.getSimState();
->>>>>>> 13ab2c9f
         if (stuckOnLockScreenBecauseSimMissing() ||
                 (simState == IccCardConstants.State.PUK_REQUIRED &&
                         !mLockPatternUtils.isPukUnlockScreenEnable())) {
