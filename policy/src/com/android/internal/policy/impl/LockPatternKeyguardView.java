--- conflicted
+++ resolved
@@ -16,8 +16,6 @@
 
 package com.android.internal.policy.impl;
 
-<<<<<<< HEAD
-=======
 import com.android.internal.R;
 import com.android.internal.policy.impl.KeyguardUpdateMonitor.InfoCallback;
 import com.android.internal.policy.impl.KeyguardUpdateMonitor.InfoCallbackImpl;
@@ -28,7 +26,6 @@
 import com.android.internal.widget.LockScreenWidgetInterface;
 import com.android.internal.widget.TransportControlView;
 
->>>>>>> 7a4d856c
 import android.accounts.Account;
 import android.accounts.AccountManager;
 import android.accounts.AccountManagerCallback;
@@ -62,13 +59,6 @@
 import android.view.View;
 import android.view.WindowManager;
 import android.view.accessibility.AccessibilityManager;
-
-import com.android.internal.R;
-import com.android.internal.policy.impl.KeyguardUpdateMonitor.InfoCallbackImpl;
-import com.android.internal.telephony.IccCard;
-import com.android.internal.widget.LockPatternUtils;
-import com.android.internal.widget.LockScreenWidgetCallback;
-import com.android.internal.widget.TransportControlView;
 
 import com.android.internal.app.ThemeUtils;
 
@@ -1076,15 +1066,11 @@
      * the lock screen (lock or unlock).
      */
     private Mode getInitialMode() {
-<<<<<<< HEAD
-        final IccCard.State simState = mUpdateMonitor.getSimState();
+        final IccCardConstants.State simState = mUpdateMonitor.getSimState();
 
         mShowLockBeforeUnlock = mContext.getResources().getBoolean(R.bool.config_enableLockBeforeUnlockScreen) ||
                 mLockPatternUtils.getLockBeforeUnlock();
 
-=======
-        final IccCardConstants.State simState = mUpdateMonitor.getSimState();
->>>>>>> 7a4d856c
         if (stuckOnLockScreenBecauseSimMissing() ||
                 (simState == IccCardConstants.State.PUK_REQUIRED &&
                         !mLockPatternUtils.isPukUnlockScreenEnable())) {
