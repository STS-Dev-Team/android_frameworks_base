--- conflicted
+++ resolved
@@ -100,9 +100,6 @@
             	android:gravity="center"
             	android:focusable="true"
 
-<<<<<<< HEAD
-    </RelativeLayout>
-=======
             	android:targetDrawables="@array/lockscreen_targets_with_camera"
             	android:targetDescriptions="@array/lockscreen_target_descriptions_with_camera"
             	android:directionDescriptions="@array/lockscreen_direction_descriptions"
@@ -116,7 +113,6 @@
             	android:glowRadius="@dimen/glowpadview_glow_radius"
             	android:pointDrawable="@drawable/ic_lockscreen_glowdot"
         	/>
->>>>>>> 23159d56
 
         	<!-- emergency call button shown when sim is PUKd and tab_selector is hidden -->
         	<Button
