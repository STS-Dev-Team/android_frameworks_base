<?xml version="1.0" encoding="utf-8"?>
<!--
/*
** Copyright 2009, The Android Open Source Project
**
** Licensed under the Apache License, Version 2.0 (the "License");
** you may not use this file except in compliance with the License.
** You may obtain a copy of the License at
**
**     http://www.apache.org/licenses/LICENSE-2.0
**
** Unless required by applicable law or agreed to in writing, software
** distributed under the License is distributed on an "AS IS" BASIS,
** WITHOUT WARRANTIES OR CONDITIONS OF ANY KIND, either express or implied.
** See the License for the specific language governing permissions and
** limitations under the License.
*/
-->

<!-- These resources are around just to allow their values to be customized
     for different hardware and product builds.  Do not translate. -->
<resources xmlns:xliff="urn:oasis:names:tc:xliff:document:1.2">
    <!-- Do not translate. Defines the slots for the right-hand side icons.  That is to say, the
         icons in the status bar that are not notifications. -->
    <string-array name="config_statusBarIcons">
       <item><xliff:g id="id">ime</xliff:g></item>
       <item><xliff:g id="id">sync_failing</xliff:g></item>
       <item><xliff:g id="id">sync_active</xliff:g></item>
       <item><xliff:g id="id">gps</xliff:g></item>
       <item><xliff:g id="id">bluetooth</xliff:g></item>
       <item><xliff:g id="id">nfc</xliff:g></item>
       <item><xliff:g id="id">tty</xliff:g></item>
       <item><xliff:g id="id">speakerphone</xliff:g></item>
       <item><xliff:g id="id">mute</xliff:g></item>
       <item><xliff:g id="id">volume</xliff:g></item>
       <item><xliff:g id="id">wifi</xliff:g></item>
       <item><xliff:g id="id">cdma_eri</xliff:g></item>
       <item><xliff:g id="id">data_connection</xliff:g></item>
       <item><xliff:g id="id">phone_evdo_signal</xliff:g></item>
       <item><xliff:g id="id">phone_signal</xliff:g></item>
       <item><xliff:g id="id">battery</xliff:g></item>
       <item><xliff:g id="id">alarm_clock</xliff:g></item>
       <item><xliff:g id="id">secure</xliff:g></item>
       <item><xliff:g id="id">clock</xliff:g></item>
    </string-array>

    <!-- Flag indicating whether the surface flinger has limited
         alpha compositing functionality in hardware.  If set, the window
         manager will disable alpha trasformation in animations where not
         strictly needed. -->
    <bool name="config_sf_limitedAlpha">false</bool>

    <!-- Default value used to block data calls if ims is not
         connected.  If you use the ims apn DCT will block
         any other apn from connecting until ims apn is connected-->
    <bool name="ImsConnectedDefaultValue">false</bool>

    <!-- Flag indicating whether the surface flinger is inefficient
         at performing a blur.  Used by parts of the UI to turn off
         the blur effect where it isn't worth the performance hit.
         As of Honeycomb, blurring is not supported anymore. -->
    <bool name="config_sf_slowBlur">true</bool>

    <!-- Flag indicating that the media framework should allow changing
         master volume stream and nothing else . -->
    <bool name="config_useMasterVolume">false</bool>

    <!-- Array of integer pairs controlling the rate at which the master volume changes
         in response to volume up and down key events.
         The first integer of each pair is compared against the current master volume
         (in range 0 to 100).
         The last pair with first integer <= the current volume is chosen,
         and the second integer of the pair indicates the amount to increase the master volume
         when volume up is pressed. -->
    <integer-array name="config_masterVolumeRamp">
        <item>0</item>  <item>5</item>  <!-- default: always increase volume by 5% -->
    </integer-array>

    <!-- The attenuation in dB applied to the sound effects played
         through AudioManager.playSoundEffect() when no volume is specified. -->
    <integer name="config_soundEffectVolumeDb">-6</integer>

    <!-- The attenuation in dB applied to the lock/unlock sounds. -->
    <integer name="config_lockSoundVolumeDb">-6</integer>

    <!-- Flag indicating whether the AUDIO_BECOMING_NOISY notification should
         be sent during a change to the audio output device. -->
    <bool name="config_sendAudioBecomingNoisy">true</bool>

    <!-- The duration (in milliseconds) of a short animation. -->
    <integer name="config_shortAnimTime">200</integer>

    <!-- The duration (in milliseconds) of a medium-length animation. -->
    <integer name="config_mediumAnimTime">400</integer>

    <!-- The duration (in milliseconds) of a long animation. -->
    <integer name="config_longAnimTime">500</integer>

    <!-- The duration (in milliseconds) of the activity open/close and fragment open/close animations. -->
    <integer name="config_activityShortDur">150</integer>
    <integer name="config_activityDefaultDur">220</integer>

    <!-- Duration for the dim animation behind a dialog.  This may be either
         a percentage, which is relative to the duration of the enter/open
         animation of the window being shown that is dimming behind, or it may
         be an integer for a constant duration. -->
    <fraction name="config_dimBehindFadeDuration">100%</fraction>

    <!-- The maximum width we would prefer dialogs to be.  0 if there is no
         maximum (let them grow as large as the screen).  Actual values are
         specified for -large and -xlarge configurations. -->
    <dimen name="config_prefDialogWidth">320dp</dimen>

    <!-- Enables or disables fading edges when marquee is enabled in TextView. -->
    <bool name="config_ui_enableFadingMarquee">true</bool>

    <!-- Whether dialogs should close automatically when the user touches outside
         of them.  This should not normally be modified. -->
    <bool name="config_closeDialogWhenTouchOutside">true</bool>

    <!-- The duration (in milliseconds) that the radio will scan for a signal
         when there's no network connection. If the scan doesn't timeout, use zero -->
    <integer name="config_radioScanningTimeout">0</integer>

    <!-- XXXXX NOTE THE FOLLOWING RESOURCES USE THE WRONG NAMING CONVENTION.
         Please don't copy them, copy anything else. -->

    <!-- This string array should be overridden by the device to present a list of network
         attributes.  This is used by the connectivity manager to decide which networks can coexist
         based on the hardware -->
    <!-- An Array of "[Connection name],[ConnectivityManager.TYPE_xxxx],
         [associated radio-type],[priority],[restoral-timer(ms)],[dependencyMet]  -->
    <!-- the 5th element "resore-time" indicates the number of milliseconds to delay
         before automatically restore the default connection.  Set -1 if the connection
         does not require auto-restore. -->
    <!-- the 6th element indicates boot-time dependency-met value. -->
    <string-array translatable="false" name="networkAttributes">
        <item>"wifi,1,1,1,-1,true"</item>
        <item>"mobile,0,0,0,-1,true"</item>
        <item>"mobile_mms,2,0,2,60000,true"</item>
        <item>"mobile_supl,3,0,2,60000,true"</item>
        <item>"mobile_hipri,5,0,3,60000,true"</item>
        <item>"mobile_fota,10,0,2,60000,true"</item>
        <item>"mobile_ims,11,0,2,60000,true"</item>
        <item>"mobile_cbs,12,0,2,60000,true"</item>
        <item>"wifi_p2p,13,1,0,-1,true"</item>
    </string-array>

    <!-- Array of ConnectivityManager.TYPE_xxxx constants for networks that may only
         be controlled by systemOrSignature apps.  -->
    <integer-array translatable="false" name="config_protectedNetworks">
        <item>10</item>
        <item>11</item>
        <item>12</item>
    </integer-array>

    <!-- This string array should be overridden by the device to present a list of radio
         attributes.  This is used by the connectivity manager to decide which networks can coexist
         based on the hardware -->
    <!-- An Array of "[ConnectivityManager connectionType],
                      [# simultaneous connection types]"  -->
    <string-array translatable="false" name="radioAttributes">
        <item>"1,1"</item>
        <item>"0,1"</item>
    </string-array>

    <!-- Set of NetworkInfo.getType() that reflect data usage. -->
    <integer-array translatable="false" name="config_data_usage_network_types">
        <item>0</item> <!-- TYPE_MOBILE -->
        <item>2</item> <!-- TYPE_MOBILE_MMS -->
        <item>3</item> <!-- TYPE_MOBILE_SUPL -->
        <item>4</item> <!-- TYPE_MOBILE_DUN -->
        <item>5</item> <!-- TYPE_MOBILE_HIPRI -->
        <item>10</item> <!-- TYPE_MOBILE_FOTA -->
        <item>11</item> <!-- TYPE_MOBILE_IMS -->
        <item>12</item> <!-- TYPE_MOBILE_CBS -->
    </integer-array>

    <!-- The maximum duration (in milliseconds) we expect a network transition to take -->
    <integer name="config_networkTransitionTimeout">60000</integer>

    <!-- List of regexpressions describing the interface (if any) that represent tetherable
         USB interfaces.  If the device doesn't want to support tething over USB this should
         be empty.  An example would be "usb.*" -->
    <string-array translatable="false" name="config_tether_usb_regexs">
    </string-array>

    <!-- List of regexpressions describing the interface (if any) that represent tetherable
         Wifi interfaces.  If the device doesn't want to support tethering over Wifi this
         should be empty.  An example would be "softap.*" -->
    <string-array translatable="false" name="config_tether_wifi_regexs">
    </string-array>

    <!-- List of regexpressions describing the interface (if any) that represent tetherable
         WiMAX interfaces.  If the device doesn't want to support tethering over Wifi this
         should be empty.  An example would be "softap.*" -->
    <string-array translatable="false" name="config_tether_wimax_regexs">
    </string-array>

    <!-- List of regexpressions describing the interface (if any) that represent tetherable
         bluetooth interfaces.  If the device doesn't want to support tethering over bluetooth this
         should be empty. -->
    <string-array translatable="false" name="config_tether_bluetooth_regexs">
    </string-array>

    <!-- Max number of Bluetooth tethering connections allowed. If this is
         updated config_tether_dhcp_range has to be updated appropriately. -->
    <integer translateable="false" name="config_max_pan_devices">5</integer>

    <!-- Dhcp range (min, max) to use for tethering purposes -->
    <string-array translatable="false" name="config_tether_dhcp_range">
    </string-array>

    <!-- Regex of wired ethernet ifaces -->
    <string translatable="false" name="config_ethernet_iface_regex">eth\\d</string>

    <!-- If the mobile hotspot feature requires provisioning, a package name and class name
        can be provided to launch a supported application that provisions the devices.

        Example Usage:

        String[] appDetails = getStringArray(R.array.config_mobile_hotspot_provision_app);
        Intent intent = new Intent(Intent.ACTION_MAIN);
        intent.setClassName(appDetails[0], appDetails[1]);
        startActivityForResult(intent, 0);

        public void onActivityResult(int requestCode, int resultCode, Intent intent) {
            super.onActivityResult(requestCode, resultCode, intent);
            if (requestCode == 0) {
                if (resultCode == Activity.RESULT_OK) {
                    //Mobile hotspot provisioning successful
                } else {
                    //Mobile hotspot provisioning failed
                }
            }

        See src/com/android/settings/TetherSettings.java for more details.
        -->
    <!-- The first element is the package name and the second element is the class name
         of the provisioning app -->
    <string-array translatable="false" name="config_mobile_hotspot_provision_app">
    <!--
        <item>com.example.provisioning</item>
        <item>com.example.provisioning.Activity</item>
    -->
    </string-array>

    <!-- Array of ConnectivityManager.TYPE_xxxx values allowable for tethering -->
    <!-- Common options are [1, 4] for TYPE_WIFI and TYPE_MOBILE_DUN or
    <!== [0,1,5,7] for TYPE_MOBILE, TYPE_WIFI, TYPE_MOBILE_HIPRI and TYPE_BLUETOOTH -->
    <integer-array translatable="false" name="config_tether_upstream_types">
        <item>1</item>
        <item>4</item>
    </integer-array>

    <!-- If the DUN connection for this CDMA device supports more than just DUN -->
    <!-- traffic you should list them here. -->
    <!-- If this device is not CDMA this is ignored.  If this list is empty on -->
    <!-- a DUN-requiring CDMA device, the DUN APN will just support just DUN. -->
    <string-array translatable="false" name="config_cdma_dun_supported_types">
    </string-array>

    <!-- String containing the apn value for tethering.  May be overriden by secure settings
         TETHER_DUN_APN.  Value is a comma separated series of strings:
         "name,apn,proxy,port,username,password,server,mmsc,mmsproxy,mmsport,mcc,mnc,auth,type"
         note that empty fields can be ommitted: "name,apn,,,,,,,,,310,260,,DUN" -->
    <string translatable="false" name="config_tether_apndata"></string>

    <!-- Boolean indicating whether Softap requires reloading AP firmware -->
    <bool name="config_wifiApFirmwareReload">true</bool>

    <!-- Boolean indicating whether the start command should be called on the wireless interface
         when starting the SoftAp -->
    <bool name="config_wifiApStartInterface">false</bool>

    <!-- Boolean indicating whether the wifi chipset has dual frequency band support -->
    <bool translatable="false" name="config_wifi_dual_band_support">false</bool>

    <!-- Boolean indicating whether the wifi chipset has p2p support -->
    <bool translatable="false" name="config_wifi_p2p_support">false</bool>
    <!-- Device type information conforming to Annex B format in WiFi Direct specification.
         The default represents a dual-mode smartphone -->
    <string translatable="false" name="config_wifi_p2p_device_type">10-0050F204-5</string>

    <!-- Boolean indicating whether the wifi chipset supports background scanning mechanism.
         This mechanism allows the host to remain in suspend state and the dongle to actively
         scan and wake the host when a configured SSID is detected by the dongle. This chipset
         capability can provide power savings when wifi needs to be always kept on. -->
    <bool translatable="false" name="config_wifi_background_scan_support">false</bool>

    <!-- Integer indicating wpa_supplicant scan interval in milliseconds -->
    <integer translatable="false" name="config_wifi_supplicant_scan_interval">15000</integer>

    <!-- Integer indicating the framework scan interval in milliseconds. This is used in the scenario
         where the chipset does not support background scanning (config_wifi_background_scan_suport
         is false) to set up a periodic wake up scan so that the device can connect to a new access
         point on the move. A value of 0 means no periodic scans will be used in the framework. -->
    <integer translatable="false" name="config_wifi_framework_scan_interval">300000</integer>

    <!-- Wifi driver stop delay, in milliseconds.
         Default value is 2 minutes. -->
    <integer translatable="false" name="config_wifi_driver_stop_delay">120000</integer>

    <!-- Flag indicating whether the we should enable the automatic brightness in Settings.
         Software implementation will be used if config_hardware_auto_brightness_available is not set -->
    <bool name="config_automatic_brightness_available">false</bool>

    <!-- Don't name config resources like this.  It should look like config_annoyDianne -->
    <bool name="config_annoy_dianne">true</bool>

    <!-- XXXXXX END OF RESOURCES USING WRONG NAMING CONVENTION -->

    <!-- If this is true, the screen will come on when you unplug usb/power/whatever. -->
    <bool name="config_unplugTurnsOnScreen">false</bool>

    <!-- If this is true, the screen will fade off. -->
    <bool name="config_animateScreenLights">true</bool>

    <!-- If this is true, key chords can be used to take a screenshot on the device. -->
    <bool name="config_enableScreenshotChord">true</bool>

    <!-- If true, the screen can be rotated via the accelerometer in all 4
         rotations as the default behavior. -->
    <bool name="config_allowAllRotations">false</bool>

    <!-- If true, the direction rotation is applied to get to an application's requested
         orientation is reversed.  Normally, the model is that landscape is
         clockwise from portrait; thus on a portrait device an app requesting
         landscape will cause a clockwise rotation, and on a landscape device an
         app requesting portrait will cause a counter-clockwise rotation.  Setting
         true here reverses that logic. -->
    <bool name="config_reverseDefaultRotation">false</bool>

    <!-- The number of degrees to rotate the display when the keyboard is open.
         A value of -1 means no change in orientation by default. -->
    <integer name="config_lidOpenRotation">-1</integer>

    <!-- The number of degrees to rotate the display when the device is in a desk dock.
         A value of -1 means no change in orientation by default. -->
    <integer name="config_deskDockRotation">-1</integer>

    <!-- The number of degrees to rotate the display when the device is in a car dock.
         A value of -1 means no change in orientation by default. -->
    <integer name="config_carDockRotation">-1</integer>

    <!-- Control the default UI mode type to use when there is no other type override
         happening.  One of the following values (See Configuration.java):
             1  UI_MODE_TYPE_NORMAL
             4  UI_MODE_TYPE_TELEVISION
             5  UI_MODE_TYPE_APPLIANCE
         Any other values will have surprising consequences. -->
    <integer name="config_defaultUiModeType">1</integer>

    <!-- Control whether being in the desk dock (and powered) always
         keeps the screen on.  By default it stays on when plugged in to
         AC.  0 will not keep it on; or together 1 to stay on when plugged
         in to AC and 2 to stay on when plugged in to USB.  (So 3 for both.) -->
    <integer name="config_deskDockKeepsScreenOn">1</integer>

    <!-- Control whether being in the car dock (and powered) always
         keeps the screen on.  By default it stays on when plugged in to
         AC.  0 will not keep it on; or together 1 to stay on when plugged
         in to AC and 2 to stay on when plugged in to USB.  (So 3 for both.) -->
    <integer name="config_carDockKeepsScreenOn">1</integer>

    <!-- Control whether being in the desk dock should enable accelerometer
         based screen orientation.  This defaults to true because it is
         common for desk docks to be sold in a variety of form factors
         with different orientations.  Since we cannot always tell these docks
         apart and the docks cannot report their true orientation on their own,
         we rely on gravity to determine the effective orientation. -->
    <bool name="config_deskDockEnablesAccelerometer">true</bool>

    <!-- Control whether being in the car dock should enable accelerometer based
         screen orientation.  This defaults to true because putting a device in
         a car dock make the accelerometer more a physical input (like a lid). -->
    <bool name="config_carDockEnablesAccelerometer">true</bool>

    <!-- Indicate whether the lid state impacts the accessibility of
         the physical keyboard.  0 means it doesn't, 1 means it is accessible
         when the lid is open, 2 means it is accessible when the lid is
         closed.  The default is 0. -->
    <integer name="config_lidKeyboardAccessibility">0</integer>

    <!-- Indicate whether the lid state impacts the accessibility of
         the navigation buttons.  0 means it doesn't, 1 means it is accessible
         when the lid is open, 2 means it is accessible when the lid is
         closed.  The default is 0. -->
    <integer name="config_lidNavigationAccessibility">0</integer>

    <!-- Indicate whether closing the lid causes the device to go to sleep and opening
         it causes the device to wake up.
         The default is false. -->
    <bool name="config_lidControlsSleep">false</bool>

    <!-- Control the behavior when the user long presses the power button.
            0 - Nothing
            1 - Global actions menu
            2 - Power off (with confirmation)
    -->
    <integer name="config_longPressOnPowerBehavior">1</integer>

    <!-- Indicate whether the SD card is accessible without removing the battery. -->
    <bool name="config_batterySdCardAccessibility">false</bool>

    <!-- List of file paths for USB host busses to exclude from USB host support.
         For example, if the first USB bus on the device is used to communicate
         with the modem or some other restricted hardware, add "/dev/bus/usb/001/"
         to this list.  If this is empty, no parts of the host USB bus will be excluded.
    -->
    <string-array name="config_usbHostBlacklist" translatable="false">
    </string-array>

    <!-- List of paths to serial ports that are available to the serial manager.
         for example, /dev/ttyUSB0
    -->
    <string-array translatable="false" name="config_serialPorts">
    </string-array>

    <!-- Vibrator pattern for feedback about a long screen/key press -->
    <integer-array name="config_longPressVibePattern">
        <item>0</item>
        <item>1</item>
        <item>20</item>
        <item>21</item>
    </integer-array>

    <!-- Vibrator pattern for feedback about touching a virtual key -->
    <integer-array name="config_virtualKeyVibePattern">
        <item>0</item>
        <item>10</item>
        <item>20</item>
        <item>30</item>
    </integer-array>

    <!-- Vibrator pattern for a very short but reliable vibration for soft keyboard tap -->
    <integer-array name="config_keyboardTapVibePattern">
        <item>40</item>
    </integer-array>

    <!-- Vibrator pattern for feedback about booting with safe mode disabled -->
    <integer-array name="config_safeModeDisabledVibePattern">
        <item>0</item>
        <item>1</item>
        <item>20</item>
        <item>21</item>
    </integer-array>

    <!-- Vibrator pattern for feedback about booting with safe mode disabled -->
    <integer-array name="config_safeModeEnabledVibePattern">
        <item>0</item>
        <item>1</item>
        <item>20</item>
        <item>21</item>
        <item>500</item>
        <item>600</item>
    </integer-array>

    <!-- Vibrator pattern for feedback about hitting a scroll barrier -->
    <integer-array name="config_scrollBarrierVibePattern">
        <item>0</item>
        <item>15</item>
        <item>10</item>
        <item>10</item>
    </integer-array>

    <bool name="config_use_strict_phone_number_comparation">false</bool>

    <!-- Display low battery warning when battery level dips to this value.
         Also, the battery stats are flushed to disk when we hit this level.  -->
    <integer name="config_criticalBatteryWarningLevel">4</integer>

    <!-- Display low battery warning when battery level dips to this value -->
    <!-- Display low battery warning when battery level dips to this value -->
    <integer name="config_lowBatteryWarningLevel">15</integer>

    <!-- Close low battery warning when battery level reaches this value -->
    <integer name="config_lowBatteryCloseWarningLevel">20</integer>

    <!-- Default color for notification LED. -->
    <color name="config_defaultNotificationColor">#ff00ff00</color>

    <!-- Default LED on time for notification LED in milliseconds. -->
    <integer name="config_defaultNotificationLedOn">500</integer>

    <!-- Default LED off time for notification LED in milliseconds. -->
    <integer name="config_defaultNotificationLedOff">2000</integer>

    <!-- Default value for led color when battery is low on charge -->
    <integer name="config_notificationsBatteryLowARGB">0xFFFF0000</integer>

    <!-- Default value for led color when battery is medium charged -->
    <integer name="config_notificationsBatteryMediumARGB">0xFFFFFF00</integer>

    <!-- Default value for led color when battery is fully charged -->
    <integer name="config_notificationsBatteryFullARGB">0xFF00FF00</integer>

    <!-- Default value for LED on time when the battery is low on charge in miliseconds -->
    <integer name="config_notificationsBatteryLedOn">125</integer>

    <!-- Is the notification LED intrusive? Used to decide if there should be a disable option -->
    <bool name="config_intrusiveNotificationLed">false</bool>

    <!-- Default value for LED off time when the battery is low on charge in miliseconds -->
    <integer name="config_notificationsBatteryLedOff">2875</integer>

    <!-- Allow the menu hard key to be disabled in LockScreen on some devices -->
    <bool name="config_disableMenuKeyInLockScreen">false</bool>

    <!-- Don't show lock screen before unlock screen (PIN/pattern/password) -->
    <bool name="config_enableLockBeforeUnlockScreen">false</bool>

    <!-- Diable lockscreen rotation by default -->
    <bool name="config_enableLockScreenRotation">false</bool>

    <!-- Enable puk unlockscreen by default.
         If unlock screen is disabled, the puk should be unlocked through Emergency Dialer -->
    <bool name="config_enable_puk_unlock_screen">true</bool>

    <!-- Enable emergency call when sim is locked or puk locked. Some countries/carriers do not
         allow emergency calls to be placed without the IMSI, which is locked in the SIM.
         If so, this should be set to 'false' in an overlay. -->
    <bool name="config_enable_emergency_call_while_sim_locked">true</bool>

    <!-- Control the behavior when the user long presses the home button.
            0 - Nothing
            1 - Recent apps dialog
            2 - Recent apps view in SystemUI
         This needs to match the constants in
         policy/src/com/android/internal/policy/impl/PhoneWindowManager.java
    -->
    <integer name="config_longPressOnHomeBehavior">2</integer>

    <!-- Array of light sensor LUX values to define our levels for auto backlight brightness support.
         The N entries of this array define N + 1 zones as follows:

         Zone 0:        0 <= LUX < array[0]
         Zone 1:        array[0] <= LUX < array[1]
         ...
         Zone N:        array[N - 1] <= LUX < array[N]
         Zone N + 1:    array[N] <= LUX < infinity

         Must be overridden in platform specific overlays -->
    <integer-array name="config_autoBrightnessLevels">
    </integer-array>


    <!-- Minimum screen brightness allowed by the power manager. -->
    <integer name="config_screenBrightnessDim">20</integer>

    <!-- Array of output values for LCD backlight corresponding to the LUX values
         in the config_autoBrightnessLevels array.  This array should have size one greater
         than the size of the config_autoBrightnessLevels array.
         This must be overridden in platform specific overlays -->
    <integer-array name="config_autoBrightnessLcdBacklightValues">
    </integer-array>

    <!-- Array of output values for button backlight corresponding to the LUX values
         in the config_autoBrightnessLevels array.  This array should have size one greater
         than the size of the config_autoBrightnessLevels array.
         This must be overridden in platform specific overlays -->
    <integer-array name="config_autoBrightnessButtonBacklightValues">
    </integer-array>

    <!-- Array of output values for keyboard backlight corresponding to the LUX values
         in the config_autoBrightnessLevels array.  This array should have size one greater
         than the size of the config_autoBrightnessLevels array.
         This must be overridden in platform specific overlays -->
    <integer-array name="config_autoBrightnessKeyboardBacklightValues">
    </integer-array>

    <!-- Amount of time it takes for the light sensor to warm up in milliseconds.
         For this time after the screen turns on, the Power Manager
         will not debounce light sensor readings -->
    <integer name="config_lightSensorWarmupTime">0</integer>

    <!-- Enables swipe versus poly-finger touch disambiguation in the KeyboardView -->
    <bool name="config_swipeDisambiguation">true</bool>

    <!-- Specifies the amount of time to disable virtual keys after the screen is touched
         in order to filter out accidental virtual key presses due to swiping gestures
         or taps near the edge of the display.  May be 0 to disable the feature.
         It is recommended that this value be no more than 250 ms.
         This feature should be disabled for most devices. -->
    <integer name="config_virtualKeyQuietTimeMillis">0</integer>

    <!-- Component name of the default wallpaper. This will be ImageWallpaper if not
         specified -->
    <string name="default_wallpaper_component" translatable="false">@null</string>

    <!-- True if WallpaperService is enabled -->
    <bool name="config_enableWallpaperService">true</bool>

    <!-- Package name providing network location support. -->
    <string name="config_networkLocationProviderPackageName" translatable="false">@null</string>

    <!-- Package name providing geocoder API support. -->
    <string name="config_geocodeProviderPackageName" translatable="false">@null</string>

    <!-- Boolean indicating if current platform supports bluetooth SCO for off call
    use cases -->
    <bool name="config_bluetooth_sco_off_call">true</bool>

    <!-- Boolean indicating if current platform supports bluetooth wide band
         speech -->
    <bool name="config_bluetooth_wide_band_speech">true</bool>

    <!-- Boolean indicating if current platform supports quick switch-on/off of
         Bluetooth Module -->
    <bool name="config_bluetooth_adapter_quick_switch">true</bool>

    <!-- The default data-use polling period. -->
    <integer name="config_datause_polling_period_sec">600</integer>

    <!-- The default data-use threshold in bytes. 0 disables-->
    <integer name="config_datause_threshold_bytes">0</integer>

    <!-- The default reduced-datarate value in kilobits per sec -->
    <integer name="config_datause_throttle_kbitsps">300</integer>

    <!-- The default iface on which to monitor data use -->
    <string name="config_datause_iface" translatable="false">rmnet0</string>

    <!-- The default reduced-datarate notification mask -->
    <!-- 2 means give warning -->
    <integer name="config_datause_notification_type">2</integer>

    <!-- Flag indicating whether the current device is "voice capable".
         If true, this means that the device supports circuit-switched
         (i.e. voice) phone calls over the telephony network, and is
         allowed to display the in-call UI while a cellular voice call is
         active.  This can be overridden to false for "data only" devices
         which can't make voice calls and don't support any in-call UI.

         Note: this flag is subtly different from the
         PackageManager.FEATURE_TELEPHONY system feature, which is
         available on *any* device with a telephony radio, even if the
         device is data-only. -->
    <bool name="config_voice_capable">true</bool>

    <!-- Flag indicating whether the current device allows sms service.
         If true, this means that the device supports both sending and
         receiving sms via the telephony network.
         This can be overridden to false for "data only" devices
         which can't send and receive sms message.

         Note: Disable SMS also disable voicemail waiting sms,
               cell broadcasting sms, and MMS. -->
    <bool name="config_sms_capable">true</bool>

    <!-- Enable/disable default bluetooth profiles:
        HSP_AG, ObexObjectPush, Audio, NAP -->
    <bool name="config_bluetooth_default_profiles">true</bool>

    <!-- IP address of the dns server to use if nobody else suggests one -->
    <string name="config_default_dns_server" translatable="false">8.8.8.8</string>

    <!-- The default character set for GsmAlphabet -->
    <!-- Empty string means MBCS is not considered -->
    <string name="gsm_alphabet_default_charset" translatable="false"></string>

    <!-- Enables SIP on WIFI only -->
    <bool name="config_sip_wifi_only">false</bool>

    <!-- Enables built-in SIP phone capability -->
    <bool name="config_built_in_sip_phone">true</bool>

    <!-- Boolean indicating if restoring network selection should be skipped -->
    <!-- The restoring is handled by modem if it is true-->
    <bool translatable="false" name="skip_restoring_network_selection">false</bool>

    <!-- Maximum number of database connections opened and managed by framework layer
         to handle queries on each database when using Write-Ahead Logging. -->
    <integer name="db_connection_pool_size">4</integer>

    <!-- The default journal mode to use use when Write-Ahead Logging is not active.
         Choices are: OFF, DELETE, TRUNCATE, PERSIST and MEMORY.
         PERSIST may improve performance by reducing how often journal blocks are
         reallocated (compared to truncation) resulting in better data block locality
         and less churn of the storage media. -->
    <string name="db_default_journal_mode">PERSIST</string>

    <!-- Maximum size of the persistent journal file in bytes.
         If the journal file grows to be larger than this amount then SQLite will
         truncate it after committing the transaction. -->
    <integer name="db_journal_size_limit">524288</integer>

    <!-- The database synchronization mode when using the default journal mode.
         FULL is safest and preserves durability at the cost of extra fsyncs.
         NORMAL also preserves durability in non-WAL modes and uses checksums to ensure
         integrity although there is a small chance that an error might go unnoticed.
         Choices are: FULL, NORMAL, OFF. -->
    <string name="db_default_sync_mode">FULL</string>

    <!-- The database synchronization mode when using Write-Ahead Logging.
         FULL is safest and preserves durability at the cost of extra fsyncs.
         NORMAL sacrifices durability in WAL mode because syncs are only performed before
         and after checkpoint operations.  If checkpoints are infrequent and power loss
         occurs, then committed transactions could be lost and applications might break.
         Choices are: FULL, NORMAL, OFF. -->
    <string name="db_wal_sync_mode">FULL</string>

    <!-- The Write-Ahead Log auto-checkpoint interval in database pages (typically 1 to 4KB).
         The log is checkpointed automatically whenever it exceeds this many pages.
         When a database is reopened, its journal mode is set back to the default
         journal mode, which may cause a checkpoint operation to occur.  Checkpoints
         can also happen at other times when transactions are committed.
         The bigger the WAL file, the longer a checkpoint operation takes, so we try
         to keep the WAL file relatively small to avoid long delays.
         The size of the WAL file is also constrained by 'db_journal_size_limit'. -->
    <integer name="db_wal_autocheckpoint">100</integer>

    <!-- Max space (in MB) allocated to DownloadManager to store the downloaded
         files if they are to be stored in DownloadManager's data dir,
         which typically is /data/data/com.android.providers.downloads/files -->
    <integer name="config_downloadDataDirSize">100</integer>

    <!-- Max number of downloads allowed to proceed concurrently -->
    <integer name="config_MaxConcurrentDownloadsAllowed">5</integer>

    <!-- When the free space available in DownloadManager's data dir falls
         below the percentage value specified by this param, DownloadManager
         starts removing files to try to make percentage of available
         free space above this threshold value. -->
    <integer name="config_downloadDataDirLowSpaceThreshold">10</integer>

    <!-- The URL that should be sent in an x-wap-profile header with an HTTP request,
         as defined in the Open Mobile Alliance User Agent Profile specification
         OMA-TS-UAProf-V2_0-20060206-A Section 8.1.1.1. If the URL contains a '%s'
         format string then that substring will be replaced with the value of
         Build.MODEL. The format string shall not be escaped. -->
    <string name="config_useragentprofile_url" translatable="false"></string>

    <!-- When a database query is executed, the results retuned are paginated
         in pages of size (in KB) indicated by this value -->
    <integer name="config_cursorWindowSize">2048</integer>

    <!-- Sets whether menu shortcuts should be displayed on panel menus when
         a keyboard is present. -->
    <bool name="config_showMenuShortcutsWhenKeyboardPresent">false</bool>

    <!-- Do not translate. Defines the slots is Two Digit Number for dialing normally not USSD -->
    <string-array name="config_twoDigitNumberPattern" translatable="false">
    </string-array>

    <!-- The VoiceMail default value is displayed to my own number if it is true -->
    <bool name="config_telephony_use_own_number_for_voicemail">false</bool>

    <!-- Set additional audio parameters for incall audio
         Usage: parameter=onstring=offstring
         Examples: <item>realcall=on=off</item> <item>dualmic_enabled=true=false</item> <item>mic_boost=yes=no</item> -->
    <string-array name="config_telephony_set_audioparameters" translatable="false">
    </string-array>

    <!-- If this value is true, Sms encoded as octet is decoded by utf8 decoder.
         If false, decoded by Latin decoder. -->
    <bool name="config_sms_utf8_support">false</bool>

    <!-- If this value is true, The mms content-disposition field is supported correctly.
         If false, Content-disposition fragments are ignored -->
    <bool name="config_mms_content_disposition_support">true</bool>

    <!-- National Language Identifier codes for the following two config items.
         (from 3GPP TS 23.038 V9.1.1 Table 6.2.1.2.4.1):
          0  - reserved
          1  - Turkish
          2  - Spanish (single shift table only)
          3  - Portuguese
          4  - Bengali
          5  - Gujarati
          6  - Hindi
          7  - Kannada
          8  - Malayalam
          9  - Oriya
         10  - Punjabi
         11  - Tamil
         12  - Telugu
         13  - Urdu
         14+ - reserved -->

    <!-- National language single shift tables to enable for SMS encoding.
         Decoding is always enabled. 3GPP TS 23.038 states that this feature
         should not be enabled until a formal request is issued by the relevant
         national regulatory body. Array elements are codes from the table above.
         Example 1: devices sold in Turkey must include table 1 to conform with
           By-Law Number 27230. (http://www.btk.gov.tr/eng/pdf/2009/BY-LAW_SMS.pdf)
         Example 2: devices sold in India should include tables 4 through 13
           to enable use of the new Release 9 tables for Indic languages. -->
    <integer-array name="config_sms_enabled_single_shift_tables"></integer-array>

    <!-- National language locking shift tables to enable for SMS encoding.
         Decoding is always enabled. 3GPP TS 23.038 states that this feature
         should not be enabled until a formal request is issued by the relevant
         national regulatory body. Array elements are codes from the table above.
         Example 1: devices sold in Turkey must include table 1 after the
           Turkish Telecommunication Authority requires locking shift encoding
           to be enabled (est. July 2012). (http://www.btk.gov.tr/eng/pdf/2009/BY-LAW_SMS.pdf)
           See also: http://www.mobitech.com.tr/tr/ersanozturkblog_en/index.php?entry=entry090223-160014
         Example 2: devices sold in India should include tables 4 through 13
         to enable use of the new Release 9 tables for Indic languages. -->
    <integer-array name="config_sms_enabled_locking_shift_tables"></integer-array>

    <!-- Set to true if the RSSI should always display CDMA signal strength even on EVDO -->
    <bool name="config_alwaysUseCdmaRssi">false</bool>


    <!-- If this value is true, duplicate Source/Destination port fields
         in WDP header of some carriers OMADM wap push are supported.
         ex: MSGTYPE-TotalSegments-CurrentSegment
             -SourcePortDestPort-SourcePortDestPort-OMADM PDU
         If false, not supported. -->
    <bool name="config_duplicate_port_omadm_wappush">false</bool>

    <!-- Maximum numerical value that will be shown in a status bar
         notification icon or in the notification itself. Will be replaced
         with @string/status_bar_notification_info_overflow when shown in the
         UI. -->
    <integer name="status_bar_notification_info_maxnum">999</integer>

    <!-- Path to an ISO image to be shared with via USB mass storage.
         This is intended to allow packaging drivers or tools for installation on a PC. -->
    <string translatable="false" name="config_isoImagePath"></string>

    <!-- Whether a software navigation bar should be shown. NOTE: in the future this may be
         autodetected from the Configuration. -->
    <bool name="config_showNavigationBar">false</bool>

    <!-- Whether action menu items should be displayed in ALLCAPS or not.
         Defaults to true. If this is not appropriate for specific locales
         it should be disabled in that locale's resources. -->
    <bool name="config_actionMenuItemAllCaps">true</bool>

    <!-- Whether action menu items should obey the "withText" showAsAction
         flag. This may be set to false for situations where space is
         extremely limited. -->
    <bool name="config_allowActionMenuItemTextWithIcon">false</bool>

    <!-- Remote server that can provide NTP responses. -->
    <string translatable="false" name="config_ntpServer">2.android.pool.ntp.org</string>
    <!-- Timeout to wait for NTP server response. -->
    <integer name="config_ntpTimeout">20000</integer>

    <!-- Default network policy warning threshold, in megabytes. -->
    <integer name="config_networkPolicyDefaultWarning">2048</integer>

    <!-- Set and Unsets WiMAX -->
    <bool name="config_wimaxEnabled">false</bool>
    <!-- Location of the wimax framwork jar location -->
    <string name="config_wimaxServiceJarLocation" translatable="false"></string>
    <!-- Location of the wimax native library locaiton -->
    <string name="config_wimaxNativeLibLocation" translatable="false"></string>
    <!-- Name of the wimax manager class -->
    <string name="config_wimaxManagerClassname" translatable="false"></string>
    <!-- Name of the wimax service class -->
    <string name="config_wimaxServiceClassname" translatable="false"></string>
    <!-- Name of the wimax state tracker clas -->
    <string name="config_wimaxStateTrackerClassname" translatable="false"></string>

    <!-- enable screen saver feature -->
    <bool name="config_enableDreams">false</bool>
    <!-- Name of screensaver components to look for if none has been chosen by the user -->
    <string name="config_defaultDreamComponent" translatable="false">com.google.android.deskclock/com.android.deskclock.Screensaver</string>

    <!-- Base "touch slop" value used by ViewConfiguration as a
         movement threshold where scrolling should begin. -->
    <dimen name="config_viewConfigurationTouchSlop">8dp</dimen>

    <!-- Maximum number of grid columns permitted in the ResolverActivity
         used for picking activities to handle an intent. -->
    <integer name="config_maxResolverActivityColumns">2</integer>

    <!-- Array of OEM specific USB mode override config.
         OEM can override a certain USB mode depending on ro.bootmode.
         Specify an array of below items to set override rule.
         [bootmode]:[original USB mode]:[USB mode used]-->
    <integer-array translatable="false" name="config_oemUsbModeOverride">
    </integer-array>

    <!-- Set to true to add links to Cell Broadcast app from Settings and MMS app. -->
    <bool name="config_cellBroadcastAppLinks">false</bool>

    <!-- CM CHANGES START HERE -->

    <!-- LUN file to be used by legacy USB manager.
         The existence of this file will be used to determine in the
         legacy USB manager should be started. -->
    <string name="config_legacyUmsLunFile">/sys/devices/platform/usb_mass_storage/lun0/file</string>

    <!-- Workaround for devices with broken keyboards -->
    <bool name="config_forceDisableHardwareKeyboard">false</bool>

    <!-- Flag indicating whether we should enable automatic brightness for
         the button and keyboard backlights. -->
    <bool name="config_autoBrightnessButtonKeyboard">true</bool>

    <!-- Path to the library that contains a device specific key handler -->
    <string name="config_deviceKeyHandlerLib" translatable="false"></string>

    <!-- Name of that key handler class -->
    <string name="config_deviceKeyHandlerClass" translatable="false"></string>

    <!-- Timeout in MS for how long you have to long-press the back key to
         kill the foreground app. -->
    <integer name="config_backKillTimeout">750</integer>

    <!-- If this value is true, we handle Samsung CDMA's message ID method -->
    <bool name="config_smsSamsungCdmaAlternateMessageIDEncoding">false</bool>

    <!-- If true, adds support for no delay A2DP in Samsung devices -->
    <bool name="config_noDelayInATwoDP">false</bool>

<<<<<<< HEAD
=======
    <!-- Boolean to enable stk functionality on Samsung phones -->
    <bool name="config_samsung_stk">false</bool>

    <!-- If a dock provides a lid switch, that lid can be removed. This
         setting is used to determine, whether lidOpenRotation has to be
         applied. -->
    <bool name="config_hasRemovableLid">false</bool>

    <!-- Asus dock compatibility disabled by default -->
    <bool name="config_hasDockBattery">false</bool>
>>>>>>> 93781dd6
</resources><|MERGE_RESOLUTION|>--- conflicted
+++ resolved
@@ -909,11 +909,6 @@
     <!-- If true, adds support for no delay A2DP in Samsung devices -->
     <bool name="config_noDelayInATwoDP">false</bool>
 
-<<<<<<< HEAD
-=======
-    <!-- Boolean to enable stk functionality on Samsung phones -->
-    <bool name="config_samsung_stk">false</bool>
-
     <!-- If a dock provides a lid switch, that lid can be removed. This
          setting is used to determine, whether lidOpenRotation has to be
          applied. -->
@@ -921,5 +916,4 @@
 
     <!-- Asus dock compatibility disabled by default -->
     <bool name="config_hasDockBattery">false</bool>
->>>>>>> 93781dd6
 </resources>