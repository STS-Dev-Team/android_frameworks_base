--- conflicted
+++ resolved
@@ -793,11 +793,8 @@
 
 	<!-- If this value is true, we handle Samsung CDMA's message ID method -->
     <bool name="config_smsSamsungCdmaAlternateMessageIDEncoding">false</bool>
-<<<<<<< HEAD
-=======
 
     <!--Boolean to enable stk functionality on Samsung phones-->
     <bool name="config_samsung_stk">false</bool>
 
->>>>>>> be069bae
 </resources>