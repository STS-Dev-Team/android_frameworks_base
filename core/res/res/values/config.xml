<?xml version="1.0" encoding="utf-8"?>
<!--
/*
** Copyright 2009, The Android Open Source Project
**
** Licensed under the Apache License, Version 2.0 (the "License");
** you may not use this file except in compliance with the License.
** You may obtain a copy of the License at
**
**     http://www.apache.org/licenses/LICENSE-2.0
**
** Unless required by applicable law or agreed to in writing, software
** distributed under the License is distributed on an "AS IS" BASIS,
** WITHOUT WARRANTIES OR CONDITIONS OF ANY KIND, either express or implied.
** See the License for the specific language governing permissions and
** limitations under the License.
*/
-->

<!-- These resources are around just to allow their values to be customized
     for different hardware and product builds.  Do not translate. -->
<resources xmlns:xliff="urn:oasis:names:tc:xliff:document:1.2">
    <!-- Do not translate. Defines the slots for the right-hand side icons.  That is to say, the
         icons in the status bar that are not notifications. -->
    <string-array name="config_statusBarIcons">
       <item><xliff:g id="id">ime</xliff:g></item>
       <item><xliff:g id="id">sync_failing</xliff:g></item>
       <item><xliff:g id="id">sync_active</xliff:g></item>
       <item><xliff:g id="id">gps</xliff:g></item>
       <item><xliff:g id="id">bluetooth</xliff:g></item>
       <item><xliff:g id="id">nfc</xliff:g></item>
       <item><xliff:g id="id">tty</xliff:g></item>
       <item><xliff:g id="id">speakerphone</xliff:g></item>
       <item><xliff:g id="id">mute</xliff:g></item>
       <item><xliff:g id="id">volume</xliff:g></item>
       <item><xliff:g id="id">wifi</xliff:g></item>
       <item><xliff:g id="id">cdma_eri</xliff:g></item>
       <item><xliff:g id="id">data_connection</xliff:g></item>
       <item><xliff:g id="id">phone_evdo_signal</xliff:g></item>
       <item><xliff:g id="id">phone_signal</xliff:g></item>
       <item><xliff:g id="id">battery</xliff:g></item>
       <item><xliff:g id="id">alarm_clock</xliff:g></item>
       <item><xliff:g id="id">secure</xliff:g></item>
       <item><xliff:g id="id">clock</xliff:g></item>
    </string-array>

    <!-- Flag indicating whether the surface flinger has limited
         alpha compositing functionality in hardware.  If set, the window
         manager will disable alpha trasformation in animations where not
         strictly needed. -->
    <bool name="config_sf_limitedAlpha">false</bool>

    <!-- Default value used to block data calls if ims is not
         connected.  If you use the ims apn DCT will block
         any other apn from connecting until ims apn is connected-->
    <bool name="ImsConnectedDefaultValue">false</bool>

    <!-- Flag indicating whether the surface flinger is inefficient
         at performing a blur.  Used by parts of the UI to turn off
         the blur effect where it isn't worth the performance hit.
         As of Honeycomb, blurring is not supported anymore. -->
    <bool name="config_sf_slowBlur">true</bool>

    <!-- Flag indicating that the media framework should allow changing
         master volume stream and nothing else . -->
    <bool name="config_useMasterVolume">false</bool>

    <!-- Array of integer pairs controlling the rate at which the master volume changes
         in response to volume up and down key events.
         The first integer of each pair is compared against the current master volume
         (in range 0 to 100).
         The last pair with first integer <= the current volume is chosen,
         and the second integer of the pair indicates the amount to increase the master volume
         when volume up is pressed. -->
    <integer-array name="config_masterVolumeRamp">
        <item>0</item>  <item>5</item>  <!-- default: always increase volume by 5% -->
    </integer-array>

    <!-- The attenuation in dB applied to the sound effects played
         through AudioManager.playSoundEffect() when no volume is specified. -->
    <integer name="config_soundEffectVolumeDb">-6</integer>

    <!-- The attenuation in dB applied to the lock/unlock sounds. -->
    <integer name="config_lockSoundVolumeDb">-6</integer>

    <!-- Flag indicating whether the AUDIO_BECOMING_NOISY notification should
         be sent during a change to the audio output device. -->
    <bool name="config_sendAudioBecomingNoisy">true</bool>

    <!-- The duration (in milliseconds) of a short animation. -->
    <integer name="config_shortAnimTime">200</integer>

    <!-- The duration (in milliseconds) of a medium-length animation. -->
    <integer name="config_mediumAnimTime">400</integer>

    <!-- The duration (in milliseconds) of a long animation. -->
    <integer name="config_longAnimTime">500</integer>

    <!-- The duration (in milliseconds) of the activity open/close and fragment open/close animations. -->
    <integer name="config_activityShortDur">150</integer>
    <integer name="config_activityDefaultDur">220</integer>

    <!-- Duration for the dim animation behind a dialog.  This may be either
         a percentage, which is relative to the duration of the enter/open
         animation of the window being shown that is dimming behind, or it may
         be an integer for a constant duration. -->
    <fraction name="config_dimBehindFadeDuration">100%</fraction>

    <!-- The maximum width we would prefer dialogs to be.  0 if there is no
         maximum (let them grow as large as the screen).  Actual values are
         specified for -large and -xlarge configurations. -->
    <dimen name="config_prefDialogWidth">320dp</dimen>

    <!-- Enables or disables fading edges when marquee is enabled in TextView. -->
    <bool name="config_ui_enableFadingMarquee">true</bool>

    <!-- Whether dialogs should close automatically when the user touches outside
         of them.  This should not normally be modified. -->
    <bool name="config_closeDialogWhenTouchOutside">true</bool>

    <!-- The duration (in milliseconds) that the radio will scan for a signal
         when there's no network connection. If the scan doesn't timeout, use zero -->
    <integer name="config_radioScanningTimeout">0</integer>

    <!-- XXXXX NOTE THE FOLLOWING RESOURCES USE THE WRONG NAMING CONVENTION.
         Please don't copy them, copy anything else. -->

    <!-- This string array should be overridden by the device to present a list of network
         attributes.  This is used by the connectivity manager to decide which networks can coexist
         based on the hardware -->
    <!-- An Array of "[Connection name],[ConnectivityManager.TYPE_xxxx],
         [associated radio-type],[priority],[restoral-timer(ms)],[dependencyMet]  -->
    <!-- the 5th element "resore-time" indicates the number of milliseconds to delay
         before automatically restore the default connection.  Set -1 if the connection
         does not require auto-restore. -->
    <!-- the 6th element indicates boot-time dependency-met value. -->
    <string-array translatable="false" name="networkAttributes">
        <item>"wifi,1,1,1,-1,true"</item>
        <item>"mobile,0,0,0,-1,true"</item>
        <item>"mobile_mms,2,0,2,60000,true"</item>
        <item>"mobile_supl,3,0,2,60000,true"</item>
        <item>"mobile_hipri,5,0,3,60000,true"</item>
        <item>"mobile_fota,10,0,2,60000,true"</item>
        <item>"mobile_ims,11,0,2,60000,true"</item>
        <item>"mobile_cbs,12,0,2,60000,true"</item>
        <item>"wifi_p2p,13,1,0,-1,true"</item>
    </string-array>

    <!-- Array of ConnectivityManager.TYPE_xxxx constants for networks that may only
         be controlled by systemOrSignature apps.  -->
    <integer-array translatable="false" name="config_protectedNetworks">
        <item>10</item>
        <item>11</item>
        <item>12</item>
    </integer-array>

    <!-- This string array should be overridden by the device to present a list of radio
         attributes.  This is used by the connectivity manager to decide which networks can coexist
         based on the hardware -->
    <!-- An Array of "[ConnectivityManager connectionType],
                      [# simultaneous connection types]"  -->
    <string-array translatable="false" name="radioAttributes">
        <item>"1,1"</item>
        <item>"0,1"</item>
    </string-array>

    <!-- Set of NetworkInfo.getType() that reflect data usage. -->
    <integer-array translatable="false" name="config_data_usage_network_types">
        <item>0</item> <!-- TYPE_MOBILE -->
        <item>2</item> <!-- TYPE_MOBILE_MMS -->
        <item>3</item> <!-- TYPE_MOBILE_SUPL -->
        <item>4</item> <!-- TYPE_MOBILE_DUN -->
        <item>5</item> <!-- TYPE_MOBILE_HIPRI -->
        <item>10</item> <!-- TYPE_MOBILE_FOTA -->
        <item>11</item> <!-- TYPE_MOBILE_IMS -->
        <item>12</item> <!-- TYPE_MOBILE_CBS -->
    </integer-array>

    <!-- The maximum duration (in milliseconds) we expect a network transition to take -->
    <integer name="config_networkTransitionTimeout">60000</integer>

    <!-- List of regexpressions describing the interface (if any) that represent tetherable
         USB interfaces.  If the device doesn't want to support tething over USB this should
         be empty.  An example would be "usb.*" -->
    <string-array translatable="false" name="config_tether_usb_regexs">
    </string-array>

    <!-- List of regexpressions describing the interface (if any) that represent tetherable
         Wifi interfaces.  If the device doesn't want to support tethering over Wifi this
         should be empty.  An example would be "softap.*" -->
    <string-array translatable="false" name="config_tether_wifi_regexs">
    </string-array>

    <!-- List of regexpressions describing the interface (if any) that represent tetherable
         WiMAX interfaces.  If the device doesn't want to support tethering over Wifi this
         should be empty.  An example would be "softap.*" -->
    <string-array translatable="false" name="config_tether_wimax_regexs">
    </string-array>

    <!-- List of regexpressions describing the interface (if any) that represent tetherable
         bluetooth interfaces.  If the device doesn't want to support tethering over bluetooth this
         should be empty. -->
    <string-array translatable="false" name="config_tether_bluetooth_regexs">
    </string-array>

    <!-- Max number of Bluetooth tethering connections allowed. If this is
         updated config_tether_dhcp_range has to be updated appropriately. -->
    <integer translateable="false" name="config_max_pan_devices">5</integer>

    <!-- Dhcp range (min, max) to use for tethering purposes -->
    <string-array translatable="false" name="config_tether_dhcp_range">
    </string-array>

    <!-- Regex of wired ethernet ifaces -->
    <string translatable="false" name="config_ethernet_iface_regex">eth\\d</string>

    <!-- If the mobile hotspot feature requires provisioning, a package name and class name
        can be provided to launch a supported application that provisions the devices.

        Example Usage:

        String[] appDetails = getStringArray(R.array.config_mobile_hotspot_provision_app);
        Intent intent = new Intent(Intent.ACTION_MAIN);
        intent.setClassName(appDetails[0], appDetails[1]);
        startActivityForResult(intent, 0);

        public void onActivityResult(int requestCode, int resultCode, Intent intent) {
            super.onActivityResult(requestCode, resultCode, intent);
            if (requestCode == 0) {
                if (resultCode == Activity.RESULT_OK) {
                    //Mobile hotspot provisioning successful
                } else {
                    //Mobile hotspot provisioning failed
                }
            }

        See src/com/android/settings/TetherSettings.java for more details.
        -->
    <!-- The first element is the package name and the second element is the class name
         of the provisioning app -->
    <string-array translatable="false" name="config_mobile_hotspot_provision_app">
    <!--
        <item>com.example.provisioning</item>
        <item>com.example.provisioning.Activity</item>
    -->
    </string-array>

    <!-- Array of ConnectivityManager.TYPE_xxxx values allowable for tethering -->
    <!-- Common options are [1, 4] for TYPE_WIFI and TYPE_MOBILE_DUN or
    <!== [0,1,5,7] for TYPE_MOBILE, TYPE_WIFI, TYPE_MOBILE_HIPRI and TYPE_BLUETOOTH -->
    <integer-array translatable="false" name="config_tether_upstream_types">
        <item>0</item>
        <item>1</item>
        <item>5</item>
        <item>7</item>
        <item>9</item>
    </integer-array>

    <!-- If the DUN connection for this CDMA device supports more than just DUN -->
    <!-- traffic you should list them here. -->
    <!-- If this device is not CDMA this is ignored.  If this list is empty on -->
    <!-- a DUN-requiring CDMA device, the DUN APN will just support just DUN. -->
    <string-array translatable="false" name="config_cdma_dun_supported_types">
    </string-array>

    <!-- String containing the apn value for tethering.  May be overriden by secure settings
         TETHER_DUN_APN.  Value is a comma separated series of strings:
         "name,apn,proxy,port,username,password,server,mmsc,mmsproxy,mmsport,mcc,mnc,auth,type"
         note that empty fields can be ommitted: "name,apn,,,,,,,,,310,260,,DUN" -->
    <string translatable="false" name="config_tether_apndata"></string>

    <!-- Boolean indicating whether Softap requires reloading AP firmware -->
    <bool name="config_wifiApFirmwareReload">true</bool>

    <!-- Boolean indicating whether the start command should be called on the wireless interface
         when starting the SoftAp -->
    <bool name="config_wifiApStartInterface">false</bool>

    <!-- Boolean indicating whether the wifi chipset has dual frequency band support -->
    <bool translatable="false" name="config_wifi_dual_band_support">false</bool>

    <!-- Boolean indicating whether the wifi chipset has p2p support -->
    <bool translatable="false" name="config_wifi_p2p_support">false</bool>
    <!-- Device type information conforming to Annex B format in WiFi Direct specification.
         The default represents a dual-mode smartphone -->
    <string translatable="false" name="config_wifi_p2p_device_type">10-0050F204-5</string>

    <!-- Boolean indicating whether the wifi chipset supports background scanning mechanism.
         This mechanism allows the host to remain in suspend state and the dongle to actively
         scan and wake the host when a configured SSID is detected by the dongle. This chipset
         capability can provide power savings when wifi needs to be always kept on. -->
    <bool translatable="false" name="config_wifi_background_scan_support">false</bool>

    <!-- Integer indicating wpa_supplicant scan interval in milliseconds -->
    <integer translatable="false" name="config_wifi_supplicant_scan_interval">15000</integer>

    <!-- Integer indicating the framework scan interval in milliseconds. This is used in the scenario
         where the chipset does not support background scanning (config_wifi_background_scan_suport
         is false) to set up a periodic wake up scan so that the device can connect to a new access
         point on the move. A value of 0 means no periodic scans will be used in the framework. -->
    <integer translatable="false" name="config_wifi_framework_scan_interval">300000</integer>

    <!-- Wifi driver stop delay, in milliseconds.
         Default value is 2 minutes. -->
    <integer translatable="false" name="config_wifi_driver_stop_delay">120000</integer>

    <!-- Flag indicating whether the we should enable the automatic brightness in Settings.
         Software implementation will be used if config_hardware_auto_brightness_available is not set -->
    <bool name="config_automatic_brightness_available">false</bool>

    <!-- Don't name config resources like this.  It should look like config_annoyDianne -->
    <bool name="config_annoy_dianne">true</bool>

    <!-- XXXXXX END OF RESOURCES USING WRONG NAMING CONVENTION -->

    <!-- If this is true, the screen will come on when you unplug usb/power/whatever. -->
    <bool name="config_unplugTurnsOnScreen">false</bool>

    <!-- If this is true, the screen will fade off. -->
    <bool name="config_animateScreenLights">true</bool>

    <!-- If this is true, key chords can be used to take a screenshot on the device. -->
    <bool name="config_enableScreenshotChord">true</bool>

    <!-- If true, the screen can be rotated via the accelerometer in all 4
         rotations as the default behavior. -->
    <bool name="config_allowAllRotations">false</bool>

    <!-- If true, the direction rotation is applied to get to an application's requested
         orientation is reversed.  Normally, the model is that landscape is
         clockwise from portrait; thus on a portrait device an app requesting
         landscape will cause a clockwise rotation, and on a landscape device an
         app requesting portrait will cause a counter-clockwise rotation.  Setting
         true here reverses that logic. -->
    <bool name="config_reverseDefaultRotation">false</bool>

    <!-- The number of degrees to rotate the display when the keyboard is open.
         A value of -1 means no change in orientation by default. -->
    <integer name="config_lidOpenRotation">-1</integer>

    <!-- The number of degrees to rotate the display when the device is in a desk dock.
         A value of -1 means no change in orientation by default. -->
    <integer name="config_deskDockRotation">-1</integer>

    <!-- The number of degrees to rotate the display when the device is in a car dock.
         A value of -1 means no change in orientation by default. -->
    <integer name="config_carDockRotation">-1</integer>

    <!-- Control the default UI mode type to use when there is no other type override
         happening.  One of the following values (See Configuration.java):
             1  UI_MODE_TYPE_NORMAL
             4  UI_MODE_TYPE_TELEVISION
             5  UI_MODE_TYPE_APPLIANCE
         Any other values will have surprising consequences. -->
    <integer name="config_defaultUiModeType">1</integer>

    <!-- Control whether being in the desk dock (and powered) always
         keeps the screen on.  By default it stays on when plugged in to
         AC.  0 will not keep it on; or together 1 to stay on when plugged
         in to AC and 2 to stay on when plugged in to USB.  (So 3 for both.) -->
    <integer name="config_deskDockKeepsScreenOn">1</integer>

    <!-- Control whether being in the car dock (and powered) always
         keeps the screen on.  By default it stays on when plugged in to
         AC.  0 will not keep it on; or together 1 to stay on when plugged
         in to AC and 2 to stay on when plugged in to USB.  (So 3 for both.) -->
    <integer name="config_carDockKeepsScreenOn">1</integer>

    <!-- Control whether being in the desk dock should enable accelerometer
         based screen orientation.  This defaults to true because it is
         common for desk docks to be sold in a variety of form factors
         with different orientations.  Since we cannot always tell these docks
         apart and the docks cannot report their true orientation on their own,
         we rely on gravity to determine the effective orientation. -->
    <bool name="config_deskDockEnablesAccelerometer">true</bool>

    <!-- Control whether being in the car dock should enable accelerometer based
         screen orientation.  This defaults to true because putting a device in
         a car dock make the accelerometer more a physical input (like a lid). -->
    <bool name="config_carDockEnablesAccelerometer">true</bool>

    <!-- Indicate whether the lid state impacts the accessibility of
         the physical keyboard.  0 means it doesn't, 1 means it is accessible
         when the lid is open, 2 means it is accessible when the lid is
         closed.  The default is 0. -->
    <integer name="config_lidKeyboardAccessibility">0</integer>

    <!-- Indicate whether the lid state impacts the accessibility of
         the navigation buttons.  0 means it doesn't, 1 means it is accessible
         when the lid is open, 2 means it is accessible when the lid is
         closed.  The default is 0. -->
    <integer name="config_lidNavigationAccessibility">0</integer>

    <!-- Indicate whether closing the lid causes the device to go to sleep and opening
         it causes the device to wake up.
         The default is false. -->
    <bool name="config_lidControlsSleep">false</bool>

    <!-- Control the behavior when the user long presses the power button.
            0 - Nothing
            1 - Global actions menu
            2 - Power off (with confirmation)
    -->
    <integer name="config_longPressOnPowerBehavior">1</integer>

    <!-- Indicate whether the SD card is accessible without removing the battery. -->
    <bool name="config_batterySdCardAccessibility">false</bool>

    <!-- List of file paths for USB host busses to exclude from USB host support.
         For example, if the first USB bus on the device is used to communicate
         with the modem or some other restricted hardware, add "/dev/bus/usb/001/"
         to this list.  If this is empty, no parts of the host USB bus will be excluded.
    -->
    <string-array name="config_usbHostBlacklist" translatable="false">
    </string-array>

    <!-- List of paths to serial ports that are available to the serial manager.
         for example, /dev/ttyUSB0
    -->
    <string-array translatable="false" name="config_serialPorts">
    </string-array>

    <!-- Vibrator pattern for feedback about a long screen/key press -->
    <integer-array name="config_longPressVibePattern">
        <item>0</item>
        <item>1</item>
        <item>20</item>
        <item>21</item>
    </integer-array>

    <!-- Vibrator pattern for feedback about touching a virtual key -->
    <integer-array name="config_virtualKeyVibePattern">
        <item>0</item>
        <item>10</item>
        <item>20</item>
        <item>30</item>
    </integer-array>

    <!-- Vibrator pattern for a very short but reliable vibration for soft keyboard tap -->
    <integer-array name="config_keyboardTapVibePattern">
        <item>40</item>
    </integer-array>

    <!-- Vibrator pattern for feedback about booting with safe mode disabled -->
    <integer-array name="config_safeModeDisabledVibePattern">
        <item>0</item>
        <item>1</item>
        <item>20</item>
        <item>21</item>
    </integer-array>

    <!-- Vibrator pattern for feedback about booting with safe mode disabled -->
    <integer-array name="config_safeModeEnabledVibePattern">
        <item>0</item>
        <item>1</item>
        <item>20</item>
        <item>21</item>
        <item>500</item>
        <item>600</item>
    </integer-array>

    <!-- Vibrator pattern for feedback about hitting a scroll barrier -->
    <integer-array name="config_scrollBarrierVibePattern">
        <item>0</item>
        <item>15</item>
        <item>10</item>
        <item>10</item>
    </integer-array>

    <bool name="config_use_strict_phone_number_comparation">false</bool>

    <!-- Display low battery warning when battery level dips to this value.
         Also, the battery stats are flushed to disk when we hit this level.  -->
    <integer name="config_criticalBatteryWarningLevel">4</integer>

    <!-- Display low battery warning when battery level dips to this value -->
    <!-- Display low battery warning when battery level dips to this value -->
    <integer name="config_lowBatteryWarningLevel">15</integer>

    <!-- Close low battery warning when battery level reaches this value -->
    <integer name="config_lowBatteryCloseWarningLevel">20</integer>

    <!-- Default color for notification LED. -->
    <color name="config_defaultNotificationColor">#ff00ff00</color>

    <!-- Default LED on time for notification LED in milliseconds. -->
    <integer name="config_defaultNotificationLedOn">500</integer>

    <!-- Default LED off time for notification LED in milliseconds. -->
    <integer name="config_defaultNotificationLedOff">2000</integer>

    <!-- Default value for led color when battery is low on charge -->
    <integer name="config_notificationsBatteryLowARGB">0xFFFF0000</integer>

    <!-- Default value for led color when battery is medium charged -->
    <integer name="config_notificationsBatteryMediumARGB">0xFFFFFF00</integer>

    <!-- Default value for led color when battery is fully charged -->
    <integer name="config_notificationsBatteryFullARGB">0xFF00FF00</integer>

    <!-- Default value for LED on time when the battery is low on charge in miliseconds -->
    <integer name="config_notificationsBatteryLedOn">125</integer>

    <!-- Is the notification LED intrusive? Used to decide if there should be a disable option -->
    <bool name="config_intrusiveNotificationLed">false</bool>

    <!-- Is the battery LED intrusive? Used to decide if there should be a disable option -->
    <bool name="config_intrusiveBatteryLed">false</bool>

    <!-- Does the battery LED support multiple colors? Used to decide if the user can change the colors -->
    <bool name="config_multiColorBatteryLed">false</bool>

    <!-- Default value for LED off time when the battery is low on charge in miliseconds -->
    <integer name="config_notificationsBatteryLedOff">2875</integer>

    <!-- Allow the menu hard key to be disabled in LockScreen on some devices -->
    <bool name="config_disableMenuKeyInLockScreen">false</bool>

    <!-- Disable the home key unlock setting -->
    <bool name="config_disableHomeUnlockSetting">true</bool>

    <!-- Don't show lock screen before unlock screen (PIN/pattern/password) -->
    <bool name="config_enableLockBeforeUnlockScreen">false</bool>

    <!-- Diable lockscreen rotation by default -->
    <bool name="config_enableLockScreenRotation">false</bool>

    <!-- Enable puk unlockscreen by default.
         If unlock screen is disabled, the puk should be unlocked through Emergency Dialer -->
    <bool name="config_enable_puk_unlock_screen">true</bool>

    <!-- Enable emergency call when sim is locked or puk locked. Some countries/carriers do not
         allow emergency calls to be placed without the IMSI, which is locked in the SIM.
         If so, this should be set to 'false' in an overlay. -->
    <bool name="config_enable_emergency_call_while_sim_locked">true</bool>

    <!-- Control the behavior when the user long presses the home button.
            0 - Nothing
            1 - Recent apps dialog
            2 - Recent apps view in SystemUI
         This needs to match the constants in
         policy/src/com/android/internal/policy/impl/PhoneWindowManager.java
    -->
    <integer name="config_longPressOnHomeBehavior">2</integer>

    <!-- Array of light sensor LUX values to define our levels for auto backlight brightness support.
         The N entries of this array define N + 1 zones as follows:

         Zone 0:        0 <= LUX < array[0]
         Zone 1:        array[0] <= LUX < array[1]
         ...
         Zone N:        array[N - 1] <= LUX < array[N]
         Zone N + 1:    array[N] <= LUX < infinity

         Must be overridden in platform specific overlays -->
    <integer-array name="config_autoBrightnessLevels">
    </integer-array>


    <!-- Minimum screen brightness allowed by the power manager. -->
    <integer name="config_screenBrightnessDim">20</integer>

    <!-- Array of output values for LCD backlight corresponding to the LUX values
         in the config_autoBrightnessLevels array.  This array should have size one greater
         than the size of the config_autoBrightnessLevels array.
         This must be overridden in platform specific overlays -->
    <integer-array name="config_autoBrightnessLcdBacklightValues">
    </integer-array>

    <!-- Array of output values for button backlight corresponding to the LUX values
         in the config_autoBrightnessLevels array.  This array should have size one greater
         than the size of the config_autoBrightnessLevels array.
         This must be overridden in platform specific overlays -->
    <integer-array name="config_autoBrightnessButtonBacklightValues">
    </integer-array>

    <!-- Array of output values for keyboard backlight corresponding to the LUX values
         in the config_autoBrightnessLevels array.  This array should have size one greater
         than the size of the config_autoBrightnessLevels array.
         This must be overridden in platform specific overlays -->
    <integer-array name="config_autoBrightnessKeyboardBacklightValues">
    </integer-array>

    <!-- Amount of time it takes for the light sensor to warm up in milliseconds.
         For this time after the screen turns on, the Power Manager
         will not debounce light sensor readings -->
    <integer name="config_lightSensorWarmupTime">0</integer>

    <!-- Enables swipe versus poly-finger touch disambiguation in the KeyboardView -->
    <bool name="config_swipeDisambiguation">true</bool>

    <!-- Specifies the amount of time to disable virtual keys after the screen is touched
         in order to filter out accidental virtual key presses due to swiping gestures
         or taps near the edge of the display.  May be 0 to disable the feature.
         It is recommended that this value be no more than 250 ms.
         This feature should be disabled for most devices. -->
    <integer name="config_virtualKeyQuietTimeMillis">0</integer>

    <!-- Component name of the default wallpaper. This will be ImageWallpaper if not
         specified -->
    <string name="default_wallpaper_component" translatable="false">@null</string>

    <!-- True if WallpaperService is enabled -->
    <bool name="config_enableWallpaperService">true</bool>

    <!-- Package name providing network location support. -->
    <string name="config_networkLocationProviderPackageName" translatable="false">@null</string>

    <!-- Package name providing geocoder API support. -->
    <string name="config_geocodeProviderPackageName" translatable="false">@null</string>

    <!-- Boolean indicating if current platform supports bluetooth SCO for off call
    use cases -->
    <bool name="config_bluetooth_sco_off_call">true</bool>

    <!-- Boolean indicating if current platform supports bluetooth wide band
         speech -->
    <bool name="config_bluetooth_wide_band_speech">true</bool>

    <!-- Boolean indicating if current platform supports quick switch-on/off of
         Bluetooth Module -->
    <bool name="config_bluetooth_adapter_quick_switch">true</bool>

    <!-- The default data-use polling period. -->
    <integer name="config_datause_polling_period_sec">600</integer>

    <!-- The default data-use threshold in bytes. 0 disables-->
    <integer name="config_datause_threshold_bytes">0</integer>

    <!-- The default reduced-datarate value in kilobits per sec -->
    <integer name="config_datause_throttle_kbitsps">300</integer>

    <!-- The default iface on which to monitor data use -->
    <string name="config_datause_iface" translatable="false">rmnet0</string>

    <!-- The default reduced-datarate notification mask -->
    <!-- 2 means give warning -->
    <integer name="config_datause_notification_type">2</integer>

    <!-- Flag indicating whether the current device is "voice capable".
         If true, this means that the device supports circuit-switched
         (i.e. voice) phone calls over the telephony network, and is
         allowed to display the in-call UI while a cellular voice call is
         active.  This can be overridden to false for "data only" devices
         which can't make voice calls and don't support any in-call UI.

         Note: this flag is subtly different from the
         PackageManager.FEATURE_TELEPHONY system feature, which is
         available on *any* device with a telephony radio, even if the
         device is data-only. -->
    <bool name="config_voice_capable">true</bool>

    <!-- Flag indicating whether the current device allows sms service.
         If true, this means that the device supports both sending and
         receiving sms via the telephony network.
         This can be overridden to false for "data only" devices
         which can't send and receive sms message.

         Note: Disable SMS also disable voicemail waiting sms,
               cell broadcasting sms, and MMS. -->
    <bool name="config_sms_capable">true</bool>

    <!-- Enable/disable default bluetooth profiles:
        HSP_AG, ObexObjectPush, Audio, NAP -->
    <bool name="config_bluetooth_default_profiles">true</bool>

    <!-- IP address of the dns server to use if nobody else suggests one -->
    <string name="config_default_dns_server" translatable="false">8.8.8.8</string>

    <!-- The default character set for GsmAlphabet -->
    <!-- Empty string means MBCS is not considered -->
    <string name="gsm_alphabet_default_charset" translatable="false"></string>

    <!-- Enables SIP on WIFI only -->
    <bool name="config_sip_wifi_only">false</bool>

    <!-- Enables built-in SIP phone capability -->
    <bool name="config_built_in_sip_phone">true</bool>

    <!-- Boolean indicating if restoring network selection should be skipped -->
    <!-- The restoring is handled by modem if it is true-->
    <bool translatable="false" name="skip_restoring_network_selection">false</bool>

    <!-- Maximum number of database connections opened and managed by framework layer
         to handle queries on each database when using Write-Ahead Logging. -->
    <integer name="db_connection_pool_size">4</integer>

    <!-- The default journal mode to use use when Write-Ahead Logging is not active.
         Choices are: OFF, DELETE, TRUNCATE, PERSIST and MEMORY.
         PERSIST may improve performance by reducing how often journal blocks are
         reallocated (compared to truncation) resulting in better data block locality
         and less churn of the storage media. -->
    <string name="db_default_journal_mode">PERSIST</string>

    <!-- Maximum size of the persistent journal file in bytes.
         If the journal file grows to be larger than this amount then SQLite will
         truncate it after committing the transaction. -->
    <integer name="db_journal_size_limit">524288</integer>

    <!-- The database synchronization mode when using the default journal mode.
         FULL is safest and preserves durability at the cost of extra fsyncs.
         NORMAL also preserves durability in non-WAL modes and uses checksums to ensure
         integrity although there is a small chance that an error might go unnoticed.
         Choices are: FULL, NORMAL, OFF. -->
    <string name="db_default_sync_mode">FULL</string>

    <!-- The database synchronization mode when using Write-Ahead Logging.
         FULL is safest and preserves durability at the cost of extra fsyncs.
         NORMAL sacrifices durability in WAL mode because syncs are only performed before
         and after checkpoint operations.  If checkpoints are infrequent and power loss
         occurs, then committed transactions could be lost and applications might break.
         Choices are: FULL, NORMAL, OFF. -->
    <string name="db_wal_sync_mode">FULL</string>

    <!-- The Write-Ahead Log auto-checkpoint interval in database pages (typically 1 to 4KB).
         The log is checkpointed automatically whenever it exceeds this many pages.
         When a database is reopened, its journal mode is set back to the default
         journal mode, which may cause a checkpoint operation to occur.  Checkpoints
         can also happen at other times when transactions are committed.
         The bigger the WAL file, the longer a checkpoint operation takes, so we try
         to keep the WAL file relatively small to avoid long delays.
         The size of the WAL file is also constrained by 'db_journal_size_limit'. -->
    <integer name="db_wal_autocheckpoint">100</integer>

    <!-- Max space (in MB) allocated to DownloadManager to store the downloaded
         files if they are to be stored in DownloadManager's data dir,
         which typically is /data/data/com.android.providers.downloads/files -->
    <integer name="config_downloadDataDirSize">100</integer>

    <!-- Max number of downloads allowed to proceed concurrently -->
    <integer name="config_MaxConcurrentDownloadsAllowed">5</integer>

    <!-- When the free space available in DownloadManager's data dir falls
         below the percentage value specified by this param, DownloadManager
         starts removing files to try to make percentage of available
         free space above this threshold value. -->
    <integer name="config_downloadDataDirLowSpaceThreshold">10</integer>

    <!-- The URL that should be sent in an x-wap-profile header with an HTTP request,
         as defined in the Open Mobile Alliance User Agent Profile specification
         OMA-TS-UAProf-V2_0-20060206-A Section 8.1.1.1. If the URL contains a '%s'
         format string then that substring will be replaced with the value of
         Build.MODEL. The format string shall not be escaped. -->
    <string name="config_useragentprofile_url" translatable="false"></string>

    <!-- When a database query is executed, the results retuned are paginated
         in pages of size (in KB) indicated by this value -->
    <integer name="config_cursorWindowSize">2048</integer>

    <!-- Sets whether menu shortcuts should be displayed on panel menus when
         a keyboard is present. -->
    <bool name="config_showMenuShortcutsWhenKeyboardPresent">false</bool>

    <!-- Do not translate. Defines the slots is Two Digit Number for dialing normally not USSD -->
    <string-array name="config_twoDigitNumberPattern" translatable="false">
    </string-array>

    <!-- The VoiceMail default value is displayed to my own number if it is true -->
    <bool name="config_telephony_use_own_number_for_voicemail">false</bool>

    <!-- Set additional audio parameters for incall audio
         Usage: parameter=onstring=offstring
         Examples: <item>realcall=on=off</item> <item>dualmic_enabled=true=false</item> <item>mic_boost=yes=no</item> -->
    <string-array name="config_telephony_set_audioparameters" translatable="false">
    </string-array>

    <!-- If this value is true, Sms encoded as octet is decoded by utf8 decoder.
         If false, decoded by Latin decoder. -->
    <bool name="config_sms_utf8_support">false</bool>

    <!-- If this value is true, The mms content-disposition field is supported correctly.
         If false, Content-disposition fragments are ignored -->
    <bool name="config_mms_content_disposition_support">true</bool>

    <!-- If this value is true, we handle Samsung CDMA's message ID method -->
    <bool name="config_smsSamsungCdmaAlternateMessageIDEncoding">false</bool>

    <!-- National Language Identifier codes for the following two config items.
         (from 3GPP TS 23.038 V9.1.1 Table 6.2.1.2.4.1):
          0  - reserved
          1  - Turkish
          2  - Spanish (single shift table only)
          3  - Portuguese
          4  - Bengali
          5  - Gujarati
          6  - Hindi
          7  - Kannada
          8  - Malayalam
          9  - Oriya
         10  - Punjabi
         11  - Tamil
         12  - Telugu
         13  - Urdu
         14+ - reserved -->

    <!-- National language single shift tables to enable for SMS encoding.
         Decoding is always enabled. 3GPP TS 23.038 states that this feature
         should not be enabled until a formal request is issued by the relevant
         national regulatory body. Array elements are codes from the table above.
         Example 1: devices sold in Turkey must include table 1 to conform with
           By-Law Number 27230. (http://www.btk.gov.tr/eng/pdf/2009/BY-LAW_SMS.pdf)
         Example 2: devices sold in India should include tables 4 through 13
           to enable use of the new Release 9 tables for Indic languages. -->
    <integer-array name="config_sms_enabled_single_shift_tables"></integer-array>

    <!-- National language locking shift tables to enable for SMS encoding.
         Decoding is always enabled. 3GPP TS 23.038 states that this feature
         should not be enabled until a formal request is issued by the relevant
         national regulatory body. Array elements are codes from the table above.
         Example 1: devices sold in Turkey must include table 1 after the
           Turkish Telecommunication Authority requires locking shift encoding
           to be enabled (est. July 2012). (http://www.btk.gov.tr/eng/pdf/2009/BY-LAW_SMS.pdf)
           See also: http://www.mobitech.com.tr/tr/ersanozturkblog_en/index.php?entry=entry090223-160014
         Example 2: devices sold in India should include tables 4 through 13
         to enable use of the new Release 9 tables for Indic languages. -->
    <integer-array name="config_sms_enabled_locking_shift_tables"></integer-array>

    <!-- Set to true if the RSSI should always display CDMA signal strength even on EVDO -->
    <bool name="config_alwaysUseCdmaRssi">false</bool>


    <!-- If this value is true, duplicate Source/Destination port fields
         in WDP header of some carriers OMADM wap push are supported.
         ex: MSGTYPE-TotalSegments-CurrentSegment
             -SourcePortDestPort-SourcePortDestPort-OMADM PDU
         If false, not supported. -->
    <bool name="config_duplicate_port_omadm_wappush">false</bool>

    <!-- Maximum numerical value that will be shown in a status bar
         notification icon or in the notification itself. Will be replaced
         with @string/status_bar_notification_info_overflow when shown in the
         UI. -->
    <integer name="status_bar_notification_info_maxnum">999</integer>

    <!-- Path to an ISO image to be shared with via USB mass storage.
         This is intended to allow packaging drivers or tools for installation on a PC. -->
    <string translatable="false" name="config_isoImagePath"></string>

    <!-- Whether a software navigation bar should be shown. NOTE: in the future this may be
         autodetected from the Configuration. -->
    <bool name="config_showNavigationBar">false</bool>

    <!-- Whether action menu items should be displayed in ALLCAPS or not.
         Defaults to true. If this is not appropriate for specific locales
         it should be disabled in that locale's resources. -->
    <bool name="config_actionMenuItemAllCaps">true</bool>

    <!-- Whether action menu items should obey the "withText" showAsAction
         flag. This may be set to false for situations where space is
         extremely limited. -->
    <bool name="config_allowActionMenuItemTextWithIcon">false</bool>

    <!-- Remote server that can provide NTP responses. -->
    <string translatable="false" name="config_ntpServer">2.android.pool.ntp.org</string>
    <!-- Timeout to wait for NTP server response. -->
    <integer name="config_ntpTimeout">20000</integer>

    <!-- Default network policy warning threshold, in megabytes. -->
    <integer name="config_networkPolicyDefaultWarning">2048</integer>

    <!-- Set and Unsets WiMAX -->
    <bool name="config_wimaxEnabled">false</bool>
    <!-- Location of the wimax framwork jar location -->
    <string name="config_wimaxServiceJarLocation" translatable="false"></string>
    <!-- Location of the wimax native library locaiton -->
    <string name="config_wimaxNativeLibLocation" translatable="false"></string>
    <!-- Name of the wimax manager class -->
    <string name="config_wimaxManagerClassname" translatable="false"></string>
    <!-- Name of the wimax service class -->
    <string name="config_wimaxServiceClassname" translatable="false"></string>
    <!-- Name of the wimax state tracker clas -->
    <string name="config_wimaxStateTrackerClassname" translatable="false"></string>

    <!-- enable screen saver feature -->
    <bool name="config_enableDreams">false</bool>
    <!-- Name of screensaver components to look for if none has been chosen by the user -->
    <string name="config_defaultDreamComponent" translatable="false">com.google.android.deskclock/com.android.deskclock.Screensaver</string>

    <!-- Base "touch slop" value used by ViewConfiguration as a
         movement threshold where scrolling should begin. -->
    <dimen name="config_viewConfigurationTouchSlop">8dp</dimen>

    <!-- Maximum number of grid columns permitted in the ResolverActivity
         used for picking activities to handle an intent. -->
    <integer name="config_maxResolverActivityColumns">2</integer>

    <!-- Array of OEM specific USB mode override config.
         OEM can override a certain USB mode depending on ro.bootmode.
         Specify an array of below items to set override rule.
         [bootmode]:[original USB mode]:[USB mode used]-->
    <integer-array translatable="false" name="config_oemUsbModeOverride">
    </integer-array>

    <!-- Set to true to add links to Cell Broadcast app from Settings and MMS app. -->
    <bool name="config_cellBroadcastAppLinks">false</bool>

<<<<<<< HEAD
    <!-- CM CHANGES START HERE -->

    <!-- LUN file to be used by legacy USB manager.
         The existence of this file will be used to determine in the
         legacy USB manager should be started. -->
    <string name="config_legacyUmsLunFile">/sys/devices/platform/usb_mass_storage/lun0/file</string>

    <!-- Workaround for devices with broken keyboards -->
    <bool name="config_forceDisableHardwareKeyboard">false</bool>

    <!-- Setting to false will disable CM's IME switcher implementation for tablets -->
    <bool name="config_show_cmIMESwitcher">true</bool>

    <!-- Flag indicating whether we should enable automatic brightness for
         the button and keyboard backlights. -->
    <bool name="config_autoBrightnessButtonKeyboard">true</bool>

    <!-- Path to the library that contains a device specific key handler -->
    <string name="config_deviceKeyHandlerLib" translatable="false"></string>

    <!-- Name of that key handler class -->
    <string name="config_deviceKeyHandlerClass" translatable="false"></string>

    <!-- Values greater or equal to 0 will enable electronbeam screen-on
         animation with the specified delay (in milliseconds), -1 will disable the animation -->
    <integer name="config_screenOnAnimation">-1</integer>

    <!-- True will enable the electron beam screen-off animation. -->
    <bool name="config_screenOffAnimation">true</bool>

    <!-- Timeout in MS for how long you have to long-press the back key to
         kill the foreground app. -->
    <integer name="config_backKillTimeout">2000</integer>

    <!-- Device has a h/w rotation lock switch -->
    <bool name="config_hasRotationLockSwitch">false</bool>

    <!-- Asus dock compatibility disabled by default -->
    <bool name="config_hasDockBattery">false</bool>

    <!-- If true, adds support for no delay A2DP in Samsung devices -->
    <bool name="config_noDelayInATwoDP">false</bool>

    <!-- Hardware 'face' keys present on the device, stored as a bit field.
         This integer should equal the sum of the corresponding value for each
         of the following keys present:
             1 - Home
             2 - Back
             4 - Menu
             8 - Assistant (search)
            16 - App switch
         For example, a device with Home, Back and Menu keys would set this
         config to 7. -->
    <integer name="config_deviceHardwareKeys">15</integer>

    <!-- If a dock provides a lid switch, that lid can be removed. This
         setting is used to determine, whether lidOpenRotation has to be
         applied. -->
    <bool name="config_hasRemovableLid">false</bool>

    <!-- Boolean to enable stk functionality on Samsung phones -->
    <bool name="config_samsung_stk">false</bool>

    <!-- Possible names from /devices/virtual/switch/dock for a dock device.
         Some kernels use names like CAR and DESK. -->
    <string-array translatable="false" name="config_accessoryDockNames">
        <item>"dock"</item>
    </string-array>

    <!-- Maximum wallpaper width for devices with very high-res screen (1920x1200)
         the wallpaper width suggestion by the launcher may be too large for
         the GPU to handle. -->
    <integer name="config_wallpaperMaxWidth">-1</integer>

    <!-- True if the Sym key should open the InputMethodPicker (default) -->
    <bool name="config_symKeyShowsImePicker">true</bool>

    <!-- Boolean to enable Stylus gestures -->
    <bool name="config_stylusGestures">false</bool>
=======
    <!-- The default value if the SyncStorageEngine should sync automatically or not -->
    <bool name="config_syncstorageengine_masterSyncAutomatically">true</bool>
>>>>>>> 7a4d856c
</resources><|MERGE_RESOLUTION|>--- conflicted
+++ resolved
@@ -894,7 +894,6 @@
     <!-- Set to true to add links to Cell Broadcast app from Settings and MMS app. -->
     <bool name="config_cellBroadcastAppLinks">false</bool>
 
-<<<<<<< HEAD
     <!-- CM CHANGES START HERE -->
 
     <!-- LUN file to be used by legacy USB manager.
@@ -974,8 +973,7 @@
 
     <!-- Boolean to enable Stylus gestures -->
     <bool name="config_stylusGestures">false</bool>
-=======
+
     <!-- The default value if the SyncStorageEngine should sync automatically or not -->
     <bool name="config_syncstorageengine_masterSyncAutomatically">true</bool>
->>>>>>> 7a4d856c
 </resources>