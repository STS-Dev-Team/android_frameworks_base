--- conflicted
+++ resolved
@@ -1657,7 +1657,9 @@
   <public type="attr" name="compatibleWidthLimitDp" />
   <public type="attr" name="largestWidthLimitDp" />
 
-<<<<<<< HEAD
+  <public type="style" name="Theme.Holo.Light.NoActionBar" />
+  <public type="style" name="Theme.Holo.Light.NoActionBar.Fullscreen" />
+
 <!-- ===============================================================
      Resources added in version 13 of the platform (Ice Cream Sandwich)
      =============================================================== -->
@@ -1667,7 +1669,6 @@
   <public type="attr" name="state_drag_hovered" />
   <public type="attr" name="stopWithTask" />
 
-  <public type="style" name="Theme.Holo.Light.NoActionBar" />
   <public type="style" name="TextAppearance.SuggestionHighlight" />
   <public type="style" name="Theme.Holo.SplitActionBarWhenNarrow" />
   <public type="style" name="Theme.Holo.Light.SplitActionBarWhenNarrow" />
@@ -1705,9 +1706,5 @@
   <public type="attr" name="notificationTimeout" />
   <public type="attr" name="accessibilityFlags" />
   <public type="attr" name="canRetrieveWindowContent" />
-=======
-  <public type="style" name="Theme.Holo.Light.NoActionBar" />
-  <public type="style" name="Theme.Holo.Light.NoActionBar.Fullscreen" />
-
->>>>>>> a7d01a75
+
 </resources>