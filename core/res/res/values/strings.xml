<?xml version="1.0" encoding="utf-8"?>
<!--
/* //device/apps/common/assets/res/any/strings.xml
**
** Copyright 2006, The Android Open Source Project
**
** Licensed under the Apache License, Version 2.0 (the "License");
** you may not use this file except in compliance with the License.
** You may obtain a copy of the License at
**
**     http://www.apache.org/licenses/LICENSE-2.0
**
** Unless required by applicable law or agreed to in writing, software
** distributed under the License is distributed on an "AS IS" BASIS,
** WITHOUT WARRANTIES OR CONDITIONS OF ANY KIND, either express or implied.
** See the License for the specific language governing permissions and
** limitations under the License.
*/
-->
<resources xmlns:xliff="urn:oasis:names:tc:xliff:document:1.2">
    <!-- Suffix added to a number to signify size in bytes. -->
    <string name="byteShort">B</string>
    <!-- Suffix added to a number to signify size in kilobytes. -->
    <string name="kilobyteShort">KB</string>
    <!-- Suffix added to a number to signify size in megabytes. -->
    <string name="megabyteShort">MB</string>
    <!-- Suffix added to a number to signify size in gigabytes. -->
    <string name="gigabyteShort">GB</string>
    <!-- Suffix added to a number to signify size in terabytes. -->
    <string name="terabyteShort">TB</string>
    <!-- Suffix added to a number to signify size in petabytes. -->
    <string name="petabyteShort">PB</string>
    <!-- Format string used to add a suffix like "KB" or "MB" to a number
         to display a size in kilobytes, megabytes, or other size units.
         Some languages (like French) will want to add a space between
         the placeholders. -->
    <string name="fileSizeSuffix"><xliff:g id="number" example="123">%1$s</xliff:g><xliff:g id="unit" example="KB">%2$s</xliff:g></string>

    <!-- Used in Contacts for a field that has no label and in Note Pad
         for a note with no name. -->
    <string name="untitled">&lt;untitled&gt;</string>

    <!-- Used to replace a range of characters in text that is too wide
         for the space allocated to it. -->
    <string name="ellipsis">\u2026</string>

    <!-- How to display the lack of a phone number -->
    <string name="emptyPhoneNumber">(No phone number)</string>

    <!-- How to display the lack of a name -->
    <string name="unknownName">(Unknown)</string>

    <!-- What the UI should display for "voice mail" unless overridden by the SIM-->
    <string name="defaultVoiceMailAlphaTag">Voicemail</string>

    <!-- What the UI should display for "Msisdn" unless overridden by the SIM-->
    <string name="defaultMsisdnAlphaTag">MSISDN1</string>

    <!-- For GsmMmiCode.java --> <skip />
    <!-- Displayed when the user dialed an MMI code whose function
         could not be performed. This will be displayed in a toast. -->
    <string name="mmiError">Connection problem or invalid MMI code.</string>
    <!-- Displayed when a phone feature such as call barring was activated. -->
    <string name="serviceEnabled">Service was enabled.</string>
    <!-- Displayed in front of the list of a set of service classes
         (voice, data, fax, etc.) that were enabled. -->
    <string name="serviceEnabledFor">Service was enabled for:</string>
    <!-- Displayed when a phone feature such as call forwarding was deactivated. -->
    <string name="serviceDisabled">Service has been disabled.</string>
    <!-- Displayed when a phone property such as a SIM password was registered. -->
    <string name="serviceRegistered">Registration was successful.</string>
    <!-- Displayed when a phone property such as a SIM password was erased. -->
    <string name="serviceErased">Erasure was successful.</string>
    <!-- Displayed when a SIM password was entered incorrectly. -->
    <string name="passwordIncorrect">Incorrect password.</string>
    <!-- Displayed when a phone feature triggered by an MMI code is complete. -->
    <string name="mmiComplete">MMI complete.</string>
    <!-- Displayed when a SIM PIN password is entered incorrectly. -->
    <string name="badPin">The old PIN you typed is not correct.</string>
    <!-- Displayed when a SIM PUK password is entered incorrectly. -->
    <string name="badPuk">The PUK you typed is not correct.</string>
    <!-- Displayed when SIM PIN passwords are entered inconsistently. -->
    <string name="mismatchPin">The PINs you entered do not match.</string>
    <!-- Displayed when a SIM PIN password is too long or too short. -->
    <string name="invalidPin">Type a PIN that is 4 to 8 numbers.</string>
    <!-- Displayed to prompt the user to type the PUK password to unlock
         the SIM card. -->
    <string name="needPuk">Your SIM card is PUK-locked. Type the PUK code to unlock it.</string>
    <string name="needPuk2">Type PUK2 to unblock SIM card.</string>

    <!-- Displayed as the title for a success/failure report enabling/disabling caller ID. -->
    <string name="ClipMmi">Incoming Caller ID</string>
    <!-- Displayed as the title for a success/failure report enabling/disabling caller ID. -->
    <string name="ClirMmi">Outgoing Caller ID</string>
    <!-- Displayed as the title for a success/failure report enabling/disabling call forwarding. -->
    <string name="CfMmi">Call forwarding</string>
    <!-- Displayed as the title for a success/failure report enabling/disabling call waiting. -->
    <string name="CwMmi">Call waiting</string>
    <!-- Displayed as the title for a success/failure report enabling/disabling call barring. -->
    <string name="BaMmi">Call barring</string>
    <!-- Displayed as the title for a success/failure report changing the SIM password. -->
    <string name="PwdMmi">Password change</string>
    <!-- Displayed as the title for a success/failure report changing the SIM PIN. -->
    <string name="PinMmi">PIN change</string>
    <string name="CnipMmi">Calling number present</string>
    <string name="CnirMmi">Calling number restricted</string>
    <string name="ThreeWCMmi">Three way calling</string>
    <string name="RuacMmi">Rejection of undesired annoying calls</string>
    <string name="CndMmi">Calling number delivery</string>
    <string name="DndMmi">Do not disturb</string>

    <!-- Displayed to confirm to the user that caller ID will be restricted on the next call as usual. -->
    <string name="CLIRDefaultOnNextCallOn">Caller ID defaults to restricted. Next call: Restricted</string>
    <!-- Displayed to confirm to the user that caller ID will be not restricted on the next call even though it usually is. -->
    <string name="CLIRDefaultOnNextCallOff">Caller ID defaults to restricted. Next call: Not restricted</string>
    <!-- Displayed to confirm to the user that caller ID will not be restricted on the next call but usually is. -->
    <string name="CLIRDefaultOffNextCallOn">Caller ID defaults to not restricted. Next call: Restricted</string>
    <!-- Displayed to confirm to the user that caller ID will not be restricted on the next call or in general. -->
    <string name="CLIRDefaultOffNextCallOff">Caller ID defaults to not restricted. Next call: Not restricted</string>


    <!-- Displayed to tell the user that caller ID is not provisioned for their SIM. -->
    <string name="serviceNotProvisioned">Service not provisioned.</string>
    <!-- Displayed to tell the user that they cannot change the caller ID setting. -->
    <string name="CLIRPermanent">The caller ID setting cannot be changed.</string>

    <!-- Notification title to tell the user that restricted state is changed by access control. -->
    <string name="RestrictedChangedTitle">Restricted access changed</string>
    <!-- Displayed to tell the user that data service is blocked by access control. -->
    <string name="RestrictedOnData">Data service is blocked.</string>
    <!-- Displayed to tell the user that emergency service is blocked by access control. -->
    <string name="RestrictedOnEmergency">Emergency service is blocked.</string>
    <!-- Displayed to tell the user that normal service is blocked by access control. -->
    <string name="RestrictedOnNormal">Voice service is blocked.</string>
    <!-- Displayed to tell the user that all emergency and normal voice services are blocked by access control. -->
    <string name="RestrictedOnAllVoice">All Voice services are blocked.</string>
    <!-- Displayed to tell the user that sms service is blocked by access control. -->
    <string name="RestrictedOnSms">SMS service is blocked.</string>
    <!-- Displayed to tell the user that voice/data service is blocked by access control. -->
    <string name="RestrictedOnVoiceData">Voice/Data services are blocked.</string>
    <!-- Displayed to tell the user that voice and sms service are blocked by access control. -->
    <string name="RestrictedOnVoiceSms">Voice/SMS services are blocked.</string>
    <!-- Displayed to tell the user that all service is blocked by access control. -->
    <string name="RestrictedOnAll">All Voice/Data/SMS services are blocked.</string>

    <!-- Mappings between TS 27.007 +CFCC/+CLCK "service classes" and human-readable strings--> <skip />
    <!-- Example: Service was enabled for: Voice, Data -->
    <string name="serviceClassVoice">Voice</string>
    <!-- Example: Service was enabled for: Voice, Data -->
    <string name="serviceClassData">Data</string>
    <!-- Example: Service was enabled for: Voice, FAX -->
    <string name="serviceClassFAX">FAX</string>
    <!-- Example: Service was enabled for: Voice, SMS -->
    <string name="serviceClassSMS">SMS</string>
    <!-- Meaning: asynchronous data.  Example: Service was enabled for: Voice, Async -->
    <string name="serviceClassDataAsync">Async</string>
    <!-- Meaning: synchronous data.  Example: Service was enabled for: Voice, Async -->
    <string name="serviceClassDataSync">Sync</string>
    <!-- Meaning: packet data.  Example: Service was enabled for: Voice, Packet -->
    <string name="serviceClassPacket">Packet</string>
    <!-- Meaning: unknown.  Example: Service was enabled for: Voice, PAD -->
    <string name="serviceClassPAD">PAD</string>

    <!-- CDMA Roaming Indicator Strings (non ERI)--> <skip />
    <!-- Default roaming indicator text -->
    <string name="roamingText0">Roaming Indicator On</string>
    <string name="roamingText1">Roaming Indicator Off</string>
    <string name="roamingText2">Roaming Indicator Flashing</string>
    <string name="roamingText3">Out of Neighborhood</string>
    <string name="roamingText4">Out of Building</string>
    <string name="roamingText5">Roaming - Preferred System</string>
    <string name="roamingText6">Roaming - Available System</string>
    <string name="roamingText7">Roaming - Alliance Partner</string>
    <string name="roamingText8">Roaming - Premium Partner</string>
    <string name="roamingText9">Roaming - Full Service Functionality</string>
    <string name="roamingText10">Roaming - Partial Service Functionality</string>
    <string name="roamingText11">Roaming Banner On</string>
    <string name="roamingText12">Roaming Banner Off</string>
    <string name="roamingTextSearching">Searching for Service</string>


    <!--
        {0} is one of "bearerServiceCode*"
        {1} is dialing number
        {2} is time in seconds

        cfTemplateRegistered and cfTemplateRegisteredTime mean that a phone number
        has been set but forwarding is not on.
    --> <skip />
    <!-- Displayed when the call forwarding query was not able to be forwarded. -->
    <string name="cfTemplateNotForwarded"><xliff:g id="bearer_service_code">{0}</xliff:g>: Not forwarded</string>
    <!-- Displayed when the call forwarding query was forwarded. -->
    <string name="cfTemplateForwarded"><xliff:g id="bearer_service_code">{0}</xliff:g>: <xliff:g id="dialing_number">{1}</xliff:g></string>
    <!-- Displayed when the call forwarding query will be forwarded after some time. -->
    <string name="cfTemplateForwardedTime"><xliff:g id="bearer_service_code">{0}</xliff:g>: <xliff:g id="dialing_number">{1}</xliff:g> after <xliff:g id="time_delay">{2}</xliff:g> seconds</string>
    <!-- Displayed when the call forwarding query was set but forwarding is not enabled. -->
    <string name="cfTemplateRegistered"><xliff:g id="bearer_service_code">{0}</xliff:g>: Not forwarded</string>
    <!-- Displayed when the call forwarding query was set but forwarding is not enabled. -->
    <string name="cfTemplateRegisteredTime"><xliff:g id="bearer_service_code">{0}</xliff:g>: Not forwarded</string>

    <!-- android.net.http Error strings --> <skip />
    <!-- Displayed when a feature code (non-phone number) is dialed and completes successfully. -->
    <string name="fcComplete">Feature code complete.</string>
    <!-- Displayed when a feature code (non-phone number) is dialed and completes unsuccessfully. -->
    <string name="fcError">Connection problem or invalid feature code.</string>
    <!-- android.net.http Error strings --> <skip />
    <!-- Displayed when a web request was successful. -->
    <string name="httpErrorOk">OK</string>
    <!-- Displayed when a web request failed because we don't know the exact reason. -->
    <string name="httpError">The Web page contains an error.</string>
    <!-- Displayed when a web request failed because the URL could not be found. -->
    <string name="httpErrorLookup">The URL could not be found.</string>
    <!-- Displayed when a web request failed because the site's authentication scheme is not supported by us. -->
    <string name="httpErrorUnsupportedAuthScheme">The site authentication scheme is not supported.</string>
    <!-- Displayed when a web request failed because the authentication failed. -->
    <string name="httpErrorAuth">Authentication was unsuccessful.</string>
    <!-- Displayed when a web request failed because the authentication with the proxy failed. -->
    <string name="httpErrorProxyAuth">Authentication via the proxy server was unsuccessful.</string>
    <!-- Displayed when a web request failed because there was a connection error. -->
    <string name="httpErrorConnect">The connection to the server was unsuccessful.</string>
    <!-- Displayed when a web request failed because there was an input or output error. -->
    <string name="httpErrorIO">The server failed to communicate. Try again later.</string>
    <!-- Displayed when a web request failed because the request timed out -->
    <string name="httpErrorTimeout">The connection to the server timed out.</string>
    <!-- Displayed when a web request failed because the site tried to redirect us one too many times -->
    <string name="httpErrorRedirectLoop">The page contains too many server redirects.</string>
    <!-- Displayed when a web request failed because the protocol of the server is not supported. -->
    <string name="httpErrorUnsupportedScheme">The protocol is not supported.</string>
    <!-- Displayed when a web request failed because the a secure connection couldn't be made to the server.-->
    <string name="httpErrorFailedSslHandshake">A secure connection could not be established.</string>
    <!-- Displayed when a web request failed because the URL isn't in a valid form. -->
    <string name="httpErrorBadUrl">The page could not be opened because the URL is invalid.</string>
    <!-- Displayed when a request failed because we failed to open the file. -->
    <string name="httpErrorFile">The file could not be accessed.</string>
    <!-- Displayed when a request failed because the file wasn't found. -->
    <string name="httpErrorFileNotFound">The requested file was not found.</string>
    <!-- Displayed when a request failed because there are too many requests right now. -->
    <string name="httpErrorTooManyRequests">Too many requests are being processed. Try again later.</string>

    <!-- Account notifications --> <skip />
    <!-- A notification is shown when the AccountManager is unable to
    supply an auth token without prompting the user to re-enter the
    password.  This is the text that will scroll through the
    notification bar (will be seen by the user as he uses another application). -->
    <string name="notification_title">Sign-in error for <xliff:g id="account" example="foo@gmail.com">%1$s</xliff:g></string>

    <!-- Sync notifications --> <skip />
    <!-- A notification is shown when there is a sync error.  This is the text that will scroll through the notification bar (will be seen by the user as he uses another application). -->
    <string name="contentServiceSync">Sync</string>
    <!-- A notification is shown when there is a sync error.  This is the title of the notification.  It will be seen in the pull-down notification tray. -->
    <string name="contentServiceSyncNotificationTitle">Sync</string>
    <!-- A notification is shown when there is a sync error.  This is the message of the notification.  It describes the error, in this case is there were too many deletes. The argument is the type of content, for example Gmail or Calendar. It will be seen in the pull-down notification tray. -->
    <string name="contentServiceTooManyDeletesNotificationDesc">Too many <xliff:g id="content_type">%s</xliff:g> deletes.</string>

    <!-- If MMS discovers there isn't much space left on the device, it will show a toast with this message. -->
    <string name="low_memory">Phone storage is full! Delete some files to free space.</string>


    <!-- Display name for any time a piece of data refers to the owner of the phone. For example, this could be used in place of the phone's phone number. -->
    <string name="me">Me</string>

    <!-- Power Dialog --> <skip />
    <!-- Title for the Phone Options dialog to lock the screen, turn off the phone etc. -->
    <string name="power_dialog">Phone options</string>
    <!-- Button to turn on silent mode, within the Phone Options dialog -->
    <string name="silent_mode">Silent mode</string>
    <!-- Button to turn on the radio, within the Phone Options dialog -->
    <string name="turn_on_radio">Turn on wireless</string>
    <!-- Button to turn off the radio, within the Phone Options dialog -->
    <string name="turn_off_radio">Turn off wireless</string>
    <!-- Button to lock the screen, within the Phone Options dialog -->
    <string name="screen_lock">Screen lock</string>
    <!-- Button to turn off the phone, within the Phone Options dialog -->
    <string name="power_off">Power off</string>

    <!-- Shutdown Progress Dialog. This is shown if the user chooses to power off the phone. -->
    <string name="shutdown_progress">Shutting down\u2026</string>

    <!-- Shutdown Confirmation Dialog.  When the user chooses to power off the phone, there will be a confirmation dialog.  This is the message. -->
    <string name="shutdown_confirm">Your phone will shut down.</string>

    <!-- Recent Tasks dialog -->
    <string name="no_recent_tasks">No recent applications.</string>

    <!-- Title of the Global Actions Dialog -->
    <string name="global_actions">Phone options</string>

    <!-- label for item that locks the phone in the phone options dialog -->
    <string name="global_action_lock">Screen lock</string>

    <!-- label for item that turns off power in phone options dialog -->
    <string name="global_action_power_off">Power off</string>

    <!-- label for item that enables silent mode in phone options dialog -->
    <string name="global_action_toggle_silent_mode">Silent mode</string>

    <!-- status message in phone options dialog for when silent mode is enabled -->
    <string name="global_action_silent_mode_on_status">Sound is OFF</string>

    <!-- status message in phone options dialog for when silent mode is disabled -->
    <string name="global_action_silent_mode_off_status">Sound is ON</string>

    <!-- label for item that toggles airplane mode -->
    <string name="global_actions_toggle_airplane_mode">Airplane mode</string>

    <!-- status message in phone options dialog for when airplane mode is on -->
    <string name="global_actions_airplane_mode_on_status">Airplane mode is ON</string>

    <!-- status message in phone options dialog for when airplane mode is off -->
    <string name="global_actions_airplane_mode_off_status">Airplane mode is OFF</string>

    <!-- Displayed to the user to tell them that they have started up the phone in "safe mode" -->
    <string name="safeMode">Safe mode</string>

    <!-- Label for the Android system components when they are shown to the user. -->
    <string name="android_system_label">Android System</string>

    <!-- Title of a category of application permissions, listed so the user can choose whether they want to allow the application to do this. -->
    <string name="permgrouplab_costMoney">Services that cost you money</string>
    <!-- Description of a category of application permissions, listed so the user can choose whether they want to allow the application to do this. -->
    <string name="permgroupdesc_costMoney">Allow applications to do things
        that can cost you money.</string>

    <!-- Title of a category of application permissions, listed so the user can choose whether they want to allow the application to do this. -->
    <string name="permgrouplab_messages">Your messages</string>
    <!-- Description of a category of application permissions, listed so the user can choose whether they want to allow the application to do this. -->
    <string name="permgroupdesc_messages">Read and write your SMS,
        e-mail, and other messages.</string>

    <!-- Title of a category of application permissions, listed so the user can choose whether they want to allow the application to do this. -->
    <string name="permgrouplab_personalInfo">Your personal information</string>
    <!-- Description of a category of application permissions, listed so the user can choose whether they want to allow the application to do this. -->
    <string name="permgroupdesc_personalInfo">Direct access to your contacts
        and calendar stored on the phone.</string>

    <!-- Title of a category of application permissions, listed so the user can choose whether they want to allow the application to do this. -->
    <string name="permgrouplab_location">Your location</string>
    <!-- Description of a category of application permissions, listed so the user can choose whether they want to allow the application to do this. -->
    <string name="permgroupdesc_location">Monitor your physical location</string>

    <!-- Title of a category of application permissions, listed so the user can choose whether they want to allow the application to do this. -->
    <string name="permgrouplab_network">Network communication</string>
    <!-- Description of a category of application permissions, listed so the user can choose whether they want to allow the application to do this. -->
    <string name="permgroupdesc_network">Allow applications to access
        various network features.</string>

    <!-- Title of a category of application permissions, listed so the user can choose whether they want to allow the application to do this. -->
    <string name="permgrouplab_accounts">Your accounts</string>
    <!-- Description of a category of application permissions, listed so the user can choose whether they want to allow the application to do this. -->
    <string name="permgroupdesc_accounts">Access the available accounts.</string>

    <!-- Title of a category of application permissions, listed so the user can choose whether they want to allow the application to do this. -->
    <string name="permgrouplab_hardwareControls">Hardware controls</string>
    <!-- Description of a category of application permissions, listed so the user can choose whether they want to allow the application to do this. -->
    <string name="permgroupdesc_hardwareControls">Direct access to hardware on
        the handset.</string>

    <!-- Title of a category of application permissions, listed so the user can choose whether they want to allow the application to do this. -->
    <string name="permgrouplab_phoneCalls">Phone calls</string>
    <!-- Description of a category of application permissions, listed so the user can choose whether they want to allow the application to do this. -->
    <string name="permgroupdesc_phoneCalls">Monitor, record, and process
        phone calls.</string>

    <!-- Title of a category of application permissions, listed so the user can choose whether they want to allow the application to do this. -->
    <string name="permgrouplab_systemTools">System tools</string>
    <!-- Description of a category of application permissions, listed so the user can choose whether they want to allow the application to do this. -->
    <string name="permgroupdesc_systemTools">Lower-level access and control
        of the system.</string>

    <!-- Title of a category of application permissions, listed so the user can choose whether they want to allow the application to do this. -->
    <string name="permgrouplab_developmentTools">Development tools</string>
    <!-- Description of a category of application permissions, listed so the user can choose whether they want to allow the application to do this. -->
    <string name="permgroupdesc_developmentTools">Features only needed for
        application developers.</string>

    <!-- Title of a category of application permissions, listed so the user can choose whether they want to allow the application to do this. -->
    <string name="permgrouplab_storage">Storage</string>
    <!-- Description of a category of application permissions, listed so the user can choose whether they want to allow the application to do this. -->
    <string name="permgroupdesc_storage">Access the SD card.</string>

    <!--  Permissions -->

    <!-- Title of an application permission, listed so the user can choose whether they want to allow the application to do this. -->
    <string name="permlab_statusBar">disable or modify status bar</string>
    <!-- Description of an application permission, listed so the user can choose whether they want to allow the application to do this. -->
    <string name="permdesc_statusBar">Allows application to disable
        the status bar or add and remove system icons.</string>

    <!-- Title of an application permission, listed so the user can choose whether they want to allow the application to do this. -->
    <string name="permlab_expandStatusBar">expand/collapse status bar</string>
    <!-- Description of an application permission, listed so the user can choose whether they want to allow the application to do this. -->
    <string name="permdesc_expandStatusBar">Allows application to
        expand or collapse the status bar.</string>

    <!-- Title of an application permission, listed so the user can choose whether they want to allow the application to do this. -->
    <string name="permlab_processOutgoingCalls">intercept outgoing calls</string>
    <!-- Description of an application permission, listed so the user can choose whether they want to allow the application to do this. -->
    <string name="permdesc_processOutgoingCalls">Allows application to
        process outgoing calls and change the number to be dialed.  Malicious
        applications may monitor, redirect, or prevent outgoing calls.</string>

    <!-- Title of an application permission, listed so the user can choose whether they want to allow the application to do this. -->
    <string name="permlab_receiveSms">receive SMS</string>
    <!-- Description of an application permission, listed so the user can choose whether they want to allow the application to do this. -->
    <string name="permdesc_receiveSms">Allows application to receive
      and process SMS messages. Malicious applications may monitor
      your messages or delete them without showing them to you.</string>

    <!-- Title of an application permission, listed so the user can choose whether they want to allow the application to do this. -->
    <string name="permlab_receiveMms">receive MMS</string>
    <!-- Description of an application permission, listed so the user can choose whether they want to allow the application to do this. -->
    <string name="permdesc_receiveMms">Allows application to receive
      and process MMS messages. Malicious applications may monitor
      your messages or delete them without showing them to you.</string>

    <!-- Title of an application permission, listed so the user can choose whether they want to allow the application to do this. -->
    <string name="permlab_sendSms">send SMS messages</string>
    <!-- Description of an application permission, listed so the user can choose whether they want to allow the application to do this. -->
    <string name="permdesc_sendSms">Allows application to send SMS
      messages. Malicious applications may cost you money by sending
      messages without your confirmation.</string>

    <!-- Title of an application permission, listed so the user can choose whether they want to allow the application to do this. -->
    <string name="permlab_readSms">read SMS or MMS</string>
    <!-- Description of an application permission, listed so the user can choose whether they want to allow the application to do this. -->
    <string name="permdesc_readSms">Allows application to read
      SMS messages stored on your phone or SIM card. Malicious applications
      may read your confidential messages.</string>

    <!-- Title of an application permission, listed so the user can choose whether they want to allow the application to do this. -->
    <string name="permlab_writeSms">edit SMS or MMS</string>
    <!-- Description of an application permission, listed so the user can choose whether they want to allow the application to do this. -->
    <string name="permdesc_writeSms">Allows application to write
      to SMS messages stored on your phone or SIM card. Malicious applications
      may delete your messages.</string>

    <!-- Title of an application permission, listed so the user can choose whether they want to allow the application to do this. -->
    <string name="permlab_receiveWapPush">receive WAP</string>
    <!-- Description of an application permission, listed so the user can choose whether they want to allow the application to do this. -->
    <string name="permdesc_receiveWapPush">Allows application to receive
      and process WAP messages. Malicious applications may monitor
      your messages or delete them without showing them to you.</string>

    <!-- Title of an application permission, listed so the user can choose whether they want to allow the application to do this. -->
    <string name="permlab_getTasks">retrieve running applications</string>
    <!-- Description of an application permission, listed so the user can choose whether they want to allow the application to do this. -->
    <string name="permdesc_getTasks">Allows application to retrieve
        information about currently and recently running tasks. May allow
        malicious applications to discover private information about other applications.</string>

    <!-- Title of an application permission, listed so the user can choose whether they want to allow the application to do this. -->
    <string name="permlab_reorderTasks">reorder running applications</string>
    <!-- Description of an application permission, listed so the user can choose whether they want to allow the application to do this. -->
    <string name="permdesc_reorderTasks">Allows an application to move
        tasks to the foreground and background. Malicious applications can force
        themselves to the front without your control.</string>

    <!-- Title of an application permission, listed so the user can choose whether they want to allow the application to do this. -->
    <string name="permlab_setDebugApp">enable application debugging</string>
    <!-- Description of an application permission, listed so the user can choose whether they want to allow the application to do this. -->
    <string name="permdesc_setDebugApp">Allows an application to turn
        on debugging for another application. Malicious applications can use this
        to kill other applications.</string>

    <!-- Title of an application permission, listed so the user can choose whether they want to allow the application to do this. -->
    <string name="permlab_changeConfiguration">change your UI settings</string>
    <!-- Description of an application permission, listed so the user can choose whether they want to allow the application to do this. -->
    <string name="permdesc_changeConfiguration">Allows an application to
        change the current configuration, such as the locale or overall font
        size.</string>

    <!-- Title of an application permission, listed so the user can choose whether they want to allow the application to do this. -->
    <string name="permlab_enableCarMode">enable car mode</string>
    <!-- Description of an application permission, listed so the user can choose whether they want to allow the application to do this. -->
    <string name="permdesc_enableCarMode">Allows an application to
        enable the car mode.</string>

    <!-- Title of an application permission, listed so the user can choose whether they want to allow the application to do this. -->
    <string name="permlab_killBackgroundProcesses">kill background processes</string>
    <!-- Description of an application permission, listed so the user can choose whether they want to allow the application to do this. -->
    <string name="permdesc_killBackgroundProcesses">Allows an application to
        kill background processes of other applications, even if memory
        isn\'t low.</string>

    <!-- Title of an application permission, listed so the user can choose whether they want to allow the application to do this. -->
    <string name="permlab_forceStopPackages">force stop other applications</string>
    <!-- Description of an application permission, listed so the user can choose whether they want to allow the application to do this. -->
    <string name="permdesc_forceStopPackages">Allows an application to
        forcibly stop other applications.</string>

    <!-- Title of an application permission, listed so the user can choose whether they want to allow the application to do this. -->
    <string name="permlab_forceBack">force application to close</string>
    <!-- Description of an application permission, listed so the user can choose whether they want to allow the application to do this. -->
    <string name="permdesc_forceBack">Allows an application to force any
        activity that is in the foreground to close and go back.
        Should never be needed for normal applications.</string>

    <!-- Title of an application permission, listed so the user can choose whether they want to allow the application to do this. -->
    <string name="permlab_dump">retrieve system internal state</string>
    <!-- Description of an application permission, listed so the user can choose whether they want to allow the application to do this. -->
    <string name="permdesc_dump">Allows application to retrieve
        internal state of the system. Malicious applications may retrieve
        a wide variety of private and secure information that they should
        never normally need.</string>

    <!-- Title of an application permission, listed so the user can choose whether they want to allow the application to do this. -->
    <string name="permlab_shutdown">partial shutdown</string>
    <!-- Description of an application permission, listed so the user can choose whether they want to allow the application to do this. -->
    <string name="permdesc_shutdown">Puts the activity manager into a shutdown
        state.  Does not perform a complete shutdown.</string>

    <!-- Title of an application permission, listed so the user can choose whether they want to allow the application to do this. -->
    <string name="permlab_stopAppSwitches">prevent app switches</string>
    <!-- Description of an application permission, listed so the user can choose whether they want to allow the application to do this. -->
    <string name="permdesc_stopAppSwitches">Prevents the user from switching to
        another application.</string>

    <!-- Title of an application permission, listed so the user can choose whether they want to allow the application to do this. -->
    <string name="permlab_runSetActivityWatcher">monitor and control all application launching</string>
    <!-- Description of an application permission, listed so the user can choose whether they want to allow the application to do this. -->
    <string name="permdesc_runSetActivityWatcher">Allows an application to
        monitor and control how the system launches activities.
        Malicious applications may completely compromise the system. This
        permission is only needed for development, never for normal
        phone usage.</string>

    <!-- Title of an application permission, listed so the user can choose whether they want to allow the application to do this. -->
    <string name="permlab_broadcastPackageRemoved">send package removed broadcast</string>
    <!-- Description of an application permission, listed so the user can choose whether they want to allow the application to do this. -->
    <string name="permdesc_broadcastPackageRemoved">Allows an application to
        broadcast a notification that an application package has been removed.
        Malicious applications may use this to kill any other running
        application.</string>

    <!-- Title of an application permission, listed so the user can choose whether they want to allow the application to do this. -->
    <string name="permlab_broadcastSmsReceived">send SMS-received broadcast</string>
    <!-- Description of an application permission, listed so the user can choose whether they want to allow the application to do this. -->
    <string name="permdesc_broadcastSmsReceived">Allows an application to
        broadcast a notification that an SMS message has been received.
        Malicious applications may use this to forge incoming SMS messages.</string>

    <!-- Title of an application permission, listed so the user can choose whether they want to allow the application to do this. -->
    <string name="permlab_broadcastWapPush">send WAP-PUSH-received broadcast</string>
    <!-- Description of an application permission, listed so the user can choose whether they want to allow the application to do this. -->
    <string name="permdesc_broadcastWapPush">Allows an application to
        broadcast a notification that a WAP PUSH message has been received.
        Malicious applications may use this to forge MMS message receipt or to
        silently replace the content of any web page with malicious variants.</string>

    <!-- Title of an application permission, listed so the user can choose whether they want to allow the application to do this. -->
    <string name="permlab_setProcessLimit">limit number of running processes</string>
    <!-- Description of an application permission, listed so the user can choose whether they want to allow the application to do this. -->
    <string name="permdesc_setProcessLimit">Allows an application
        to control the maximum number of processes that will run. Never
        needed for normal applications.</string>

    <!-- Title of an application permission, listed so the user can choose whether they want to allow the application to do this. -->
    <string name="permlab_setAlwaysFinish">make all background applications close</string>
    <!-- Description of an application permission, listed so the user can choose whether they want to allow the application to do this. -->
    <string name="permdesc_setAlwaysFinish">Allows an application
        to control whether activities are always finished as soon as they
        go to the background. Never needed for normal applications.</string>

    <!-- Title of an application permission, listed so the user can choose whether they want to allow the application to do this. -->
    <string name="permlab_batteryStats">modify battery statistics</string>
    <!-- Description of an application permission, listed so the user can choose whether they want to allow the application to do this. -->
    <string name="permdesc_batteryStats">Allows the modification of
        collected battery statistics. Not for use by normal applications.</string>

    <!-- Title of an application permission, listed so the user can choose whether they want to allow the application to do this. -->
    <string name="permlab_backup">control system backup and restore</string>
    <!-- Description of an application permission, listed so the user can choose whether they want to allow the application to do this. -->
    <string name="permdesc_backup">Allows the application to control the system\'s backup and restore mechanism.  Not for use by normal applications.</string>

    <!-- Title of an application permission, listed so the user can choose whether they want to allow the application to do this. -->
    <string name="permlab_internalSystemWindow">display unauthorized windows</string>
    <!-- Description of an application permission, listed so the user can choose whether they want to allow the application to do this. -->
    <string name="permdesc_internalSystemWindow">Allows the creation of
        windows that are intended to be used by the internal system
        user interface. Not for use by normal applications.</string>

    <!-- Title of an application permission, listed so the user can choose whether they want to allow the application to do this. -->
    <string name="permlab_systemAlertWindow">display system-level alerts</string>
    <!-- Description of an application permission, listed so the user can choose whether they want to allow the application to do this. -->
    <string name="permdesc_systemAlertWindow">Allows an application to
        show system alert windows. Malicious applications can take over the
        entire screen of the phone.</string>

    <!-- Title of an application permission, listed so the user can choose whether they want to allow the application to do this. -->
    <string name="permlab_setAnimationScale">modify global animation speed</string>
    <!-- Description of an application permission, listed so the user can choose whether they want to allow the application to do this. -->
    <string name="permdesc_setAnimationScale">Allows an application to change
        the global animation speed (faster or slower animations) at any time.</string>

    <!-- Title of an application permission, listed so the user can choose whether they want to allow the application to do this. -->
    <string name="permlab_manageAppTokens">manage application tokens</string>
    <!-- Description of an application permission, listed so the user can choose whether they want to allow the application to do this. -->
    <string name="permdesc_manageAppTokens">Allows applications to
        create and manage their own tokens, bypassing their normal
        Z-ordering. Should never be needed for normal applications.</string>

    <!-- Title of an application permission, listed so the user can choose whether they want to allow the application to do this. -->
    <string name="permlab_injectEvents">press keys and control buttons</string>
    <!-- Description of an application permission, listed so the user can choose whether they want to allow the application to do this. -->
    <string name="permdesc_injectEvents">Allows an application to deliver
        its own input events (key presses, etc.) to other applications. Malicious
        applications can use this to take over the phone.</string>

    <!-- Title of an application permission, listed so the user can choose whether they want to allow the application to do this. -->
    <string name="permlab_readInputState">record what you type and actions you take</string>
    <!-- Description of an application permission, listed so the user can choose whether they want to allow the application to do this. -->
    <string name="permdesc_readInputState">Allows applications to watch the
        keys you press even when interacting with another application (such
        as entering a password). Should never be needed for normal applications.</string>

    <!-- Title of an application permission, listed so the user can choose whether they want to allow the application to do this. -->
    <string name="permlab_bindInputMethod">bind to an input method</string>
    <!-- Description of an application permission, listed so the user can choose whether they want to allow the application to do this. -->
    <string name="permdesc_bindInputMethod">Allows the holder to bind to the top-level
        interface of an input method. Should never be needed for normal applications.</string>

    <!-- Title of an application permission, listed so the user can choose whether they want to allow the application to do this. -->
    <string name="permlab_bindWallpaper">bind to a wallpaper</string>
    <!-- Description of an application permission, listed so the user can choose whether they want to allow the application to do this. -->
    <string name="permdesc_bindWallpaper">Allows the holder to bind to the top-level
        interface of a wallpaper. Should never be needed for normal applications.</string>

    <!-- Title of an application permission, listed so the user can choose whether they want to allow the application to do this. -->
    <string name="permlab_bindDeviceAdmin">interact with a device admin</string>
    <!-- Description of an application permission, listed so the user can choose whether they want to allow the application to do this. -->
    <string name="permdesc_bindDeviceAdmin">Allows the holder to send intents to
        a device administrator. Should never be needed for normal applications.</string>

    <!-- Title of an application permission, listed so the user can choose whether they want to allow the application to do this. -->
    <string name="permlab_setOrientation">change screen orientation</string>
    <!-- Description of an application permission, listed so the user can choose whether they want to allow the application to do this. -->
    <string name="permdesc_setOrientation">Allows an application to change
        the rotation of the screen at any time. Should never be needed for
        normal applications.</string>

    <!-- Title of an application permission, listed so the user can choose whether they want to allow the application to do this. -->
    <string name="permlab_signalPersistentProcesses">send Linux signals to applications</string>
    <!-- Description of an application permission, listed so the user can choose whether they want to allow the application to do this. -->
    <string name="permdesc_signalPersistentProcesses">Allows application to request that the
        supplied signal be sent to all persistent processes.</string>

    <!-- Title of an application permission, listed so the user can choose whether they want to allow the application to do this. -->
    <string name="permlab_persistentActivity">make application always run</string>
    <!-- Description of an application permission, listed so the user can choose whether they want to allow the application to do this. -->
    <string name="permdesc_persistentActivity">Allows an application to make
        parts of itself persistent, so the system can\'t use it for other
        applications.</string>

    <!-- Title of an application permission, listed so the user can choose whether they want to allow the application to do this. -->
    <string name="permlab_deletePackages">delete applications</string>
    <!-- Description of an application permission, listed so the user can choose whether they want to allow the application to do this. -->
    <string name="permdesc_deletePackages">Allows an application to delete
        Android packages. Malicious applications can use this to delete important applications.</string>

    <!-- Title of an application permission, listed so the user can choose whether they want to allow the application to do this. -->
    <string name="permlab_clearAppUserData">delete other applications\' data</string>
    <!-- Description of an application permission, listed so the user can choose whether they want to allow the application to do this. -->
    <string name="permdesc_clearAppUserData">Allows an application to clear user data.</string>
    <!-- Title of an application permission, listed so the user can choose whether they want to allow the application to do this. -->
    <string name="permlab_deleteCacheFiles">delete other applications\' caches</string>
    <!-- Description of an application permission, listed so the user can choose whether they want to allow the application to do this. -->
    <string name="permdesc_deleteCacheFiles">Allows an application to delete
        cache files.</string>

    <!-- Title of an application permission, listed so the user can choose whether they want to allow the application to do this. -->
    <string name="permlab_getPackageSize">measure application storage space</string>
    <!-- Description of an application permission, listed so the user can choose whether they want to allow the application to do this. -->
    <string name="permdesc_getPackageSize">Allows an application to retrieve
        its code, data, and cache sizes</string>

    <!-- Title of an application permission, listed so the user can choose whether they want to allow the application to do this. -->
    <string name="permlab_installPackages">directly install applications</string>
    <!-- Description of an application permission, listed so the user can choose whether they want to allow the application to do this. -->
    <string name="permdesc_installPackages">Allows an application to install new or updated
        Android packages. Malicious applications can use this to add new applications with arbitrarily
        powerful permissions.</string>

    <!-- Title of an application permission, listed so the user can choose whether they want to allow the application to do this. -->
    <string name="permlab_clearAppCache">delete all application cache data</string>
    <!-- Description of an application permission, listed so the user can choose whether they want to allow the application to do this. -->
    <string name="permdesc_clearAppCache">Allows an application to free phone storage
        by deleting files in application cache directory. Access is very
        restricted usually to system process.</string>

    <!-- Title of an application permission, listed so the user can choose whether they want to allow the application to do this. -->
    <string name="permlab_movePackage">Move application resources</string>
    <!-- Description of an application permission, listed so the user can choose whether they want to allow the application to do this. -->
    <string name="permdesc_movePackage">Allows an application to move application resources from internal to external media and vice versa.</string>

    <!-- Title of an application permission, listed so the user can choose whether they want to allow the application to do this. -->
    <string name="permlab_readLogs">read system log files</string>
    <!-- Description of an application permission, listed so the user can choose whether they want to allow the application to do this. -->
    <string name="permdesc_readLogs">Allows an application to read from the
        system\'s various log files.  This allows it to discover general
        information about what you are doing with the phone, but they should
        not contain any personal or private information.</string>

    <!-- Title of an application permission, listed so the user can choose whether they want to allow the application to do this. -->
    <string name="permlab_diagnostic">read/write to resources owned by diag</string>
    <!-- Description of an application permission, listed so the user can choose whether they want to allow the application to do this. -->
    <string name="permdesc_diagnostic">Allows an application to read and write to
    any resource owned by the diag group; for example, files in /dev. This could
    potentially affect system stability and security. This should be ONLY be used
    for hardware-specific diagnostics by the manufacturer or operator.</string>

    <!-- Title of an application permission, listed so the user can choose whether they want to allow the application to do this. -->
    <string name="permlab_changeComponentState">enable or disable application components</string>
    <!-- Description of an application permission, listed so the user can choose whether they want to allow the application to do this. -->
    <string name="permdesc_changeComponentState">Allows an application to change whether a
        component of another application is enabled or not. Malicious applications can use this
        to disable important phone capabilities. Care must be used with permission, as it is
        possible to get application components into an unusable, inconsistent, or unstable state.
    </string>

    <!-- Title of an application permission, listed so the user can choose whether they want to allow the application to do this. -->
    <string name="permlab_setPreferredApplications">set preferred applications</string>
    <!-- Description of an application permission, listed so the user can choose whether they want to allow the application to do this. -->
    <string name="permdesc_setPreferredApplications">Allows an application to
        modify your preferred applications. This can allow malicious applications
        to silently change the applications that are run, spoofing your
        existing applications to collect private data from you.</string>

    <!-- Title of an application permission, listed so the user can choose whether they want to allow the application to do this. -->
    <string name="permlab_writeSettings">modify global system settings</string>
    <!-- Description of an application permission, listed so the user can choose whether they want to allow the application to do this. -->
    <string name="permdesc_writeSettings">Allows an application to modify the
        system\'s settings data. Malicious applications can corrupt your system\'s
        configuration.</string>

    <string name="permlab_writeSecureSettings">modify secure system settings</string>
    <string name="permdesc_writeSecureSettings">Allows an application to modify the
        system\'s secure settings data. Not for use by normal applications.</string>

    <!-- Title of an application permission, listed so the user can choose whether they want to allow the application to do this. -->
    <string name="permlab_writeGservices">modify the Google services map</string>
    <!-- Description of an application permission, listed so the user can choose whether they want to allow the application to do this. -->
    <string name="permdesc_writeGservices">Allows an application to modify the
        Google services map.  Not for use by normal applications.</string>

    <!-- Title of an application permission, listed so the user can choose whether they want to allow the application to do this. -->
    <string name="permlab_receiveBootCompleted">automatically start at boot</string>
    <!-- Description of an application permission, listed so the user can choose whether they want to allow the application to do this. -->
    <string name="permdesc_receiveBootCompleted">Allows an application to
        have itself started as soon as the system has finished booting.
        This can make it take longer to start the phone and allow the
        application to slow down the overall phone by always running.</string>

    <!-- Title of an application permission, listed so the user can choose whether they want to allow the application to do this. -->
    <string name="permlab_broadcastSticky">send sticky broadcast</string>
    <!-- Description of an application permission, listed so the user can choose whether they want to allow the application to do this. -->
    <string name="permdesc_broadcastSticky">Allows an application to send
        sticky broadcasts, which remain after the broadcast ends.
        Malicious applications can make the phone slow or unstable by causing it
        to use too much memory.</string>

    <!-- Title of an application permission, listed so the user can choose whether they want to allow the application to do this. -->
    <string name="permlab_readContacts">read contact data</string>
    <!-- Description of an application permission, listed so the user can choose whether they want to allow the application to do this. -->
    <string name="permdesc_readContacts">Allows an application to read all
        of the contact (address) data stored on your phone. Malicious applications
        can use this to send your data to other people.</string>

    <!-- Title of an application permission, listed so the user can choose whether they want to allow the application to do this. -->
    <string name="permlab_writeContacts">write contact data</string>
    <!-- Description of an application permission, listed so the user can choose whether they want to allow the application to do this. -->
    <string name="permdesc_writeContacts">Allows an application to modify the
        contact (address) data stored on your phone. Malicious
        applications can use this to erase or modify your contact data.</string>

    <!-- Title of an application permission, listed so the user can choose whether they want to allow the application to do this. -->
    <string name="permlab_writeOwnerData">write owner data</string>
    <!-- Description of an application permission, listed so the user can choose whether they want to allow the application to do this. -->
    <string name="permdesc_writeOwnerData">Allows an application to modify the
        phone owner data stored on your phone. Malicious
        applications can use this to erase or modify owner data.</string>

    <!-- Title of an application permission, listed so the user can choose whether they want to allow the application to do this. -->
    <string name="permlab_readOwnerData">read owner data</string>
    <!-- Description of an application permission, listed so the user can choose whether they want to allow the application to do this. -->
    <string name="permdesc_readOwnerData">Allows an application read the
        phone owner data stored on your phone. Malicious
        applications can use this to read phone owner data.</string>

    <!-- Title of an application permission, listed so the user can choose whether they want to allow the application to do this. -->
    <string name="permlab_readCalendar">read calendar events</string>
    <!-- Description of an application permission, listed so the user can choose whether they want to allow the application to do this. -->
    <string name="permdesc_readCalendar">Allows an application to read all
        of the calendar events stored on your phone. Malicious applications
        can use this to send your calendar events to other people.</string>

    <!-- Title of an application permission, listed so the user can choose whether they want to allow the application to do this. -->
    <string name="permlab_writeCalendar">add or modify calendar events and send email to guests</string>
    <!-- Description of an application permission, listed so the user can choose whether they want to allow the application to do this. -->
    <string name="permdesc_writeCalendar">Allows an application to add or change the 
        events on your calendar, which may send email to guests. Malicious applications can use this 
        to erase or modify your calendar events or to send email to guests.</string>

    <!-- Title of an application permission, listed so the user can choose whether they want to allow the application to do this. -->
    <string name="permlab_accessMockLocation">mock location sources for testing</string>
    <!-- Description of an application permission, listed so the user can choose whether they want to allow the application to do this. -->
    <string name="permdesc_accessMockLocation">Create mock location sources for testing.
        Malicious applications can use this to override the location and/or status returned by real
        location sources such as GPS or Network providers.</string>

    <!-- Title of an application permission, listed so the user can choose whether they want to allow the application to do this. -->
    <string name="permlab_accessLocationExtraCommands">access extra location provider commands</string>
    <!-- Description of an application permission, listed so the user can choose whether they want to allow the application to do this. -->
    <string name="permdesc_accessLocationExtraCommands">Access extra location provider commands.
        Malicious applications could use this to interfere with the operation of the GPS
        or other location sources.</string>

    <!-- Title of an application permission, listed so the user can choose whether they want to allow the application to do this. -->
    <string name="permlab_installLocationProvider">permission to install a location provider</string>
    <!-- Description of an application permission, listed so the user can choose whether they want to allow the application to do this. -->
    <string name="permdesc_installLocationProvider">Create mock location sources for testing.
        Malicious applications can use this to override the location and/or status returned by real
        location sources such as GPS or Network providers or monitor and report your location to an external source.</string>

    <!-- Title of an application permission, listed so the user can choose whether they want to allow the application to do this. -->
    <string name="permlab_accessFineLocation">fine (GPS) location</string>
    <!-- Description of an application permission, listed so the user can choose whether they want to allow the application to do this. -->
    <string name="permdesc_accessFineLocation">Access fine location sources such as the
        Global Positioning System on the phone, where available.
        Malicious applications can use this to determine where you are, and may
        consume additional battery power.</string>

    <!-- Title of an application permission, listed so the user can choose whether they want to allow the application to do this. -->
    <string name="permlab_accessCoarseLocation">coarse (network-based) location</string>
    <!-- Description of an application permission, listed so the user can choose whether they want to allow the application to do this. -->
    <string name="permdesc_accessCoarseLocation">Access coarse location sources such as the cellular
        network database to determine an approximate phone location, where available. Malicious
        applications can use this to determine approximately where you are.</string>

    <!-- Title of an application permission, listed so the user can choose whether they want to allow the application to do this. -->
    <string name="permlab_accessSurfaceFlinger">access SurfaceFlinger</string>
    <!-- Description of an application permission, listed so the user can choose whether they want to allow the application to do this. -->
    <string name="permdesc_accessSurfaceFlinger">Allows application to use
        SurfaceFlinger low-level features.</string>

    <!-- Title of an application permission, listed so the user can choose whether they want to allow the application to do this. -->
    <string name="permlab_readFrameBuffer">read frame buffer</string>
    <!-- Description of an application permission, listed so the user can choose whether they want to allow the application to do this. -->
    <string name="permdesc_readFrameBuffer">Allows application to
        read the content of the frame buffer.</string>

    <!-- Title of an application permission, listed so the user can choose whether they want to allow the application to do this. -->
    <string name="permlab_modifyAudioSettings">change your audio settings</string>
    <!-- Description of an application permission, listed so the user can choose whether they want to allow the application to do this. -->
    <string name="permdesc_modifyAudioSettings">Allows application to modify
        global audio settings such as volume and routing.</string>

    <!-- Title of an application permission, listed so the user can choose whether they want to allow the application to do this. -->
    <string name="permlab_recordAudio">record audio</string>
    <!-- Description of an application permission, listed so the user can choose whether they want to allow the application to do this. -->
    <string name="permdesc_recordAudio">Allows application to access
        the audio record path.</string>

    <!-- Title of an application permission, listed so the user can choose whether they want to allow the application to do this. -->
    <string name="permlab_camera">take pictures</string>
    <!-- Description of an application permission, listed so the user can choose whether they want to allow the application to do this. -->
    <string name="permdesc_camera">Allows application to take pictures
        with the camera. This allows the application at any time to collect
        images the camera is seeing.</string>

    <!-- Title of an application permission, listed so the user can choose whether they want to allow the application to do this. -->
    <string name="permlab_brick">permanently disable phone</string>
    <!-- Description of an application permission, listed so the user can choose whether they want to allow the application to do this. -->
    <string name="permdesc_brick">Allows the application to
        disable the entire phone permanently. This is very dangerous.</string>

    <!-- Title of an application permission, listed so the user can choose whether they want to allow the application to do this. -->
    <string name="permlab_reboot">force phone reboot</string>
    <!-- Description of an application permission, listed so the user can choose whether they want to allow the application to do this. -->
    <string name="permdesc_reboot">Allows the application to
        force the phone to reboot.</string>

    <!-- Title of an application permission, listed so the user can choose whether they want to allow the application to do this. -->
    <string name="permlab_mount_unmount_filesystems">mount and unmount filesystems</string>
    <!-- Description of an application permission, listed so the user can choose whether they want to allow the application to do this. -->
    <string name="permdesc_mount_unmount_filesystems">Allows the application to mount and
        unmount filesystems for removable storage.</string>

    <!-- Title of an application permission, listed so the user can choose whether they want to allow the application to do this. -->
    <string name="permlab_mount_format_filesystems">format external storage</string>
    <!-- Description of an application permission, listed so the user can choose whether they want to allow the application to do this. -->
    <string name="permdesc_mount_format_filesystems">Allows the application to format removable storage.</string>

    <!-- Title of an application permission, listed so the user can choose whether they want to allow the application to do this. -->
    <string name="permlab_asec_access">get information on secure storage</string>
    <!-- Description of an application permission, listed so the user can choose whether they want to allow the application to do this. -->
    <string name="permdesc_asec_access">Allows the application to get information on secure storage.</string>

    <!-- Title of an application permission, listed so the user can choose whether they want to allow the application to do this. -->
    <string name="permlab_asec_create">create secure storage</string>
    <!-- Description of an application permission, listed so the user can choose whether they want to allow the application to do this. -->
    <string name="permdesc_asec_create">Allows the application to create secure storage.</string>

    <!-- Title of an application permission, listed so the user can choose whether they want to allow the application to do this. -->
    <string name="permlab_asec_destroy">destroy secure storage</string>
    <!-- Description of an application permission, listed so the user can choose whether they want to allow the application to do this. -->
    <string name="permdesc_asec_destroy">Allows the application to destroy secure storage.</string>

    <!-- Title of an application permission, listed so the user can choose whether they want to allow the application to do this. -->
    <string name="permlab_asec_mount_unmount">mount / unmount secure storage</string>
    <!-- Description of an application permission, listed so the user can choose whether they want to allow the application to do this. -->
    <string name="permdesc_asec_mount_unmount">Allows the application to mount / unmount secure storage.</string>

    <!-- Title of an application permission, listed so the user can choose whether they want to allow the application to do this. -->
    <string name="permlab_asec_rename">rename secure storage</string>
    <!-- Description of an application permission, listed so the user can choose whether they want to allow the application to do this. -->
    <string name="permdesc_asec_rename">Allows the application to rename secure storage.</string>

    <!-- Title of an application permission, listed so the user can choose whether they want to allow the application to do this. -->
    <string name="permlab_vibrate">control vibrator</string>
    <!-- Description of an application permission, listed so the user can choose whether they want to allow the application to do this. -->
    <string name="permdesc_vibrate">Allows the application to control
        the vibrator.</string>

    <!-- Title of an application permission, listed so the user can choose whether they want to allow the application to do this. -->
    <string name="permlab_flashlight">control flashlight</string>
    <!-- Description of an application permission, listed so the user can choose whether they want to allow the application to do this. -->
    <string name="permdesc_flashlight">Allows the application to control
        the flashlight.</string>

    <!-- Title of an application permission, listed so the user can choose whether they want to allow the application to do this. -->
    <string name="permlab_hardware_test">test hardware</string>
    <!-- Description of an application permission, listed so the user can choose whether they want to allow the application to do this. -->
    <string name="permdesc_hardware_test">Allows the application to control
        various peripherals for the purpose of hardware testing.</string>

    <!-- Title of an application permission, listed so the user can choose whether they want to allow the application to do this. -->
    <string name="permlab_callPhone">directly call phone numbers</string>
    <!-- Description of an application permission, listed so the user can choose whether they want to allow the application to do this. -->
    <string name="permdesc_callPhone">Allows the application to call
        phone numbers without your intervention. Malicious applications may
        cause unexpected calls on your phone bill. Note that this does not
        allow the application to call emergency numbers.</string>

    <!-- Title of an application permission, listed so the user can choose whether they want to allow the application to do this. -->
    <string name="permlab_callPrivileged">directly call any phone numbers</string>
    <!-- Description of an application permission, listed so the user can choose whether they want to allow the application to do this. -->
    <string name="permdesc_callPrivileged">Allows the application to call
        any phone number, including emergency numbers, without your intervention.
        Malicious applications may place unnecessary and illegal calls to emergency
        services.</string>

    <!-- Title of an application permission, listed so the user can choose whether they want to allow the application to do this. -->
    <string name="permlab_performCdmaProvisioning">directly start CDMA phone setup</string>
    <!-- Description of an application permission, listed so the user can choose whether they want to allow the application to do this. -->
    <string name="permdesc_performCdmaProvisioning">Allows the application to start CDMA provisioning.
        Malicious applications may unnecessarily start CDMA provisioning</string>

    <!-- Title of an application permission, listed so the user can choose whether they want to allow the application to do this. -->
    <string name="permlab_locationUpdates">control location update notifications</string>
    <!-- Description of an application permission, listed so the user can choose whether they want to allow the application to do this. -->
    <string name="permdesc_locationUpdates">Allows enabling/disabling location
        update notifications from the radio.  Not for use by normal applications.</string>

    <!-- Title of an application permission, listed so the user can choose whether they want to allow the application to do this. -->
    <string name="permlab_checkinProperties">access checkin properties</string>
    <!-- Description of an application permission, listed so the user can choose whether they want to allow the application to do this. -->
    <string name="permdesc_checkinProperties">Allows read/write access to
        properties uploaded by the checkin service.  Not for use by normal
        applications.</string>

    <!-- Title of an application permission, listed so the user can choose whether they want to allow the application to do this. -->
    <string name="permlab_bindGadget">choose widgets</string>
    <!-- Description of an application permission, listed so the user can choose whether they want to allow the application to do this. -->
    <string name="permdesc_bindGadget">Allows the application to tell the system
        which widgets can be used by which application.  With this permission,
        applications can give access to personal data to other applications.
        Not for use by normal applications.</string>

    <!-- Title of an application permission, listed so the user can choose whether they want to allow the application to do this. -->
    <string name="permlab_modifyPhoneState">modify phone state</string>
    <!-- Description of an application permission, listed so the user can choose whether they want to allow the application to do this. -->
    <string name="permdesc_modifyPhoneState">Allows the application to control the
        phone features of the device. An application with this permission can switch
        networks, turn the phone radio on and off and the like without ever notifying
        you.</string>

    <!-- Title of an application permission, listed so the user can choose whether they want to allow the application to do this. -->
    <string name="permlab_readPhoneState">read phone state and identity</string>
    <!-- Description of an application permission, listed so the user can choose whether they want to allow the application to do this. -->
    <string name="permdesc_readPhoneState">Allows the application to access the phone
        features of the device.  An application with this permission can determine the phone
        number and serial number of this phone, whether a call is active, the number that call
        is connected to and the like.</string>

    <!-- Title of an application permission, listed so the user can choose whether they want to allow the application to do this. -->
    <string name="permlab_wakeLock">prevent phone from sleeping</string>
    <!-- Description of an application permission, listed so the user can choose whether they want to allow the application to do this. -->
    <string name="permdesc_wakeLock">Allows an application to prevent
        the phone from going to sleep.</string>

    <!-- Title of an application permission, listed so the user can choose whether they want to allow the application to do this. -->
    <string name="permlab_devicePower">power phone on or off</string>
    <!-- Description of an application permission, listed so the user can choose whether they want to allow the application to do this. -->
    <string name="permdesc_devicePower">Allows the application to turn the
        phone on or off.</string>

    <!-- Title of an application permission, listed so the user can choose whether they want to allow the application to do this. -->
    <string name="permlab_factoryTest">run in factory test mode</string>
    <!-- Description of an application permission, listed so the user can choose whether they want to allow the application to do this. -->
    <string name="permdesc_factoryTest">Run as a low-level manufacturer test,
        allowing complete access to the phone hardware. Only available
        when a phone is running in manufacturer test mode.</string>

    <!-- Title of an application permission, listed so the user can choose whether they want to allow the application to do this. -->
    <string name="permlab_setWallpaper">set wallpaper</string>
    <!-- Description of an application permission, listed so the user can choose whether they want to allow the application to do this. -->
    <string name="permdesc_setWallpaper">Allows the application
        to set the system wallpaper.</string>

    <!-- Title of an application permission, listed so the user can choose whether they want to allow the application to do this. -->
    <string name="permlab_setWallpaperHints">set wallpaper size hints</string>
    <!-- Description of an application permission, listed so the user can choose whether they want to allow the application to do this. -->
    <string name="permdesc_setWallpaperHints">Allows the application
        to set the system wallpaper size hints.</string>

    <!-- Title of an application permission, listed so the user can choose whether they want to allow the application to do this. -->
    <string name="permlab_masterClear">reset system to factory defaults</string>
    <!-- Description of an application permission, listed so the user can choose whether they want to allow the application to do this. -->
    <string name="permdesc_masterClear">Allows an application to completely
        reset the system to its factory settings, erasing all data,
        configuration, and installed applications.</string>

    <!-- Title of an application permission, listed so the user can choose whether they want to allow the application to do this. -->
    <string name="permlab_setTime">set time</string>
    <!-- Description of an application permission, listed so the user can choose whether they want to allow the application to do this. -->
    <string name="permdesc_setTime">Allows an application to change
        the phone\'s clock time.</string>

    <!-- Title of an application permission, listed so the user can choose whether they want to allow the application to do this. -->
    <string name="permlab_setTimeZone">set time zone</string>
    <!-- Description of an application permission, listed so the user can choose whether they want to allow the application to do this. -->
    <string name="permdesc_setTimeZone">Allows an application to change
        the phone\'s time zone.</string>

    <!-- Title of an application permission, listed so the user can choose whether they want to allow the application to do this. -->
    <string name="permlab_accountManagerService">act as the AccountManagerService</string>
    <!-- Description of an application permission, listed so the user can choose whether they want to allow the application to do this. -->
    <string name="permdesc_accountManagerService">Allows an
    application to make calls to AccountAuthenticators</string>

    <!-- Title of an application permission, listed so the user can choose whether they want to allow the application to do this. -->
    <string name="permlab_getAccounts">discover known accounts</string>
    <!-- Description of an application permission, listed so the user can choose whether they want to allow the application to do this. -->
    <string name="permdesc_getAccounts">Allows an application to get
      the list of accounts known by the phone.</string>

    <!-- Title of an application permission, listed so the user can choose whether they want to allow the application to do this. -->
    <string name="permlab_authenticateAccounts">act as an account authenticator</string>
    <!-- Description of an application permission, listed so the user can choose whether they want to allow the application to do this. -->
    <string name="permdesc_authenticateAccounts">Allows an application
    to use the account authenticator capabilities of the
    AccountManager, including creating accounts and getting and
    setting their passwords.</string>

    <!-- Title of an application permission, listed so the user can choose whether they want to allow the application to do this. -->
    <string name="permlab_manageAccounts">manage the accounts list</string>
    <!-- Description of an application permission, listed so the user can choose whether they want to allow the application to do this. -->
    <string name="permdesc_manageAccounts">Allows an application to
    perform operations like adding, and removing accounts and deleting
    their password.</string>

    <!-- Title of an application permission, listed so the user can choose whether they want to allow the application to do this. -->
    <string name="permlab_useCredentials">use the authentication
    credentials of an account</string>
    <!-- Description of an application permission, listed so the user can choose whether they want to allow the application to do this. -->
    <string name="permdesc_useCredentials">Allows an application to
    request authentication tokens.</string>

    <!-- Title of an application permission, listed so the user can choose whether they want to allow the application to do this. -->
    <string name="permlab_accessNetworkState">view network state</string>
    <!-- Description of an application permission, listed so the user can choose whether they want to allow the application to do this. -->
    <string name="permdesc_accessNetworkState">Allows an application to view
      the state of all networks.</string>

    <!-- Title of an application permission, listed so the user can choose whether they want to allow the application to do this. -->
    <string name="permlab_createNetworkSockets">full Internet access</string>
    <!-- Description of an application permission, listed so the user can choose whether they want to allow the application to do this. -->
    <string name="permdesc_createNetworkSockets">Allows an application to
      create network sockets.</string>

    <!-- Title of an application permission, listed so the user can choose whether they want to allow the application to do this. -->
    <string name="permlab_writeApnSettings">write Access Point Name settings</string>
    <!-- Description of an application permission, listed so the user can choose whether they want to allow the application to do this. -->
    <string name="permdesc_writeApnSettings">Allows an application to modify the APN
        settings, such as Proxy and Port of any APN.</string>

    <!-- Title of an application permission, listed so the user can choose whether they want to allow the application to do this. -->
    <string name="permlab_changeNetworkState">change network connectivity</string>
    <!-- Description of an application permission, listed so the user can choose whether they want to allow the application to do this. -->
    <string name="permdesc_changeNetworkState">Allows an application to change
      the state of network connectivity.</string>

    <!-- Title of an application permission, listed so the user can choose whether they want to allow the application to do this. -->
    <string name="permlab_changeTetherState">Change tethered connectivity</string>
    <!-- Description of an application permission, listed so the user can choose whether they want to allow the applicaiton to do this. -->
    <string name="permdesc_changeTetherState">Allows an application to change
      the state of tethered network connectivity.</string>

    <!-- Title of an application permission, listed so the user can choose whether they want to allow the application to do this. -->
    <string name="permlab_changeBackgroundDataSetting">change background data usage setting</string>
    <!-- Description of an application permission, listed so the user can choose whether they want to allow the application to do this. -->
    <string name="permdesc_changeBackgroundDataSetting">Allows an application to change
      the background data usage setting.</string>

    <!-- Title of an application permission, listed so the user can choose whether they want to allow the application to do this. -->
    <string name="permlab_accessWifiState">view Wi-Fi state</string>
    <!-- Description of an application permission, listed so the user can choose whether they want to allow the application to do this. -->
    <string name="permdesc_accessWifiState">Allows an application to view
      the information about the state of Wi-Fi.</string>

    <!-- Title of an application permission, listed so the user can choose whether they want to allow the application to do this. -->
    <string name="permlab_changeWifiState">change Wi-Fi state</string>
    <!-- Description of an application permission, listed so the user can choose whether they want to allow the application to do this. -->
    <string name="permdesc_changeWifiState">Allows an application to connect
      to and disconnect from Wi-Fi access points, and to make changes to
      configured Wi-Fi networks.</string>

    <!-- Title of an application permission, listed so the user can choose whether they want to allow the application to do this. -->
    <string name="permlab_changeWifiMulticastState">allow Wi-Fi Multicast
      reception</string>
    <!-- Description of an application permission, listed so the user can choose whether they want to allow the application to do this. -->
    <string name="permdesc_changeWifiMulticastState">Allows an application to
      receive packets not directly addressed to your device.  This can be
      useful when discovering services offered near by.  It uses more power
      than the non-multicast mode.</string>

    <!-- Title of an application permission, listed so the user can choose whether they want to allow the application to do this. -->
    <string name="permlab_bluetoothAdmin">bluetooth administration</string>
    <!-- Description of an application permission, listed so the user can choose whether they want to allow the application to do this. -->
    <string name="permdesc_bluetoothAdmin">Allows an application to configure
      the local Bluetooth phone, and to discover and pair with remote
      devices.</string>

    <!-- Title of an application permission, listed so the user can choose whether they want to allow the application to do this. -->
    <string name="permlab_bluetooth">create Bluetooth connections</string>
    <!-- Description of an application permission, listed so the user can choose whether they want to allow the application to do this. -->
    <string name="permdesc_bluetooth">Allows an application to view
      configuration of the local Bluetooth phone, and to make and accept
      connections with paired devices.</string>

    <!-- Title of an application permission, listed so the user can choose whether they want to allow the application to do this. -->
    <string name="permlab_disableKeyguard">disable keylock</string>
    <!-- Description of an application permission, listed so the user can choose whether they want to allow the application to do this. -->
    <string name="permdesc_disableKeyguard">Allows an application to disable
      the keylock and any associated password security. A legitimate example of
      this is the phone disabling the keylock when receiving an incoming phone call,
      then re-enabling the keylock when the call is finished.</string>

    <!-- Title of an application permission, listed so the user can choose whether they want to allow the application to do this. -->
    <string name="permlab_readSyncSettings">read sync settings</string>
    <!-- Description of an application permission, listed so the user can choose whether they want to allow the application to do this. -->
    <string name="permdesc_readSyncSettings">Allows an application to read the sync settings,
        such as whether sync is enabled for Contacts.</string>

    <!-- Title of an application permission, listed so the user can choose whether they want to allow the application to do this. -->
    <string name="permlab_writeSyncSettings">write sync settings</string>
    <!-- Description of an application permission, listed so the user can choose whether they want to allow the application to do this. -->
    <string name="permdesc_writeSyncSettings">Allows an application to modify the sync
        settings, such as whether sync is enabled for Contacts.</string>

    <!-- Title of an application permission, listed so the user can choose whether they want to allow the application to do this. -->
    <string name="permlab_readSyncStats">read sync statistics</string>
    <!-- Description of an application permission, listed so the user can choose whether they want to allow the application to do this. -->
    <string name="permdesc_readSyncStats">Allows an application to read the sync stats; e.g., the
        history of syncs that have occurred.</string>

    <!-- Title of an application permission, listed so the user can choose whether they want to allow the application to do this. -->
    <string name="permlab_subscribedFeedsRead">read subscribed feeds</string>
    <!-- Description of an application permission, listed so the user can choose whether they want to allow the application to do this. -->
    <string name="permdesc_subscribedFeedsRead">Allows an application to get details about the currently synced feeds.</string>

    <!-- Title of an application permission, listed so the user can choose whether they want to allow the application to do this. -->
    <string name="permlab_subscribedFeedsWrite">write subscribed feeds</string>
    <!-- Description of an application permission, listed so the user can choose whether they want to allow the application to do this. -->
    <string name="permdesc_subscribedFeedsWrite">Allows an application to modify
      your currently synced feeds. This could allow a malicious application to
      change your synced feeds.</string>

    <!-- Title of an application permission, listed so the user can choose whether they want to allow the application to do this. -->
    <string name="permlab_readDictionary">read user defined dictionary</string>
    <!-- Description of an application permission, listed so the user can choose whether they want to allow the application to do this. -->
    <string name="permdesc_readDictionary">Allows an application to read any private
      words, names and phrases that the user may have stored in the user dictionary.</string>

    <!-- Title of an application permission, listed so the user can choose whether they want to allow the application to do this. -->
    <string name="permlab_writeDictionary">write to user defined dictionary</string>
    <!-- Description of an application permission, listed so the user can choose whether they want to allow the application to do this. -->
    <string name="permdesc_writeDictionary">Allows an application to write new words into the
      user dictionary.</string>

    <!-- Title of an application permission, listed so the user can choose whether they want to allow the application to do this. -->
    <string name="permlab_sdcardWrite">modify/delete SD card contents</string>
    <!-- Description of an application permission, listed so the user can choose whether they want to allow the application to do this. -->
    <string name="permdesc_sdcardWrite">Allows an application to write to the SD card.</string>

    <!-- Title of an application permission, listed so the user can choose whether they want to allow the application to do this. -->
    <string name="permlab_cache_filesystem">access the cache filesystem</string>
    <!-- Description of an application permission, listed so the user can choose whether they want to allow the application to do this. -->
    <string name="permdesc_cache_filesystem">Allows an application to read and write the cache filesystem.</string>

    <!-- Policy administration -->

    <!-- Title of policy access to limiting the user's password choices -->
    <string name="policylab_limitPassword">Limit password</string>
    <!-- Description of policy access to limiting the user's password choices -->
    <string name="policydesc_limitPassword">Restrict the types of passwords you
        are allowed to use.</string>
    <!-- Title of policy access to watch user login attempts -->
    <string name="policylab_watchLogin">Watch login attempts</string>
    <!-- Description of policy access to watch user login attempts -->
    <string name="policydesc_watchLogin">Monitor failed attempts to login to
        the device, to perform some action.</string>
    <!-- Title of policy access to reset user's password -->
    <string name="policylab_resetPassword">Reset password</string>
    <!-- Description of policy access to reset user's password -->
    <string name="policydesc_resetPassword">Force your password
        to a new value, requiring the administrator give it to you
        before you can log in.</string>
    <!-- Title of policy access to force lock the device -->
    <string name="policylab_forceLock">Force lock</string>
    <!-- Description of policy access to limiting the user's password choices -->
    <string name="policydesc_forceLock">Control when device locks,
        requiring you re-enter its password.</string>
    <!-- Title of policy access to wipe the user's data -->
    <string name="policylab_wipeData">Erase all data</string>
    <!-- Description of policy access to wipe the user's data -->
    <string name="policydesc_wipeData">Perform a factory reset, deleting
        all of your data without any confirmation.</string>

    <!-- The order of these is important, don't reorder without changing Contacts.java --> <skip />
    <!-- Phone number types from android.provider.Contacts. This could be used when adding a new phone number for a contact, for example. -->
    <string-array name="phoneTypes">
        <item>Home</item>
        <item>Mobile</item>
        <item>Work</item>
        <item>Work Fax</item>
        <item>Home Fax</item>
        <item>Pager</item>
        <item>Other</item>
        <item>Custom</item>
    </string-array>

    <!-- The order of these is important, don't reorder without changing Contacts.java --> <skip />
    <!-- Email address types from android.provider.Contacts. This could be used when adding a new e-mail address for a contact, for example. -->
    <string-array name="emailAddressTypes">
        <item>Home</item>
        <item>Work</item>
        <item>Other</item>
        <item>Custom</item>
    </string-array>

    <!-- The order of these is important, don't reorder without changing Contacts.java --> <skip />
    <!-- Postal address types from android.provider.Contacts. This could be used when adding a new address for a contact, for example. -->
    <string-array name="postalAddressTypes">
        <item>Home</item>
        <item>Work</item>
        <item>Other</item>
        <item>Custom</item>
    </string-array>

    <!-- The order of these is important, don't reorder without changing Contacts.java --> <skip />
    <!-- Instant Messenger ID types from android.provider.Contacts. This could be used when adding a new IM for a contact, for example. -->
    <string-array name="imAddressTypes">
        <item>Home</item>
        <item>Work</item>
        <item>Other</item>
        <item>Custom</item>
    </string-array>

    <!-- The order of these is important, don't reorder without changing Contacts.java --> <skip />
    <!-- Organization types from android.provider.Contacts. This could be used when adding a new organization for a contact, for example. -->
    <string-array name="organizationTypes">
        <item>Work</item>
        <item>Other</item>
        <item>Custom</item>
    </string-array>

    <!-- The order of these is important, don't reorder without changing Contacts.java --> <skip />
    <!-- Instant Message protocols/providers from android.provider.Contacts -->
    <string-array name="imProtocols">
        <item>AIM</item>
        <item>Windows Live</item>
        <item>Yahoo</item>
        <item>Skype</item>
        <item>QQ</item>
        <item>Google Talk</item>
        <item>ICQ</item>
        <item>Jabber</item>
    </string-array>

    <!-- Custom phone number type -->
    <string name="phoneTypeCustom">Custom</string>
    <!-- Home phone number type -->
    <string name="phoneTypeHome">Home</string>
    <!-- Mobile phone number type -->
    <string name="phoneTypeMobile">Mobile</string>
    <!-- Work phone number type -->
    <string name="phoneTypeWork">Work</string>
    <!-- Work fax phone number type -->
    <string name="phoneTypeFaxWork">Work Fax</string>
    <!-- Home fax phone number type -->
    <string name="phoneTypeFaxHome">Home Fax</string>
    <!-- Pager phone number type -->
    <string name="phoneTypePager">Pager</string>
    <!-- Other phone number type -->
    <string name="phoneTypeOther">Other</string>
    <!-- Callback phone number type -->
    <string name="phoneTypeCallback">Callback</string>
    <!-- Car phone number type -->
    <string name="phoneTypeCar">Car</string>
    <!-- Company main phone number type -->
    <string name="phoneTypeCompanyMain">Company Main</string>
    <!-- ISDN phone number type -->
    <string name="phoneTypeIsdn">ISDN</string>
    <!-- Main phone number type -->
    <string name="phoneTypeMain">Main</string>
    <!-- Other fax phone number type -->
    <string name="phoneTypeOtherFax">Other Fax</string>
    <!-- Radio phone number type -->
    <string name="phoneTypeRadio">Radio</string>
    <!-- Telex phone number type -->
    <string name="phoneTypeTelex">Telex</string>
    <!-- TTY TDD phone number type -->
    <string name="phoneTypeTtyTdd">TTY TDD</string>
    <!-- Work mobile phone number type -->
    <string name="phoneTypeWorkMobile">Work Mobile</string>
    <!-- Work pager phone number type -->
    <string name="phoneTypeWorkPager">Work Pager</string>
    <!-- Assistant phone number type -->
    <string name="phoneTypeAssistant">Assistant</string>
    <!-- MMS phone number type -->
    <string name="phoneTypeMms">MMS</string>

    <!-- Label for a birthday event -->
    <string name="eventTypeBirthday">Birthday</string>
    <!-- Label for an anniversary event -->
    <string name="eventTypeAnniversary">Anniversary</string>
    <!-- Label for other events -->
    <string name="eventTypeOther">Event</string>

    <!-- Custom email type -->
    <string name="emailTypeCustom">Custom</string>
    <!-- Home email type -->
    <string name="emailTypeHome">Home</string>
    <!-- Work email type -->
    <string name="emailTypeWork">Work</string>
    <!-- Other email type -->
    <string name="emailTypeOther">Other</string>
    <!-- Mobile email type -->
    <string name="emailTypeMobile">Mobile</string>

    <!-- Custom postal address type -->
    <string name="postalTypeCustom">Custom</string>
    <!-- Home postal address type -->
    <string name="postalTypeHome">Home</string>
    <!-- Work postal address type -->
    <string name="postalTypeWork">Work</string>
    <!-- Other postal address type -->
    <string name="postalTypeOther">Other</string>

    <!-- Custom IM address type -->
    <string name="imTypeCustom">Custom</string>
    <!-- Home IM address type -->
    <string name="imTypeHome">Home</string>
    <!-- Work IM address type -->
    <string name="imTypeWork">Work</string>
    <!-- Other IM address type -->
    <string name="imTypeOther">Other</string>

    <!-- Custom IM address type -->
    <string name="imProtocolCustom">Custom</string>
    <!-- AIM IM protocol type -->
    <string name="imProtocolAim">AIM</string>
    <!-- MSN IM protocol type -->
    <string name="imProtocolMsn">Windows Live</string>
    <!-- Yahoo IM protocol type -->
    <string name="imProtocolYahoo">Yahoo</string>
    <!-- Skype IM protocol type -->
    <string name="imProtocolSkype">Skype</string>
    <!-- QQ IM protocol type -->
    <string name="imProtocolQq">QQ</string>
    <!-- Google Talk IM protocol type -->
    <string name="imProtocolGoogleTalk">Google Talk</string>
    <!-- ICQ IM protocol type -->
    <string name="imProtocolIcq">ICQ</string>
    <!-- Jabber IM protocol type -->
    <string name="imProtocolJabber">Jabber</string>
    <!-- NetMeeting IM protocol type -->
    <string name="imProtocolNetMeeting">NetMeeting</string>

    <!-- Work organization type -->
    <string name="orgTypeWork">Work</string>
    <!-- Other organization type -->
    <string name="orgTypeOther">Other</string>
    <!-- Custom organization type -->
    <string name="orgTypeCustom">Custom</string>

    <!-- Attbution of a contact status update, when the time of update is unknown -->
    <string name="contact_status_update_attribution">via <xliff:g id="source" example="Google Talk">%1$s</xliff:g></string>

    <!-- Attbution of a contact status update, when the time of update is known -->
    <string name="contact_status_update_attribution_with_date"><xliff:g id="date" example="3 hours ago">%1$s</xliff:g> via <xliff:g id="source" example="Google Talk">%2$s</xliff:g></string>

    <!-- Instructions telling the user to enter their SIM PIN to unlock the keyguard.
         Displayed in one line in a large font.  -->
    <string name="keyguard_password_enter_pin_code">Enter PIN code</string>

    <!-- Instructions telling the user to enter their PIN password to unlock the keyguard.
         Displayed in one line in a large font.  -->
    <string name="keyguard_password_enter_password_code">Enter password to unlock</string>

    <!-- Instructions telling the user that they entered the wrong pin while trying
         to unlock the keyguard.  Displayed in one line in a large font.  -->
    <string name="keyguard_password_wrong_pin_code">Incorrect PIN code!</string>

    <!-- Instructions telling the user how to unlock the phone. -->
    <string name="keyguard_label_text">To unlock, press Menu then 0.</string>

    <!-- This can be used in any application wanting to disable the text "Emergency number" -->
    <string name="emergency_call_dialog_number_for_display">Emergency number</string>

    <!--
       *** touch based lock / unlock ***
                                          --> <skip />

    <!-- On the keyguard screen, it shows the carrier the phone is connected to.  This is displayed if the phone is not connected to a carrier.-->
    <string name="lockscreen_carrier_default">(No service)</string>

    <!-- Shown in the lock screen to tell the user that the screen is locked. -->
    <string name="lockscreen_screen_locked">Screen locked.</string>

    <!-- when pattern lock is enabled, tell them about the emergency dial -->
    <string name="lockscreen_instructions_when_pattern_enabled">Press Menu to unlock or place emergency call.</string>

    <!-- On the keyguard screen, when pattern lock is disabled, only tell them to press menu to unlock.  This is shown in small font at the bottom. -->
    <string name="lockscreen_instructions_when_pattern_disabled">Press Menu to unlock.</string>

    <!-- On the unlock pattern screen, shown at the top of the unlock screen to tell the user what to do. Below this text is the place for theu ser to draw the pattern. -->
    <string name="lockscreen_pattern_instructions">Draw pattern to unlock</string>
    <!-- Button at the bottom of the unlock screen to make an emergency call. -->
    <string name="lockscreen_emergency_call">Emergency call</string>
    <!-- Button at the bottom of the unlock screen that lets the user return to a call -->
    <string name="lockscreen_return_to_call">Return to call</string>
    <!-- Shown to confirm that the user entered their lock pattern correctly. -->
    <string name="lockscreen_pattern_correct">Correct!</string>
    <!-- On the unlock pattern screen, shown when the user enters the wrong lock pattern and must try again. -->
    <string name="lockscreen_pattern_wrong">Sorry, try again</string>

    <!-- When the lock screen is showing and the phone plugged in, and the battery
         is not fully charged, show the current charge %.  -->
    <string name="lockscreen_plugged_in">Charging (<xliff:g id="number">%d</xliff:g><xliff:g id="percent">%%</xliff:g>)</string>
    <!-- When the lock screen is showing, the phone is plugged in and the battery is fully
         charged, say that it is charged. -->
    <string name="lockscreen_charged">Charged.</string>
    <!-- A short representation of charging information, e.g "34%" -->
    <string name="lockscreen_battery_short"><xliff:g id="number">%d</xliff:g><xliff:g id="percent">%%</xliff:g></string>

    <!-- When the lock screen is showing and the battery is low, warn user to plug
         in the phone soon. -->
    <string name="lockscreen_low_battery">Connect your charger.</string>

    <!-- Shown in the lock screen when there is no SIM card. -->
    <string name="lockscreen_missing_sim_message_short">No SIM card.</string>
    <!-- Shown in the lock screen when there is no SIM card. -->
    <string name="lockscreen_missing_sim_message">No SIM card in phone.</string>
    <!-- Shown in the lock screen to ask the user to insert a SIM card. -->
    <string name="lockscreen_missing_sim_instructions">Please insert a SIM card.</string>

    <!-- Shown in the lock screen when there is emergency calls only mode. -->
    <string name="emergency_calls_only" msgid="2485604591272668370">Emergency calls only</string>

    <!-- When the user inserts a sim card from an unsupported network, it becomes network
         locked -->
    <string name="lockscreen_network_locked_message">Network locked</string>


    <!-- When the user enters a wrong sim pin too many times, it becomes
         PUK locked (Pin Unlock Kode) -->
    <string name="lockscreen_sim_puk_locked_message">SIM card is PUK-locked.</string>
    <!-- Shown in the lock screen when the SIM has become PUK locked and the user must call customer care to unlock it. -->
    <string name="lockscreen_sim_puk_locked_instructions">Please see the User Guide or contact Customer Care.</string>

    <!-- Shown in the lock screen to tell the user that their SIM is locked and they must unlock it. -->
    <string name="lockscreen_sim_locked_message">SIM card is locked.</string>

    <!-- For the unlock screen, When the user enters a sim unlock code, it takes a little while to check
         whether it is valid, and to unlock the sim if it is valid.  we display a
         progress dialog in the meantime.  this is the emssage. -->
    <string name="lockscreen_sim_unlock_progress_dialog_message">Unlocking SIM card\u2026</string>

    <!-- For the unlock screen, Information message shown in dialog when user has too many failed attempts -->
    <string name="lockscreen_too_many_failed_attempts_dialog_message">
        You have incorrectly drawn your unlock pattern <xliff:g id="number">%d</xliff:g> times.
        \n\nPlease try again in <xliff:g id="number">%d</xliff:g> seconds.
    </string>

    <!-- For the unlock screen, Information message shown in dialog when user is almost at the limit
         where they will be locked out and may have to enter an alternate username/password to unlock the phone -->
    <string name="lockscreen_failed_attempts_almost_glogin">
        You have incorrectly drawn your unlock pattern <xliff:g id="number">%d</xliff:g> times.
       After <xliff:g id="number">%d</xliff:g> more unsuccessful attempts,
       you will be asked to unlock your phone using your Google sign-in.\n\n
       Please try again in <xliff:g id="number">%d</xliff:g> seconds.
    </string>

    <!-- On the unlock screen, countdown message shown while user is waiting to try again after too many
         failed attempts -->
    <string name="lockscreen_too_many_failed_attempts_countdown">Try again in <xliff:g id="number">%d</xliff:g> seconds.</string>

    <!-- On the unlock screen, message shown on button that appears once it's apparent the user may have forgotten
         their lock gesture -->
    <string name="lockscreen_forgot_pattern_button_text">Forgot pattern?</string>

    <!-- Title of the unlock screen that uses your Google login and password when the user hit
         the 'forgot pattern' button.-->
    <string name="lockscreen_glogin_forgot_pattern">Account unlock</string>
    <!-- Title of the unlock screen that uses your Google login and password when the user attempted
         too many patterns and we are forcing them to use their account instead. -->
    <string name="lockscreen_glogin_too_many_attempts">Too many pattern attempts!</string>
    <!-- In the unlock screen, message telling the user that they need to use their Google login and password to unlock the phone -->
    <string name="lockscreen_glogin_instructions">To unlock, sign in with your Google account</string>
    <!-- Hint caption for the username field when unlocking the phone using login and password -->
    <string name="lockscreen_glogin_username_hint">Username (email)</string>
    <!-- Hint caption for the password field when unlocking the phone using login and password -->
    <string name="lockscreen_glogin_password_hint">Password</string>
    <!-- Button to try to unlock the phone using username and password -->
    <string name="lockscreen_glogin_submit_button">Sign in</string>
    <!-- Displayed to the user when unlocking the phone with a username and password fails. -->
    <string name="lockscreen_glogin_invalid_input">Invalid username or password.</string>

    <!-- Displayed in a progress dialog while a username and password are being checked. -->
    <string name="lockscreen_glogin_checking_password">Checking...</string>
    <!-- Displayed on lock screen's left tab - unlock -->
    <string name="lockscreen_unlock_label">Unlock</string>
    <!-- Displayed on lock screen's right tab - turn sound on -->
    <string name="lockscreen_sound_on_label">Sound on</string>
    <!-- Displayed on lock screen's right tab - turn sound off -->
    <string name="lockscreen_sound_off_label">Sound off</string>

    <!-- Password keyboard strings. Used by LockScreen and Settings --><skip />
    <!-- Label for "switch to symbols" key.  Must be short to fit on key! -->
    <string name="password_keyboard_label_symbol_key">\?123</string>
    <!-- Label for "switch to alphabetic" key.  Must be short to fit on key! -->
    <string name="password_keyboard_label_alpha_key">ABC</string>
    <!-- Label for ALT modifier key.  Must be short to fit on key! -->
    <string name="password_keyboard_label_alt_key">ALT</string>

    <!-- A format string for 12-hour time of day, just the hour, not the minute, with lower-case "am" or "pm" (example: "3pm"). -->
    <string name="hour_ampm">"<xliff:g id="hour" example="3">%-l</xliff:g><xliff:g id="ampm" example="pm">%P</xliff:g>"</string>

    <!-- A format string for 12-hour time of day, just the hour, not the minute, with capital "AM" or "PM" (example: "3PM"). -->
    <string name="hour_cap_ampm">"<xliff:g id="hour" example="3">%-l</xliff:g><xliff:g id="ampm" example="PM">%p</xliff:g>"</string>

    <!-- The text for the button in the notification window-shade that clears
         all of the currently visible notifications. -->
    <string name="status_bar_clear_all_button">Clear</string>

    <!-- The label in the bar at the top of the status bar when there are no notifications
         showing. -->
    <string name="status_bar_no_notifications_title">No notifications</string>

    <!-- The label for the group of notifications for ongoing events in the opened version of
         the status bar.  An ongoing call is the prime example of this.  The MP3 music player
         might be another example.  -->
    <string name="status_bar_ongoing_events_title">Ongoing</string>

    <!-- The label for the group of notifications for recent events in the opened version of
         the status bar.  Recently received text messsages (SMS), emails, calendar alerts, etc. -->
    <string name="status_bar_latest_events_title">Notifications</string>

    <!-- The big percent text in the middle of the battery icon that appears when you plug in
         the charger. -->
    <string name="battery_status_text_percent_format"><xliff:g id="number" example="50">%d</xliff:g><xliff:g id="percent" example="%">%%</xliff:g></string>

    <!-- The big percent text in the middle of the battery icon that appears when you plug in
         the charger. This indicates the current status of the battery.  -->
    <string name="battery_status_charging">Charging\u2026</string>

    <!-- When the battery is low, this is displayed to the user in a dialog.  The title of the low battery alert. -->
    <string name="battery_low_title">Please connect charger</string>

    <!-- When the battery is low, this is displayed to the user in a dialog. The subtitle of the low battery alert. -->
    <string name="battery_low_subtitle">The battery is getting low:</string>

    <!-- A message that appears when the battery level is getting low in a dialog.  This is appened to the subtitle of the low battery alert. -->
    <string name="battery_low_percent_format"><xliff:g id="number">%d%%</xliff:g>
    or less remaining.</string>

    <!-- When the battery is low, this is the label of the button to go to the
         power usage activity to find out what drained the battery. -->
    <string name="battery_low_why">Battery use</string>

    <!-- Title of the alert when something went wrong in the factory test. -->
    <string name="factorytest_failed">Factory test failed</string>
    <!-- Error message displayed when a non-system application tries to start a factory test. -->
    <string name="factorytest_not_system">The FACTORY_TEST action
        is only supported for packages installed in /system/app.</string>
    <!-- Error message displayed when the factory test could not be started. -->
    <string name="factorytest_no_action">No package was found that provides the
        FACTORY_TEST action.</string>
    <!-- Button to restart the device after the factory test. -->
    <string name="factorytest_reboot">Reboot</string>

    <!-- Do not translate.  WebView User Agent string -->
    <string name="web_user_agent" translatable="false"><xliff:g id="x">Mozilla/5.0 (Linux; U; Android %s)
        AppleWebKit/533.1 (KHTML, like Gecko) Version/4.0 Mobile Safari/533.1</xliff:g></string>

    <!-- Title for a JavaScript dialog. "The page at <url of current page> says:" -->
    <string name="js_dialog_title">The page at \'<xliff:g id="title">%s</xliff:g>\' says:</string>
    <!-- Default title for a javascript dialog -->
    <string name="js_dialog_title_default">JavaScript</string>
    <!-- Message in a javascript dialog asking if the user wishes to leave the
             current page -->
    <string name="js_dialog_before_unload">Navigate away from this page?\n\n<xliff:g id="message">%s</xliff:g>\n\nSelect OK to continue, or Cancel to stay on the current page.</string>

    <!-- Title of the WebView save password dialog.  If the user enters a password in a form on a website, a dialog will come up asking if they want to save the password. -->
    <string name="save_password_label">Confirm</string>

    <!-- Toast for double-tap -->
    <string name="double_tap_toast">Tip: double-tap to zoom in and out.</string>

    <!-- Title of an application permission, listed so the user can choose whether
        they want to allow the application to do this. -->
    <string name="permlab_readHistoryBookmarks">read Browser\'s history and bookmarks</string>
    <!-- Description of an application permission, listed so the user can choose whether
        they want to allow the application to do this. -->
    <string name="permdesc_readHistoryBookmarks">Allows the application to read all
        the URLs that the Browser has visited, and all of the Browser\'s bookmarks.</string>
    <!-- Title of an application permission, listed so the user can choose whether
        they want to allow the application to do this. -->
    <string name="permlab_writeHistoryBookmarks">write Browser\'s history and bookmarks</string>
    <!-- Description of an application permission, listed so the user can choose whether
        they want to allow the application to do this. -->
    <string name="permdesc_writeHistoryBookmarks">Allows an application to modify the
        Browser\'s history or bookmarks stored on your phone. Malicious applications
        can use this to erase or modify your Browser\'s data.</string>

    <!-- Title of an application permission, listed so the user can choose whether
        they want to allow the application to do this. -->
    <string name="permlab_writeGeolocationPermissions">Modify Browser geolocation permissions</string>
    <!-- Description of an application permission, listed so the user can choose whether
        they want to allow the application to do this. -->
    <string name="permdesc_writeGeolocationPermissions">Allows an application to modify the
        Browser\'s geolocation permissions. Malicious applications
        can use this to allow sending location information to arbitrary web sites.</string>

    <!-- If the user enters a password in a form on a website, a dialog will come up asking if they want to save the password. Text in the save password dialog, asking if the browser should remember a password. -->
    <string name="save_password_message">Do you want the browser to remember this password?</string>
    <!-- If the user enters a password in a form on a website, a dialog will come up asking if they want to save the password. Button in the save password dialog, saying not to remember this password. -->
    <string name="save_password_notnow">Not now</string>
    <!-- If the user enters a password in a form on a website, a dialog will come up asking if they want to save the password. Button in the save password dialog, saying to remember this password. -->
    <string name="save_password_remember">Remember</string>
    <!-- Button in the save password dialog, saying never to remember this password. This should be short. Should be "Never for this site". But it is too long, use "Never" instead -->
    <string name="save_password_never">Never</string>

    <!-- Displayed to the user when they do not have permission to open a particular web page. -->
    <string name="open_permission_deny">You do not have permission to open this page.</string>

    <!-- Displayed to the user to confirm that they have copied text from a web page to the clipboard. -->
    <string name="text_copied">Text copied to clipboard.</string>

    <!-- Menu item displayed at the end of a menu to allow users to see another page worth of menu items. This is shown on any app's menu as long as the app has too many items in the menu.-->
    <string name="more_item_label">More</string>
    <!-- Prepended to the shortcut for a menu item to indicate that the user should hold the MENU button together with the shortcut to invoke the item. For example, if the shortcut to open a new tab in browser is MENU and B together, then this would be prepended to the letter "B" -->
    <string name="prepend_shortcut_label">Menu+</string>
    <!-- Displayed in place of the regular shortcut letter when a menu item has Menu+space for the shortcut. -->
    <string name="menu_space_shortcut_label">space</string>
    <!-- Displayed in place of the regular shortcut letter when a menu item has Menu+enter for the shortcut. -->
    <string name="menu_enter_shortcut_label">enter</string>
    <!-- Displayed in place of the regular shortcut letter when a menu item has Menu+delete for the shortcut. -->
    <string name="menu_delete_shortcut_label">delete</string>

    <!-- Strings used for search bar --><skip />

    <!-- This is the default button label in the system-wide search UI.
         It is also used by the home screen's search "widget". It should be short -->
    <string name="search_go">Search</string>

    <!-- String used to display the date. This is the string to say something happened 1 month ago. -->
    <string name="oneMonthDurationPast">1 month ago</string>
    <!-- String used to display the date. This is the string to say something happened more than 1 month ago. -->
    <string name="beforeOneMonthDurationPast">Before 1 month ago</string>

    <!-- This is used to express that something occurred some number of seconds in the past (e.g., 5 seconds ago). -->
    <plurals name="num_seconds_ago">
        <item quantity="one">1 second ago</item>
        <item quantity="other"><xliff:g id="count">%d</xliff:g> seconds ago</item>
    </plurals>

    <!-- This is used to express that something occurred some number of minutes in the past (e.g., 5 minutes ago). -->
    <plurals name="num_minutes_ago">
        <item quantity="one">1 minute ago</item>
        <item quantity="other"><xliff:g id="count">%d</xliff:g> minutes ago</item>
    </plurals>

    <!-- This is used to express that something occurred some number of hours in the past (e.g., 5 hours ago). -->
    <plurals name="num_hours_ago">
        <item quantity="one">1 hour ago</item>
        <item quantity="other"><xliff:g id="count">%d</xliff:g> hours ago</item>
    </plurals>

    <!-- This is used to express that something occurred within the last X days (e.g., Last 7 days). -->
    <plurals name="last_num_days">
        <item quantity="other">Last <xliff:g id="count">%d</xliff:g> days</item>
    </plurals>

    <!-- This is used to express that something has occurred within the last month -->
    <string name="last_month">Last month</string>

    <!-- This is used to express that something happened longer ago than the previous options -->
    <string name="older">Older</string>

    <!-- This is used to express that something occurred some number of days in the past (e.g., 5 days ago). -->
    <plurals name="num_days_ago">
        <item quantity="one">yesterday</item>
        <item quantity="other"><xliff:g id="count">%d</xliff:g> days ago</item>
    </plurals>

    <!-- This is used to express that something will occur some number of seconds in the future (e.g., in 5 seconds). -->
    <plurals name="in_num_seconds">
        <item quantity="one">in 1 second</item>
        <item quantity="other">in <xliff:g id="count">%d</xliff:g> seconds</item>
    </plurals>

    <!-- This is used to express that something will occur some number of minutes in the future (e.g., in 5 minutes). -->
    <plurals name="in_num_minutes">
        <item quantity="one">in 1 minute</item>
        <item quantity="other">in <xliff:g id="count">%d</xliff:g> minutes</item>
    </plurals>

    <!-- This is used to express that something will occur some number of hours in the future (e.g., in 5 hours). -->
    <plurals name="in_num_hours">
        <item quantity="one">in 1 hour</item>
        <item quantity="other">in <xliff:g id="count">%d</xliff:g> hours</item>
    </plurals>

    <!-- This is used to express that something will occur some number of days in the future (e.g., in 5 days). -->
    <plurals name="in_num_days">
        <item quantity="one">tomorrow</item>
        <item quantity="other">in <xliff:g id="count">%d</xliff:g> days</item>
    </plurals>

    <!-- This is used to express that something occurred some number of abbreviated seconds in the past (e.g., 5 secs ago). -->
    <plurals name="abbrev_num_seconds_ago">
        <item quantity="one">1 sec ago</item>
        <item quantity="other"><xliff:g id="count">%d</xliff:g> secs ago</item>
    </plurals>

    <!-- This is used to express that something occurred some number of abbreviated minutes in the past (e.g., 5 mins ago). -->
    <plurals name="abbrev_num_minutes_ago">
        <item quantity="one">1 min ago</item>
        <item quantity="other"><xliff:g id="count">%d</xliff:g> mins ago</item>
    </plurals>

    <!-- This is used to express that something occurred some number of abbreviated hours in the past (e.g., 5 hrs ago). -->
    <plurals name="abbrev_num_hours_ago">
        <item quantity="one">1 hour ago</item>
        <item quantity="other"><xliff:g id="count">%d</xliff:g> hours ago</item>
    </plurals>

    <!-- This is used to express that something occurred some number of abbreviated days in the past (e.g., 5 days ago). -->
    <plurals name="abbrev_num_days_ago">
        <item quantity="one">yesterday</item>
        <item quantity="other"><xliff:g id="count">%d</xliff:g> days ago</item>
    </plurals>

    <!-- This is used to express that something will occur some number of abbreviated seconds in the future (e.g., in 5 secs). -->
    <plurals name="abbrev_in_num_seconds">
        <item quantity="one">in 1 sec</item>
        <item quantity="other">in <xliff:g id="count">%d</xliff:g> secs</item>
    </plurals>

    <!-- This is used to express that something will occur some number of abbreviated minutes in the future (e.g., in 5 mins). -->
    <plurals name="abbrev_in_num_minutes">
        <item quantity="one">in 1 min</item>
        <item quantity="other">in <xliff:g id="count">%d</xliff:g> mins</item>
    </plurals>

    <!-- This is used to express that something will occur some number of abbreviated hours in the future (e.g., in 5 hrs). -->
    <plurals name="abbrev_in_num_hours">
        <item quantity="one">in 1 hour</item>
        <item quantity="other">in <xliff:g id="count">%d</xliff:g> hours</item>
    </plurals>

    <!-- This is used to express that something will occur some number of abbreviated days in the future (e.g., in 5 days). -->
    <plurals name="abbrev_in_num_days">
        <item quantity="one">tomorrow</item>
        <item quantity="other">in <xliff:g id="count">%d</xliff:g> days</item>
    </plurals>

    <!-- String used to display the date. Preposition for date display ("on May 29") -->
    <string name="preposition_for_date">on <xliff:g id="date" example="May 29">%s</xliff:g></string>
    <!-- String used to display the date. Preposition for time display ("at 2:33am") -->
    <string name="preposition_for_time">at <xliff:g id="time" example="2:33 am">%s</xliff:g></string>
    <!-- String used to display the date. Preposition for year display ("in 2008") -->
    <string name="preposition_for_year">in <xliff:g id="year" example="2003">%s</xliff:g></string>

    <!-- Appened to express the value is this unit of time: singular day -->
    <string name="day">day</string>
    <!-- Appened to express the value is this unit of time: plural days -->
    <string name="days">days</string>
    <!-- Appened to express the value is this unit of time: singular hour -->
    <string name="hour">hour</string>
    <!-- Appened to express the value is this unit of time: plural hours -->
    <string name="hours">hours</string>
    <!-- Appened to express the value is this unit of time: singular minute -->
    <string name="minute">min</string>
    <!-- Appened to express the value is this unit of time: plural minutes -->
    <string name="minutes">mins</string>
    <!-- Appened to express the value is this unit of time. -->
    <string name="second">sec</string>
    <!-- Appened to express the value is this unit of time. -->
    <string name="seconds">secs</string>
    <!-- Appened to express the value is this unit of time. -->
    <string name="week">week</string>
    <!-- Appened to express the value is this unit of time. -->
    <string name="weeks">weeks</string>
    <!-- Appened to express the value is this unit of time. -->
    <string name="year">year</string>
    <!-- Appened to express the value is this unit of time. -->
    <string name="years">years</string>


    <!-- Title for error alert when a video cannot be played.  it can be used by any app. -->
    <string name="VideoView_error_title">Cannot play video</string>
    <!-- Text for error alert when a video container is not valid for progressive download/playback. -->
    <string name="VideoView_error_text_invalid_progressive_playback">Sorry, this video is not valid for streaming to this device.</string>
    <!-- Text for error alert when a video cannot be played. it can be used by any app. -->
    <string name="VideoView_error_text_unknown">Sorry, this video cannot be played.</string>
    <!-- Button to close error alert when a video cannot be played -->
    <string name="VideoView_error_button">OK</string>




    <!-- Format indicating a relative expression and time.
         Example: "4 hours ago, 11:00 am" -->
    <string name="relative_time">"<xliff:g id="date" example="4 hours ago">%1$s</xliff:g>, <xliff:g id="time" example="11:00 am">%2$s</xliff:g>"</string>


    <!-- Quoted name for 12pm, lowercase -->
    <string name="noon">"noon"</string>
    <!-- Quoted name for 12pm, uppercase first letter -->
    <string name="Noon">"Noon"</string>
    <!-- Quoted name for 12am, lowercase -->
    <string name="midnight">"midnight"</string>
    <!-- Quoted name for 12am, uppercase first letter -->
    <string name="Midnight">"Midnight"</string>











    <!-- Format string for durations like "01:23" (1 minute, 23 seconds) -->
    <string name="elapsed_time_short_format_mm_ss"><xliff:g id="minutes" example="1">%1$02d</xliff:g>:<xliff:g id="seconds" example="23">%2$02d</xliff:g></string>

    <!-- Format string for times like "1:43:33" (1 hour, 43 minutes, 33 seconds) -->
    <string name="elapsed_time_short_format_h_mm_ss"><xliff:g id="hours" example="1">%1$d</xliff:g>:<xliff:g id="minutes" example="43">%2$02d</xliff:g>:<xliff:g id="seconds" example="33">%3$02d</xliff:g></string>

    <!-- Item on EditText context menu. This action is used to select all text in the edit field. -->
    <string name="selectAll">Select all</string>

    <!-- Item on EditText context menu. This action is used to start selecting text in the edit field. -->
    <string name="selectText">Select text</string>

    <!-- Item on EditText context menu. This action is used to start selecting text in the edit field. -->
    <string name="stopSelectingText">Stop selecting text</string>

    <!-- Item on EditText context menu.  This action is used to cut selected the text into the clipboard.  -->
    <string name="cut">Cut</string>

    <!-- Item on EditText context menu. This action is used to cut all the text into the clipboard. -->
    <string name="cutAll">Cut all</string>

    <!-- Item on EditText context menu. This action is used to cut selected the text into the clipboard. -->
    <string name="copy">Copy</string>

    <!-- Item on EditText context menu. This action is used to copy all the text into the clipboard. -->
    <string name="copyAll">Copy all</string>

    <!-- Item on EditText context menu. This action is used t o paste from the clipboard into the eidt field -->
    <string name="paste">Paste</string>

    <!-- Item on EditText context menu. This action is used to copy a URL from the edit field into the clipboard. -->
    <string name="copyUrl">Copy URL</string>

    <!-- EditText context menu -->
    <string name="inputMethod">Input method</string>

    <!-- Item on EditText context menu, used to add a word to the
         input method dictionary. -->
    <string name="addToDictionary">"Add \"<xliff:g id="word" example="rickroll">%s</xliff:g>\" to dictionary</string>

    <!-- Title for EditText context menu -->
    <string name="editTextMenuTitle">Edit text</string>

    <!-- If the device is getting low on internal storage, a notification is shown to the user.  This is the title of that notification. -->
    <string name="low_internal_storage_view_title">Low on space</string>
    <!-- If the device is getting low on internal storage, a notification is shown to the user.  This is the message of that notification. -->
    <string name="low_internal_storage_view_text">Phone storage space is getting low.</string>

    <!-- Preference framework strings. -->
    <string name="ok">OK</string>
    <!-- Preference framework strings. -->
    <string name="cancel">Cancel</string>
    <!-- Preference framework strings. -->
    <string name="yes">OK</string>
    <!-- Preference framework strings. -->
    <string name="no">Cancel</string>
    <!-- This is the generic "attention" string to be used in attention dialogs.  Typically
         combined with setIcon(android.R.drawable.ic_dialog_alert) -->
    <string name="dialog_alert_title">Attention</string>

    <!-- Default text for a button that can be toggled on and off. -->
    <string name="capital_on">ON</string>
    <!-- Default text for a button that can be toggled on and off. -->
    <string name="capital_off">OFF</string>

    <!-- Title of intent resolver dialog when selecting an application to run. -->
    <string name="whichApplication">Complete action using</string>
    <!-- Option to always use the selected application resolution in the future. See the "Complete action using" dialog title-->
    <string name="alwaysUse">Use by default for this action.</string>
    <!-- Text displayed when the user selects the check box for setting default application.  See the "Use by default for this action" check box. -->
    <string name="clearDefaultHintMsg">Clear default in Home Settings &gt; Applications &gt; Manage applications.</string>
    <!-- Default title for the activity chooser, when one is not given. Android allows multiple activities to perform an action.  for example, there may be many ringtone pickers installed.  A dialog is shown to the user allowing him to pick which activity should be used.  This is the title. -->
    <string name="chooseActivity">Select an action</string>
    <!-- Text to display when there are no activities found to display in the
         activity chooser. See the "Select an action" title. -->
    <string name="noApplications">No applications can perform this action.</string>
    <!-- Title of the alert when an application has crashed. -->
    <string name="aerr_title">Sorry!</string>
    <!-- Text of the alert that is displayed when an application is not responding. -->
    <string name="aerr_application">The application <xliff:g id="application">%1$s</xliff:g>
        (process <xliff:g id="process">%2$s</xliff:g>) has stopped unexpectedly. Please try again.</string>
    <!-- Text of the alert that is displayed when an application has crashed. -->
    <string name="aerr_process">The process <xliff:g id="process">%1$s</xliff:g> has
        stopped unexpectedly. Please try again.</string>
    <!-- Title of the alert when an application is not responding. -->
    <string name="anr_title">Sorry!</string>
    <!-- Text of the alert that is displayed when an application is not responding. -->
    <string name="anr_activity_application">Activity <xliff:g id="activity">%1$s</xliff:g> (in application <xliff:g id="application">%2$s</xliff:g>) is not responding.</string>
    <!-- Text of the alert that is displayed when an application is not responding. -->
    <string name="anr_activity_process">Activity <xliff:g id="activity">%1$s</xliff:g> (in process <xliff:g id="process">%2$s</xliff:g>) is not responding.</string>
    <!-- Text of the alert that is displayed when an application is not responding. -->
    <string name="anr_application_process">Application <xliff:g id="application">%1$s</xliff:g> (in process <xliff:g id="process">%2$s</xliff:g>) is not responding.</string>
    <!-- Text of the alert that is displayed when an application is not responding. -->
    <string name="anr_process">Process <xliff:g id="process">%1$s</xliff:g> is not responding.</string>
    <!-- Button allowing the user to close an application that is not responding. This will kill the application. -->
    <string name="force_close">Force close</string>
    <!-- Button allowing the user to send a bug report for application which has encountered an error. -->
    <string name="report">Report</string>
    <!-- Button allowing the user to choose to wait for an application that is not responding to become responsive again. -->
    <string name="wait">Wait</string>

    <!-- Displayed in the title of the chooser for things to do with text that
         is to be sent to another application. For example, I can send text through SMS or IM.  A dialog with those choices would be shown, and this would be the title. -->
    <string name="sendText">Select an action for text</string>

    <!-- Title of the dialog where the user is adjusting the phone ringer volume -->
    <string name="volume_ringtone">Ringer volume</string>
    <!-- Title of the dialog where the user is adjusting the music volume -->
    <string name="volume_music">Media volume</string>
    <!-- Hint shown in the volume toast to inform the user that the media audio is playing through Bluetooth. -->
    <string name="volume_music_hint_playing_through_bluetooth">Playing through Bluetooth</string>
    <!-- Hint shown in the volume toast to inform the user that the current ringtone is the silent ringtone. -->
    <string name="volume_music_hint_silent_ringtone_selected">Silent ringtone selected</string>
    <!-- Title of the dialog where the user is adjusting the phone call volume -->
    <string name="volume_call">In-call volume</string>
    <!-- Title of the dialog where the user is adjusting the phone call volume when connected on bluetooth-->
    <string name="volume_bluetooth_call">Bluetooth in-call volume</string>
    <!-- Title of the dialog where the user is adjusting the audio volume for alarms -->
    <string name="volume_alarm">Alarm volume</string>
    <!-- Title of the dialog where the user is adjusting the audio volume for notifications -->
    <string name="volume_notification">Notification volume</string>
    <!-- Title of the dialog where the user is adjusting the general audio volume -->
    <string name="volume_unknown">Volume</string>

    <!-- Ringtone picker strings --> <skip />
    <!-- Choice in the ringtone picker.  If chosen, the default ringtone will be used. -->
    <string name="ringtone_default">Default ringtone</string>
    <!-- Choice in the ringtone picker.  If chosen, the default ringtone will be used. This fills in the actual ringtone's title into the message. -->
    <string name="ringtone_default_with_actual">Default ringtone (<xliff:g id="actual_ringtone">%1$s</xliff:g>)</string>
    <!-- Choice in the ringtone picker.  If chosen, there will be silence instead of a ringtone played. -->
    <string name="ringtone_silent">Silent</string>
    <!-- The title of the ringtone picker dialog. -->
    <string name="ringtone_picker_title">Ringtones</string>
    <!-- If there is ever a ringtone set for some setting, but that ringtone can no longer be resolved, t his is shown instead.  For example, if the ringtone was on a SD card and it had been removed, this woudl be shown for ringtones on that SD card. -->
    <string name="ringtone_unknown">Unknown ringtone</string>

    <!-- A notification is shown when there are open wireless networks nearby.  This is the notification's title. -->
    <plurals name="wifi_available">
        <item quantity="one">Wi-Fi network available</item>
        <item quantity="other">Wi-Fi networks available</item>
    </plurals>
    <!-- A notification is shown when there are open wireless networks nearby.  This is the notification's message. -->
    <plurals name="wifi_available_detailed">
        <item quantity="one">Open Wi-Fi network available</item>
        <item quantity="other">Open Wi-Fi networks available</item>
    </plurals>
    <!-- Do not translate. Default access point SSID used for tethering -->
    <string name="wifi_tether_configure_ssid_default" translatable="false">AndroidAP</string>

    <!-- Name of the dialog that lets the user choose an accented character to insert -->
    <string name="select_character">Insert character</string>

    <!-- SMS per-application rate control Dialog --> <skip />
    <!-- See SMS_DIALOG.  This is shown if the current application's name cannot be figuerd out. -->
    <string name="sms_control_default_app_name">Unknown application</string>
    <!-- SMS_DIALOG: An SMS dialog is shown if an application tries to send too many SMSes.  This is the title of that dialog. -->
    <string name="sms_control_title">Sending SMS messages</string>
    <!-- See SMS_DIALOG.  This is the message shown in that dialog. -->
    <string name="sms_control_message">A large number of SMS messages are being sent. Select \"OK\" to continue, or \"Cancel\" to stop sending.</string>
    <!-- See SMS_DIALOG.  This is a button choice to allow sending the SMSes. -->
    <string name="sms_control_yes">OK</string>
    <!-- See SMS_DIALOG.  This is a button choice to disallow sending the SMSes.. -->
    <string name="sms_control_no">Cancel</string>

    <!-- Name of the button in the date/time picker to accept the date/time change -->
    <string name="date_time_set">Set</string>

    <!-- Security Permissions strings-->
    <!-- The default permission group for any permissions that have not explicitly set a group. -->
    <string name="default_permission_group">Default</string>
    <!-- Do not translate. -->
    <string name="permissions_format"><xliff:g id="perm_line1">%1$s</xliff:g>, <xliff:g id="perm_line2">%2$s</xliff:g></string>
    <!-- Shown for an application when it doesn't require any permission grants. -->
    <string name="no_permissions">No permissions required</string>
    <!-- When installing an application, the less-dangerous permissions are hidden.  If the user showed those, this is the text to hide them again.  -->
    <string name="perms_hide"><b>Hide</b></string>
    <!-- When installing an application, the less-dangerous permissions are hidden.  This is the text to show those. -->
    <string name="perms_show_all"><b>Show all</b></string>

    <!-- USB storage dialog strings -->
    <!-- This is the title for the activity's window. -->
    <string name="usb_storage_activity_title">USB Mass Storage</string>

    <!-- See USB_STORAGE.  USB_STORAGE_DIALOG:  After the user selects the notification, a dialog is shown asking if he wants to mount.  This is the title. -->
    <string name="usb_storage_title">USB connected</string>
    <!-- See USB_STORAGE.    This is the message. -->
    <string name="usb_storage_message">You have connected your phone to your computer via USB. Select the button below if you want to copy files between your computer and your Android\u2018s SD card.</string>
    <!-- See USB_STORAGE.    This is the button text to mount the phone on the computer. -->
    <string name="usb_storage_button_mount">Turn on USB storage</string>
    <!-- See USB_STORAGE_DIALOG.  If there was an error mounting, this is the text. -->
    <string name="usb_storage_error_message">There is a problem using your SD card for USB storage.</string>
    <!-- USB_STORAGE: When the user connects the phone to a computer via USB, we show a notification asking if he wants to share files across.  This is the title -->
    <string name="usb_storage_notification_title">USB connected</string>
    <!-- See USB_STORAGE. This is the message. -->
    <string name="usb_storage_notification_message">Select to copy files to/from your computer.</string>

    <!-- USB_STORAGE_STOP: While USB storage is enabled, we show a notification dialog asking if he wants to stop. This is the title -->
    <string name="usb_storage_stop_notification_title">Turn off USB storage</string>
    <!-- See USB_STORAGE. This is the message. -->
    <string name="usb_storage_stop_notification_message">Select to turn off USB storage.</string>

    <!-- USB storage stop dialog strings -->
    <!-- This is the label for the activity, and should never be visible to the user. -->
    <!-- See USB_STORAGE_STOP.  USB_STORAGE_STOP_DIALOG:  After the user selects the notification, a dialog is shown asking if he wants to stop usb storage.  This is the title. -->
    <string name="usb_storage_stop_title">USB storage in use</string>
    <!-- See USB_STORAGE_STOP.    This is the message. -->
    <string name="usb_storage_stop_message">Before turning off USB storage, make sure you have unmounted (\u201cejected\u201d) your Android\u2018s SD card from your computer.</string>
    <!-- See USB_STORAGE_STOP.    This is the button text to stop usb storage. -->
    <string name="usb_storage_stop_button_mount">Turn off USB storage</string>
    <!-- See USB_STORAGE_STOP_DIALOG.  If there was an error stopping, this is the text. -->
    <string name="usb_storage_stop_error_message">There was a problem turning off USB storage. Check to make sure you have unmounted the USB host, then try again.</string>

    <!-- USB_STORAGE_KILL_STORAGE_USERS dialog  -->
    <string name="dlg_confirm_kill_storage_users_title">Turn on USB storage</string>
    <!-- USB_STORAGE_KILL_STORAGE_USERS dialog message text -->
    <string name="dlg_confirm_kill_storage_users_text">If you turn on USB storage, some applications you are using will stop and may be unavailable until you turn off USB storage.</string>
    <!-- USB_STORAGE_ERROR dialog  dialog-->
    <string name="dlg_error_title">USB operation failed</string>
    <!-- USB_STORAGE_ERROR dialog  ok button-->
    <string name="dlg_ok">OK</string>

    <!-- External media format dialog strings -->
    <!-- This is the label for the activity, and should never be visible to the user. -->
    <!-- See EXTMEDIA_FORMAT.  EXTMEDIA_FORMAT_DIALOG:  After the user selects the notification, a dialog is shown asking if he wants to format the SD card.  This is the title. -->
    <string name="extmedia_format_title">Format SD card</string>
    <!-- See EXTMEDIA_FORMAT.   This is the message. -->
    <string name="extmedia_format_message">Are you sure you want to format the SD card? All data on your card will be lost.</string>
    <!-- See EXTMEDIA_FORMAT.    This is the button text to format the sd card. -->
    <string name="extmedia_format_button_format">Format</string>

    <!-- Title of notification shown when ADB is actively connected to the phone. -->
    <string name="adb_active_notification_title">USB debugging connected</string>
    <!-- Message of notification shown when ADB is actively connected to the phone. -->
    <string name="adb_active_notification_message">Select to disable USB debugging.</string>

    <!-- Used to replace %s in urls retreived from the signin server with locales.  For Some        -->
    <!-- devices we don't support all the locales we ship to and need to replace the '%s' with a    -->
    <!-- locale string based on mcc values.  By default (0-length string) we don't replace the %s   -->
    <!-- at all and later replace it with a locale string based on the users chosen locale          -->
    <!-- DO NOT TRANSLATE -->
    <string name="locale_replacement">""</string>

    <!-- Title of the pop-up dialog in which the user switches input method components. -->
    <string name="select_input_method">Select input method</string>

    <string name="fast_scroll_alphabet">\u0020ABCDEFGHIJKLMNOPQRSTUVWXYZ</string>
    <string name="fast_scroll_numeric_alphabet">\u00200123456789ABCDEFGHIJKLMNOPQRSTUVWXYZ</string>

    <string name="candidates_style"><u>candidates</u></string>

    <!-- External media notification strings -->
    <!-- Shown when external media is being checked -->
    <string name="ext_media_checking_notification_title">Preparing SD card</string>
    <string name="ext_media_checking_notification_message">Checking for errors.</string>

    <!-- Shown when external media is blank (or unsupported filesystem) -->
    <string name="ext_media_nofs_notification_title">Blank SD card</string>
    <string name="ext_media_nofs_notification_message">SD card blank or has unsupported filesystem.</string>

    <!-- Shown when external media is unmountable (corrupt)) -->
    <string name="ext_media_unmountable_notification_title">Damaged SD card</string>
    <string name="ext_media_unmountable_notification_message">SD card damaged. You may have to reformat it.</string>

    <!-- Shown when external media is unsafely removed -->
    <string name="ext_media_badremoval_notification_title">SD card unexpectedly removed</string>
    <string name="ext_media_badremoval_notification_message">Unmount SD card before removing to avoid data loss.</string>

    <!-- Shown when external media has been safely removed -->
    <string name="ext_media_safe_unmount_notification_title">SD card safe to remove</string>
    <string name="ext_media_safe_unmount_notification_message">You can safely remove SD card.</string>

    <!-- Shown when external media is missing -->
    <string name="ext_media_nomedia_notification_title">Removed SD card</string>
    <string name="ext_media_nomedia_notification_message">SD card removed. Insert a new one.</string>

    <!-- Shown in LauncherActivity when the requested target Intent didn't return any matching Activities, leaving the list empty. -->
    <string name="activity_list_empty">No matching activities found</string>

    <!-- permission attributes related to package usage statistics -->
    <!-- Title of an application permission, listed so the user can choose whether they want to allow the application to do this. -->
    <string name="permlab_pkgUsageStats">update component usage statistics</string>
    <!-- Description of an application permission, listed so the user can choose whether they want to allow the application to do this. -->
    <string name="permdesc_pkgUsageStats">Allows the modification of collected component usage statistics. Not for use by normal applications.</string>

    <!-- permission attributes related to default container service -->
    <!-- Title of an application permission that lets an application use default container service. -->
    <string name="permlab_copyProtectedData">Allows to invoke default container service to copy content. Not for use by normal applications.</string>
    <!-- Description of an application permission,  used to invoke default container service to copy content. -->
    <string name="permdesc_copyProtectedData">Allows to invoke default container service to copy content. Not for use by normal applications.</string>

    <!-- Shown in the tutorial for tap twice for zoom control. -->
    <string name="tutorial_double_tap_to_zoom_message_short">Tap twice for zoom control</string>


    <!-- Shown in gadget hosts (e.g. the home screen) when there was an error inflating
    the gadget. -->
    <string name="gadget_host_error_inflating">Error inflating widget</string>

    <!-- Long label for a button on a full-screen input method for the "Go" action. -->
    <string name="ime_action_go">Go</string>

    <!-- Long label for a button on a full-screen input method for the "Search" action. -->
    <string name="ime_action_search">Search</string>

    <!-- Long label for a button on a full-screen input method for the "Send" action. -->
    <string name="ime_action_send">Send</string>

    <!-- Long label for a button on a full-screen input method for the "Next" action. -->
    <string name="ime_action_next">Next</string>

    <!-- Long label for a button on a full-screen input method for the "Done" action. -->
    <string name="ime_action_done">Done</string>

    <!-- Long label for a button on a full-screen input method for an unknown action. -->
    <string name="ime_action_default">Execute</string>

    <!-- Strings for search suggestions. These are going here because they are referenced by both
         ContactsProvider and GoogleContactsProvider -->
    <skip />


    <!-- This string appears (on two lines) when you type a number into contacts search, to let you dial the phone number you typed.  The first line will be in bigger type than the second. -->
    <string name="dial_number_using">Dial number\nusing <xliff:g id="number" example="555">%s</xliff:g></string>

    <!-- This string appears (on two lines) when you type a number into contacts search, to let you create a contact whose phone number is the number you typed.  The first line will be in bigger type than the second. -->
    <string name="create_contact_using">Create contact\nusing <xliff:g id="number" example="555">%s</xliff:g></string>

    <!-- This string array should be overridden by the manufacture to present a list of carrier-id,locale,wifi-channel sets.  This is used at startup to set system defaults by checking the system property ro.carrier for the carrier-id and searching through this array -->
    <!-- An Array of [[Carrier-ID]                     -->
    <!--              [default-locale]                 -->
    <!--              [default-wifi-allowed-channels]] -->
    <string-array translatable="false" name="carrier_properties">
    </string-array>

    <!-- Title for the selected state of a CompoundButton. -->
    <string name="accessibility_compound_button_selected">checked</string>

    <!-- Title for the unselected state of a CompoundButton. -->
    <string name="accessibility_compound_button_unselected">not checked</string>

    <string name="grant_credentials_permission_message_header">The following one or more applications request permission to access your account, now and in the future.</string>
    <string name="grant_credentials_permission_message_footer">Do you want to allow this request?</string>
    <string name="grant_permissions_header_text">Access Request</string>
    <string name="allow">Allow</string>
    <string name="deny">Deny</string>
    <string name="permission_request_notification_title">Permission Requested</string>
    <string name="permission_request_notification_with_subtitle">Permission Requested\nfor account <xliff:g id="account" example="foo@gmail.com">%s</xliff:g></string>

    <!-- Label to show for a service that is running because it is an input method. -->
    <string name="input_method_binding_label">Input method</string>
    <!-- Label to show for a service that is running because it is a sync adapter. -->
    <string name="sync_binding_label">Sync</string>
    <!-- Label to show for a service that is running because it is an accessibility module. -->
    <string name="accessibility_binding_label">Accessibility</string>
    <!-- Label to show for a service that is running because it is a wallpaper. -->
    <string name="wallpaper_binding_label">Wallpaper</string>
    <!-- Dialog title for user to select a different wallpaper from service list -->
    <string name="chooser_wallpaper">Change wallpaper</string>

    <!-- Do Not Translate: Alternate eri.xml -->
    <string name="alternate_eri_file">/data/eri.xml</string>

    <string name="pptp_vpn_description">Point-to-Point Tunneling Protocol</string>
    <string name="l2tp_vpn_description">Layer 2 Tunneling Protocol</string>
    <string name="l2tp_ipsec_psk_vpn_description">Pre-shared key based L2TP/IPSec VPN</string>
    <string name="l2tp_ipsec_crt_vpn_description">Certificate based L2TP/IPSec VPN</string>

    <!-- Localized strings for WebView -->
    <!-- Label for button in a WebView that will open a chooser to choose a file to upload -->
    <string name="upload_file">Choose file</string>
    <!-- Label for <input type="reset"> button in html -->
    <string name="reset">Reset</string>
    <!-- Label for <input type="submit"> button in html -->
    <string name="submit">Submit</string>

    <!-- String describing the Star/Favorite checkbox

         Used by AccessibilityService to announce the purpose of the view.
    -->
    <string name="description_star">favorite</string>

    <!-- Strings for car mode notification -->
    <!-- Shown when car mode is enabled -->
    <string name="car_mode_disable_notification_title">Car mode enabled</string>
    <string name="car_mode_disable_notification_message">Select to exit car mode.</string>

    <!-- Strings for tethered notification -->
    <!-- Shown when the device is tethered -->
    <string name="tethered_notification_title">Tethering active</string>
    <string name="tethered_notification_message">Touch to configure</string>

<<<<<<< HEAD
    <!--  Strings for possible PreferenceActivity Back/Next buttons -->
    <string name="back_button_label">Back</string>
    <string name="next_button_label">Next</string>
=======
    <!-- Strings for throttling notification -->
    <!-- Shown when the user is in danger of being throttled -->
    <string name="throttle_warning_notification_title">Excessive data use warning</string>
    <string name="throttle_warning_notification_message">If your data use pattern continues you may be subject to bandwidth restrictions - touch for more information</string>

    <!-- Strings for throttling notification -->
    <!-- Shown when the users bandwidth is reduced because of excessive data use -->
    <string name="throttled_notification_title">Bandwidth Restricted</string>
    <string name="throttled_notification_message">Your mobile data bandwidth is being reduced because of excessive data use - touch for more information</string>
>>>>>>> e23c9724
</resources><|MERGE_RESOLUTION|>--- conflicted
+++ resolved
@@ -2258,11 +2258,10 @@
     <string name="tethered_notification_title">Tethering active</string>
     <string name="tethered_notification_message">Touch to configure</string>
 
-<<<<<<< HEAD
     <!--  Strings for possible PreferenceActivity Back/Next buttons -->
     <string name="back_button_label">Back</string>
     <string name="next_button_label">Next</string>
-=======
+
     <!-- Strings for throttling notification -->
     <!-- Shown when the user is in danger of being throttled -->
     <string name="throttle_warning_notification_title">Excessive data use warning</string>
@@ -2272,5 +2271,4 @@
     <!-- Shown when the users bandwidth is reduced because of excessive data use -->
     <string name="throttled_notification_title">Bandwidth Restricted</string>
     <string name="throttled_notification_message">Your mobile data bandwidth is being reduced because of excessive data use - touch for more information</string>
->>>>>>> e23c9724
 </resources>