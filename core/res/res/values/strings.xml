<?xml version="1.0" encoding="utf-8"?>
<!--
/* //device/apps/common/assets/res/any/strings.xml
**
** Copyright 2006, The Android Open Source Project
**
** Licensed under the Apache License, Version 2.0 (the "License");
** you may not use this file except in compliance with the License.
** You may obtain a copy of the License at
**
**     http://www.apache.org/licenses/LICENSE-2.0
**
** Unless required by applicable law or agreed to in writing, software
** distributed under the License is distributed on an "AS IS" BASIS,
** WITHOUT WARRANTIES OR CONDITIONS OF ANY KIND, either express or implied.
** See the License for the specific language governing permissions and
** limitations under the License.
*/
-->
<resources xmlns:xliff="urn:oasis:names:tc:xliff:document:1.2">
    <!-- Suffix added to a number to signify size in bytes. -->
    <string name="byteShort">B</string>
    <!-- Suffix added to a number to signify size in kilobytes. -->
    <string name="kilobyteShort">KB</string>
    <!-- Suffix added to a number to signify size in megabytes. -->
    <string name="megabyteShort">MB</string>
    <!-- Suffix added to a number to signify size in gigabytes. -->
    <string name="gigabyteShort">GB</string>
    <!-- Suffix added to a number to signify size in terabytes. -->
    <string name="terabyteShort">TB</string>
    <!-- Suffix added to a number to signify size in petabytes. -->
    <string name="petabyteShort">PB</string>
    <!-- Format string used to add a suffix like "KB" or "MB" to a number
         to display a size in kilobytes, megabytes, or other size units.
         Some languages (like French) will want to add a space between
         the placeholders. -->
    <string name="fileSizeSuffix"><xliff:g id="number" example="123">%1$s</xliff:g><xliff:g id="unit" example="KB">%2$s</xliff:g></string>

    <!-- Used in Contacts for a field that has no label and in Note Pad
         for a note with no name. -->
    <string name="untitled">&lt;untitled&gt;</string>

    <!-- Used to replace a range of characters in text that is too wide
         for the space allocated to it. -->
    <string name="ellipsis">\u2026</string>

    <!-- How to display the lack of a phone number -->
    <string name="emptyPhoneNumber">(No phone number)</string>

    <!-- How to display the lack of a name -->
    <string name="unknownName">(Unknown)</string>

    <!-- What the UI should display for "voice mail" unless overridden by the SIM-->
    <string name="defaultVoiceMailAlphaTag">Voicemail</string>

    <!-- What the UI should display for "Msisdn" unless overridden by the SIM-->
    <string name="defaultMsisdnAlphaTag">MSISDN1</string>

    <!-- For GsmMmiCode.java --> <skip />
    <!-- Displayed when the user dialed an MMI code whose function
         could not be performed. This will be displayed in a toast. -->
    <string name="mmiError">Connection problem or invalid MMI code.</string>
    <!-- Displayed when the user dialed an MMI code whose function
         could not be performed because FDN is enabled. This will be displayed in a toast. -->
    <string name="mmiFdnError">Operation is restricted to fixed dialing numbers only.</string>

    <!-- Displayed when a phone feature such as call barring was activated. -->
    <string name="serviceEnabled">Service was enabled.</string>
    <!-- Displayed in front of the list of a set of service classes
         (voice, data, fax, etc.) that were enabled. -->
    <string name="serviceEnabledFor">Service was enabled for:</string>
    <!-- Displayed when a phone feature such as call forwarding was deactivated. -->
    <string name="serviceDisabled">Service has been disabled.</string>
    <!-- Displayed when a phone property such as a SIM password was registered. -->
    <string name="serviceRegistered">Registration was successful.</string>
    <!-- Displayed when a phone property such as a SIM password was erased. -->
    <string name="serviceErased">Erasure was successful.</string>
    <!-- Displayed when a SIM password was entered incorrectly. -->
    <string name="passwordIncorrect">Incorrect password.</string>
    <!-- Displayed when a phone feature triggered by an MMI code is complete. -->
    <string name="mmiComplete">MMI complete.</string>
    <!-- Displayed when a SIM PIN password is entered incorrectly. -->
    <string name="badPin">The old PIN you typed is not correct.</string>
    <!-- Displayed when a SIM PUK password is entered incorrectly. -->
    <string name="badPuk">The PUK you typed is not correct.</string>
    <!-- Displayed when SIM PIN passwords are entered inconsistently. -->
    <string name="mismatchPin">The PINs you entered do not match.</string>
    <!-- Displayed when a SIM PIN password is too long or too short. -->
    <string name="invalidPin">Type a PIN that is 4 to 8 numbers.</string>
    <!-- Displayed to prompt the user to type the PUK password to unlock
         the SIM card. -->
    <string name="needPuk">Your SIM card is PUK-locked. Type the PUK code to unlock it.</string>
    <string name="needPuk2">Type PUK2 to unblock SIM card.</string>

    <!-- Displayed as the title for a success/failure report enabling/disabling caller ID. -->
    <string name="ClipMmi">Incoming Caller ID</string>
    <!-- Displayed as the title for a success/failure report enabling/disabling caller ID. -->
    <string name="ClirMmi">Outgoing Caller ID</string>
    <!-- Displayed as the title for a success/failure report enabling/disabling call forwarding. -->
    <string name="CfMmi">Call forwarding</string>
    <!-- Displayed as the title for a success/failure report enabling/disabling call waiting. -->
    <string name="CwMmi">Call waiting</string>
    <!-- Displayed as the title for a success/failure report enabling/disabling call barring. -->
    <string name="BaMmi">Call barring</string>
    <!-- Displayed as the title for a success/failure report changing the SIM password. -->
    <string name="PwdMmi">Password change</string>
    <!-- Displayed as the title for a success/failure report changing the SIM PIN. -->
    <string name="PinMmi">PIN change</string>
    <string name="CnipMmi">Calling number present</string>
    <string name="CnirMmi">Calling number restricted</string>
    <string name="ThreeWCMmi">Three way calling</string>
    <string name="RuacMmi">Rejection of undesired annoying calls</string>
    <string name="CndMmi">Calling number delivery</string>
    <string name="DndMmi">Do not disturb</string>

    <!-- Displayed to confirm to the user that caller ID will be restricted on the next call as usual. -->
    <string name="CLIRDefaultOnNextCallOn">Caller ID defaults to restricted. Next call: Restricted</string>
    <!-- Displayed to confirm to the user that caller ID will be not restricted on the next call even though it usually is. -->
    <string name="CLIRDefaultOnNextCallOff">Caller ID defaults to restricted. Next call: Not restricted</string>
    <!-- Displayed to confirm to the user that caller ID will not be restricted on the next call but usually is. -->
    <string name="CLIRDefaultOffNextCallOn">Caller ID defaults to not restricted. Next call: Restricted</string>
    <!-- Displayed to confirm to the user that caller ID will not be restricted on the next call or in general. -->
    <string name="CLIRDefaultOffNextCallOff">Caller ID defaults to not restricted. Next call: Not restricted</string>


    <!-- Displayed to tell the user that caller ID is not provisioned for their SIM. -->
    <string name="serviceNotProvisioned">Service not provisioned.</string>
    <!-- Displayed to tell the user that they cannot change the caller ID setting. -->
    <string name="CLIRPermanent">The caller ID setting cannot be changed.</string>

    <!-- Notification title to tell the user that restricted state is changed by access control. -->
    <string name="RestrictedChangedTitle">Restricted access changed</string>
    <!-- Displayed to tell the user that data service is blocked by access control. -->
    <string name="RestrictedOnData">Data service is blocked.</string>
    <!-- Displayed to tell the user that emergency service is blocked by access control. -->
    <string name="RestrictedOnEmergency">Emergency service is blocked.</string>
    <!-- Displayed to tell the user that normal service is blocked by access control. -->
    <string name="RestrictedOnNormal">Voice service is blocked.</string>
    <!-- Displayed to tell the user that all emergency and normal voice services are blocked by access control. -->
    <string name="RestrictedOnAllVoice">All Voice services are blocked.</string>
    <!-- Displayed to tell the user that sms service is blocked by access control. -->
    <string name="RestrictedOnSms">SMS service is blocked.</string>
    <!-- Displayed to tell the user that voice/data service is blocked by access control. -->
    <string name="RestrictedOnVoiceData">Voice/Data services are blocked.</string>
    <!-- Displayed to tell the user that voice and sms service are blocked by access control. -->
    <string name="RestrictedOnVoiceSms">Voice/SMS services are blocked.</string>
    <!-- Displayed to tell the user that all service is blocked by access control. -->
    <string name="RestrictedOnAll">All Voice/Data/SMS services are blocked.</string>

    <!-- Mappings between TS 27.007 +CFCC/+CLCK "service classes" and human-readable strings--> <skip />
    <!-- Example: Service was enabled for: Voice, Data -->
    <string name="serviceClassVoice">Voice</string>
    <!-- Example: Service was enabled for: Voice, Data -->
    <string name="serviceClassData">Data</string>
    <!-- Example: Service was enabled for: Voice, FAX -->
    <string name="serviceClassFAX">FAX</string>
    <!-- Example: Service was enabled for: Voice, SMS -->
    <string name="serviceClassSMS">SMS</string>
    <!-- Meaning: asynchronous data.  Example: Service was enabled for: Voice, Async -->
    <string name="serviceClassDataAsync">Async</string>
    <!-- Meaning: synchronous data.  Example: Service was enabled for: Voice, Async -->
    <string name="serviceClassDataSync">Sync</string>
    <!-- Meaning: packet data.  Example: Service was enabled for: Voice, Packet -->
    <string name="serviceClassPacket">Packet</string>
    <!-- Meaning: unknown.  Example: Service was enabled for: Voice, PAD -->
    <string name="serviceClassPAD">PAD</string>

    <!-- CDMA Roaming Indicator Strings (non ERI)--> <skip />
    <!-- Default roaming indicator text -->
    <string name="roamingText0">Roaming Indicator On</string>
    <string name="roamingText1">Roaming Indicator Off</string>
    <string name="roamingText2">Roaming Indicator Flashing</string>
    <string name="roamingText3">Out of Neighborhood</string>
    <string name="roamingText4">Out of Building</string>
    <string name="roamingText5">Roaming - Preferred System</string>
    <string name="roamingText6">Roaming - Available System</string>
    <string name="roamingText7">Roaming - Alliance Partner</string>
    <string name="roamingText8">Roaming - Premium Partner</string>
    <string name="roamingText9">Roaming - Full Service Functionality</string>
    <string name="roamingText10">Roaming - Partial Service Functionality</string>
    <string name="roamingText11">Roaming Banner On</string>
    <string name="roamingText12">Roaming Banner Off</string>
    <string name="roamingTextSearching">Searching for Service</string>


    <!--
        {0} is one of "bearerServiceCode*"
        {1} is dialing number
        {2} is time in seconds

        cfTemplateRegistered and cfTemplateRegisteredTime mean that a phone number
        has been set but forwarding is not on.
    --> <skip />
    <!-- Displayed when the call forwarding query was not able to be forwarded. -->
    <string name="cfTemplateNotForwarded"><xliff:g id="bearer_service_code">{0}</xliff:g>: Not forwarded</string>
    <!-- Displayed when the call forwarding query was forwarded. -->
    <string name="cfTemplateForwarded"><xliff:g id="bearer_service_code">{0}</xliff:g>: <xliff:g id="dialing_number">{1}</xliff:g></string>
    <!-- Displayed when the call forwarding query will be forwarded after some time. -->
    <string name="cfTemplateForwardedTime"><xliff:g id="bearer_service_code">{0}</xliff:g>: <xliff:g id="dialing_number">{1}</xliff:g> after <xliff:g id="time_delay">{2}</xliff:g> seconds</string>
    <!-- Displayed when the call forwarding query was set but forwarding is not enabled. -->
    <string name="cfTemplateRegistered"><xliff:g id="bearer_service_code">{0}</xliff:g>: Not forwarded</string>
    <!-- Displayed when the call forwarding query was set but forwarding is not enabled. -->
    <string name="cfTemplateRegisteredTime"><xliff:g id="bearer_service_code">{0}</xliff:g>: Not forwarded</string>

    <!-- android.net.http Error strings --> <skip />
    <!-- Displayed when a feature code (non-phone number) is dialed and completes successfully. -->
    <string name="fcComplete">Feature code complete.</string>
    <!-- Displayed when a feature code (non-phone number) is dialed and completes unsuccessfully. -->
    <string name="fcError">Connection problem or invalid feature code.</string>
    <!-- android.net.http Error strings --> <skip />
    <!-- Displayed when a web request was successful. -->
    <string name="httpErrorOk">OK</string>
    <!-- Displayed when a web request failed because we don't know the exact reason. -->
    <string name="httpError">The Web page contains an error.</string>
    <!-- Displayed when a web request failed because the URL could not be found. -->
    <string name="httpErrorLookup">The URL could not be found.</string>
    <!-- Displayed when a web request failed because the site's authentication scheme is not supported by us. -->
    <string name="httpErrorUnsupportedAuthScheme">The site authentication scheme is not supported.</string>
    <!-- Displayed when a web request failed because the authentication failed. -->
    <string name="httpErrorAuth">Authentication was unsuccessful.</string>
    <!-- Displayed when a web request failed because the authentication with the proxy failed. -->
    <string name="httpErrorProxyAuth">Authentication via the proxy server was unsuccessful.</string>
    <!-- Displayed when a web request failed because there was a connection error. -->
    <string name="httpErrorConnect">The connection to the server was unsuccessful.</string>
    <!-- Displayed when a web request failed because there was an input or output error. -->
    <string name="httpErrorIO">The server failed to communicate. Try again later.</string>
    <!-- Displayed when a web request failed because the request timed out -->
    <string name="httpErrorTimeout">The connection to the server timed out.</string>
    <!-- Displayed when a web request failed because the site tried to redirect us one too many times -->
    <string name="httpErrorRedirectLoop">The page contains too many server redirects.</string>
    <!-- Displayed when a web request failed because the protocol of the server is not supported. -->
    <string name="httpErrorUnsupportedScheme">The protocol is not supported.</string>
    <!-- Displayed when a web request failed because the a secure connection couldn't be made to the server.-->
    <string name="httpErrorFailedSslHandshake">A secure connection could not be established.</string>
    <!-- Displayed when a web request failed because the URL isn't in a valid form. -->
    <string name="httpErrorBadUrl">The page could not be opened because the URL is invalid.</string>
    <!-- Displayed when a request failed because we failed to open the file. -->
    <string name="httpErrorFile">The file could not be accessed.</string>
    <!-- Displayed when a request failed because the file wasn't found. -->
    <string name="httpErrorFileNotFound">The requested file was not found.</string>
    <!-- Displayed when a request failed because there are too many requests right now. -->
    <string name="httpErrorTooManyRequests">Too many requests are being processed. Try again later.</string>

    <!-- Account notifications --> <skip />
    <!-- A notification is shown when the AccountManager is unable to
    supply an auth token without prompting the user to re-enter the
    password.  This is the text that will scroll through the
    notification bar (will be seen by the user as he uses another application). -->
    <string name="notification_title">Sign-in error for <xliff:g id="account" example="foo@gmail.com">%1$s</xliff:g></string>

    <!-- Sync notifications --> <skip />
    <!-- A notification is shown when there is a sync error.  This is the text that will scroll through the notification bar (will be seen by the user as he uses another application). -->
    <string name="contentServiceSync">Sync</string>
    <!-- A notification is shown when there is a sync error.  This is the title of the notification.  It will be seen in the pull-down notification tray. -->
    <string name="contentServiceSyncNotificationTitle">Sync</string>
    <!-- A notification is shown when there is a sync error.  This is the message of the notification.  It describes the error, in this case is there were too many deletes. The argument is the type of content, for example Gmail or Calendar. It will be seen in the pull-down notification tray. -->
    <string name="contentServiceTooManyDeletesNotificationDesc">Too many <xliff:g id="content_type">%s</xliff:g> deletes.</string>

    <!-- If MMS discovers there isn't much space left on the device, it will show a toast with this message. -->
    <string name="low_memory" product="tablet">Tablet storage is full! Delete some files to free space.</string>
    <!-- If MMS discovers there isn't much space left on the device, it will show a toast with this message. -->
    <string name="low_memory" product="default">Phone storage is full! Delete some files to free space.</string>


    <!-- Display name for any time a piece of data refers to the owner of the phone. For example, this could be used in place of the phone's phone number. -->
    <string name="me">Me</string>

    <!-- Power Dialog --> <skip />
    <!-- Title for the Phone Options dialog to lock the screen, turn off the phone etc. -->
    <string name="power_dialog" product="tablet">Tablet options</string>
    <!-- Title for the Phone Options dialog to lock the screen, turn off the phone etc. -->
    <string name="power_dialog" product="default">Phone options</string>
    <!-- Button to turn on silent mode, within the Phone Options dialog -->
    <string name="silent_mode">Silent mode</string>
    <!-- Button to turn on the radio, within the Phone Options dialog -->
    <string name="turn_on_radio">Turn on wireless</string>
    <!-- Button to turn off the radio, within the Phone Options dialog -->
    <string name="turn_off_radio">Turn off wireless</string>
    <!-- Button to lock the screen, within the Phone Options dialog -->
    <string name="screen_lock">Screen lock</string>
    <!-- Button to turn off the phone, within the Phone Options dialog -->
    <string name="power_off">Power off</string>

    <!-- Shutdown Progress Dialog. This is shown if the user chooses to power off the phone. -->
    <string name="shutdown_progress">Shutting down\u2026</string>

    <!-- Shutdown Confirmation Dialog.  When the user chooses to power off the phone, there will
         be a confirmation dialog.  This is the message. -->
    <string name="shutdown_confirm" product="tablet">Your tablet will shut down.</string>
    <!-- Shutdown Confirmation Dialog.  When the user chooses to power off the phone, there will
         be a confirmation dialog.  This is the message. -->
    <string name="shutdown_confirm" product="default">Your phone will shut down.</string>

    <!-- Shutdown Confirmation Dialog.  When the user chooses to power off the phone, it asks
         the user if they'd like to shut down.  This is the message.  This is used instead of
         shutdown_confirm when the system is configured to use long press to go directly to the
         power off dialog instead of the global actions menu. -->
    <string name="shutdown_confirm_question">Would you like to shut down?</string>

    <!-- Recent Tasks dialog: title
     TODO: this should move to SystemUI.apk, but the code for the old 
            recent dialog is still in the framework
     -->
    <string name="recent_tasks_title">Recent</string>
    <!-- Recent Tasks dialog: message when there are no recent applications
     TODO: this should move to SystemUI.apk, but the code for the old 
            recent dialog is still in the framework
     -->
    <string name="no_recent_tasks">No recent applications.</string>

    <!-- Title of the Global Actions Dialog -->
    <string name="global_actions" product="tablet">Tablet options</string>
    <!-- Title of the Global Actions Dialog -->
    <string name="global_actions" product="default">Phone options</string>

    <!-- label for item that locks the phone in the phone options dialog -->
    <string name="global_action_lock">Screen lock</string>

    <!-- label for item that turns off power in phone options dialog -->
    <string name="global_action_power_off">Power off</string>

    <!-- label for item that enables silent mode in phone options dialog -->
    <string name="global_action_toggle_silent_mode">Silent mode</string>

    <!-- status message in phone options dialog for when silent mode is enabled -->
    <string name="global_action_silent_mode_on_status">Sound is OFF</string>

    <!-- status message in phone options dialog for when silent mode is disabled -->
    <string name="global_action_silent_mode_off_status">Sound is ON</string>

    <!-- label for item that toggles airplane mode -->
    <string name="global_actions_toggle_airplane_mode">Airplane mode</string>

    <!-- status message in phone options dialog for when airplane mode is on -->
    <string name="global_actions_airplane_mode_on_status">Airplane mode is ON</string>

    <!-- status message in phone options dialog for when airplane mode is off -->
    <string name="global_actions_airplane_mode_off_status">Airplane mode is OFF</string>

    <!-- Displayed to the user to tell them that they have started up the phone in "safe mode" -->
    <string name="safeMode">Safe mode</string>

    <!-- Label for the Android system components when they are shown to the user. -->
    <string name="android_system_label">Android System</string>

    <!-- Title of a category of application permissions, listed so the user can choose whether they want to allow the application to do this. -->
    <string name="permgrouplab_costMoney">Services that cost you money</string>
    <!-- Description of a category of application permissions, listed so the user can choose whether they want to allow the application to do this. -->
    <string name="permgroupdesc_costMoney">Allow applications to do things
        that can cost you money.</string>

    <!-- Title of a category of application permissions, listed so the user can choose whether they want to allow the application to do this. -->
    <string name="permgrouplab_messages">Your messages</string>
    <!-- Description of a category of application permissions, listed so the user can choose whether they want to allow the application to do this. -->
    <string name="permgroupdesc_messages">Read and write your SMS,
        e-mail, and other messages.</string>

    <!-- Title of a category of application permissions, listed so the user can choose whether they want to allow the application to do this. -->
    <string name="permgrouplab_personalInfo">Your personal information</string>
    <!-- Description of a category of application permissions, listed so the user can choose whether they want to allow the application to do this. -->
    <string name="permgroupdesc_personalInfo" product="tablet">Direct access to your contacts
        and calendar stored on the tablet.</string>
    <!-- Description of a category of application permissions, listed so the user can choose whether they want to allow the application to do this. -->
    <string name="permgroupdesc_personalInfo" product="default">Direct access to your contacts
        and calendar stored on the phone.</string>

    <!-- Title of a category of application permissions, listed so the user can choose whether they want to allow the application to do this. -->
    <string name="permgrouplab_location">Your location</string>
    <!-- Description of a category of application permissions, listed so the user can choose whether they want to allow the application to do this. -->
    <string name="permgroupdesc_location">Monitor your physical location</string>

    <!-- Title of a category of application permissions, listed so the user can choose whether they want to allow the application to do this. -->
    <string name="permgrouplab_network">Network communication</string>
    <!-- Description of a category of application permissions, listed so the user can choose whether they want to allow the application to do this. -->
    <string name="permgroupdesc_network">Allow applications to access
        various network features.</string>

    <!-- Title of a category of application permissions, listed so the user can choose whether they want to allow the application to do this. -->
    <string name="permgrouplab_accounts">Your accounts</string>
    <!-- Description of a category of application permissions, listed so the user can choose whether they want to allow the application to do this. -->
    <string name="permgroupdesc_accounts">Access the available accounts.</string>

    <!-- Title of a category of application permissions, listed so the user can choose whether they want to allow the application to do this. -->
    <string name="permgrouplab_hardwareControls">Hardware controls</string>
    <!-- Description of a category of application permissions, listed so the user can choose whether they want to allow the application to do this. -->
    <string name="permgroupdesc_hardwareControls">Direct access to hardware on
        the handset.</string>

    <!-- Title of a category of application permissions, listed so the user can choose whether they want to allow the application to do this. -->
    <string name="permgrouplab_phoneCalls">Phone calls</string>
    <!-- Description of a category of application permissions, listed so the user can choose whether they want to allow the application to do this. -->
    <string name="permgroupdesc_phoneCalls">Monitor, record, and process
        phone calls.</string>

    <!-- Title of a category of application permissions, listed so the user can choose whether they want to allow the application to do this. -->
    <string name="permgrouplab_systemTools">System tools</string>
    <!-- Description of a category of application permissions, listed so the user can choose whether they want to allow the application to do this. -->
    <string name="permgroupdesc_systemTools">Lower-level access and control
        of the system.</string>

    <!-- Title of a category of application permissions, listed so the user can choose whether they want to allow the application to do this. -->
    <string name="permgrouplab_developmentTools">Development tools</string>
    <!-- Description of a category of application permissions, listed so the user can choose whether they want to allow the application to do this. -->
    <string name="permgroupdesc_developmentTools">Features only needed for
        application developers.</string>

    <!-- Title of a category of application permissions, listed so the user can choose whether they want to allow the application to do this. -->
    <string name="permgrouplab_storage">Storage</string>
    <!-- Description of a category of application permissions, listed so the user can choose whether they want to allow the application to do this.   [CHAR LIMIT=30] -->
    <string name="permgroupdesc_storage" product="nosdcard">Access the USB storage.</string>
    <!-- Description of a category of application permissions, listed so the user can choose whether they want to allow the application to do this. -->
    <string name="permgroupdesc_storage" product="default">Access the SD card.</string>

    <!--  Permissions -->

    <!-- Title of an application permission, listed so the user can choose whether they want to allow the application to do this. -->
    <string name="permlab_statusBar">disable or modify status bar</string>
    <!-- Description of an application permission, listed so the user can choose whether they want to allow the application to do this. -->
    <string name="permdesc_statusBar">Allows application to disable
        the status bar or add and remove system icons.</string>

    <!-- Title of an application permission, listed so the user can choose whether they want to allow the application to do this. -->
    <string name="permlab_statusBarService">status bar</string>
    <!-- Description of an application permission, listed so the user can choose whether they want to allow the application to do this. -->
    <string name="permdesc_statusBarService">Allows the application to be the status bar.</string>

    <!-- Title of an application permission, listed so the user can choose whether they want to allow the application to do this. -->
    <string name="permlab_expandStatusBar">expand/collapse status bar</string>
    <!-- Description of an application permission, listed so the user can choose whether they want to allow the application to do this. -->
    <string name="permdesc_expandStatusBar">Allows application to
        expand or collapse the status bar.</string>

    <!-- Title of an application permission, listed so the user can choose whether they want to allow the application to do this. -->
    <string name="permlab_processOutgoingCalls">intercept outgoing calls</string>
    <!-- Description of an application permission, listed so the user can choose whether they want to allow the application to do this. -->
    <string name="permdesc_processOutgoingCalls">Allows application to
        process outgoing calls and change the number to be dialed.  Malicious
        applications may monitor, redirect, or prevent outgoing calls.</string>

    <!-- Title of an application permission, listed so the user can choose whether they want to allow the application to do this. -->
    <string name="permlab_receiveSms">receive SMS</string>
    <!-- Description of an application permission, listed so the user can choose whether they want to allow the application to do this. -->
    <string name="permdesc_receiveSms">Allows application to receive
      and process SMS messages. Malicious applications may monitor
      your messages or delete them without showing them to you.</string>

    <!-- Title of an application permission, listed so the user can choose whether they want to allow the application to do this. -->
    <string name="permlab_receiveMms">receive MMS</string>
    <!-- Description of an application permission, listed so the user can choose whether they want to allow the application to do this. -->
    <string name="permdesc_receiveMms">Allows application to receive
      and process MMS messages. Malicious applications may monitor
      your messages or delete them without showing them to you.</string>

    <!-- Title of an application permission, listed so the user can choose whether they want to allow the application to do this. -->
    <string name="permlab_sendSms">send SMS messages</string>
    <!-- Description of an application permission, listed so the user can choose whether they want to allow the application to do this. -->
    <string name="permdesc_sendSms">Allows application to send SMS
      messages. Malicious applications may cost you money by sending
      messages without your confirmation.</string>

    <!-- Title of an application permission, listed so the user can choose whether they want to allow the application to do this. -->
    <string name="permlab_readSms">read SMS or MMS</string>
    <!-- Description of an application permission, listed so the user can choose whether they want to allow the application to do this. -->
    <string name="permdesc_readSms" product="tablet">Allows application to read
      SMS messages stored on your tablet or SIM card. Malicious applications
      may read your confidential messages.</string>
    <!-- Description of an application permission, listed so the user can choose whether they want to allow the application to do this. -->
    <string name="permdesc_readSms" product="default">Allows application to read
      SMS messages stored on your phone or SIM card. Malicious applications
      may read your confidential messages.</string>

    <!-- Title of an application permission, listed so the user can choose whether they want to allow the application to do this. -->
    <string name="permlab_writeSms">edit SMS or MMS</string>
    <!-- Description of an application permission, listed so the user can choose whether they want to allow the application to do this. -->
    <string name="permdesc_writeSms" product="tablet">Allows application to write
      to SMS messages stored on your tablet or SIM card. Malicious applications
      may delete your messages.</string>
    <!-- Description of an application permission, listed so the user can choose whether they want to allow the application to do this. -->
    <string name="permdesc_writeSms" product="default">Allows application to write
      to SMS messages stored on your phone or SIM card. Malicious applications
      may delete your messages.</string>

    <!-- Title of an application permission, listed so the user can choose whether they want to allow the application to do this. -->
    <string name="permlab_receiveWapPush">receive WAP</string>
    <!-- Description of an application permission, listed so the user can choose whether they want to allow the application to do this. -->
    <string name="permdesc_receiveWapPush">Allows application to receive
      and process WAP messages. Malicious applications may monitor
      your messages or delete them without showing them to you.</string>

    <!-- Title of an application permission, listed so the user can choose whether they want to allow the application to do this. -->
    <string name="permlab_getTasks">retrieve running applications</string>
    <!-- Description of an application permission, listed so the user can choose whether they want to allow the application to do this. -->
    <string name="permdesc_getTasks">Allows application to retrieve
        information about currently and recently running tasks. May allow
        malicious applications to discover private information about other applications.</string>

    <!-- Title of an application permission, listed so the user can choose whether they want to allow the application to do this. -->
    <string name="permlab_reorderTasks">reorder running applications</string>
    <!-- Description of an application permission, listed so the user can choose whether they want to allow the application to do this. -->
    <string name="permdesc_reorderTasks">Allows an application to move
        tasks to the foreground and background. Malicious applications can force
        themselves to the front without your control.</string>

    <!-- Title of an application permission, listed so the user can choose whether they want to allow the application to do this. -->
    <string name="permlab_setDebugApp">enable application debugging</string>
    <!-- Description of an application permission, listed so the user can choose whether they want to allow the application to do this. -->
    <string name="permdesc_setDebugApp">Allows an application to turn
        on debugging for another application. Malicious applications can use this
        to kill other applications.</string>

    <!-- Title of an application permission, listed so the user can choose whether they want to allow the application to do this. -->
    <string name="permlab_changeConfiguration">change your UI settings</string>
    <!-- Description of an application permission, listed so the user can choose whether they want to allow the application to do this. -->
    <string name="permdesc_changeConfiguration">Allows an application to
        change the current configuration, such as the locale or overall font
        size.</string>

    <!-- Title of an application permission, listed so the user can choose whether they want to allow the application to do this. -->
    <string name="permlab_enableCarMode">enable car mode</string>
    <!-- Description of an application permission, listed so the user can choose whether they want to allow the application to do this. -->
    <string name="permdesc_enableCarMode">Allows an application to
        enable the car mode.</string>

    <!-- Title of an application permission, listed so the user can choose whether they want to allow the application to do this. -->
    <string name="permlab_killBackgroundProcesses">kill background processes</string>
    <!-- Description of an application permission, listed so the user can choose whether they want to allow the application to do this. -->
    <string name="permdesc_killBackgroundProcesses">Allows an application to
        kill background processes of other applications, even if memory
        isn\'t low.</string>

    <!-- Title of an application permission, listed so the user can choose whether they want to allow the application to do this. -->
    <string name="permlab_forceStopPackages">force stop other applications</string>
    <!-- Description of an application permission, listed so the user can choose whether they want to allow the application to do this. -->
    <string name="permdesc_forceStopPackages">Allows an application to
        forcibly stop other applications.</string>

    <!-- Title of an application permission, listed so the user can choose whether they want to allow the application to do this. -->
    <string name="permlab_forceBack">force application to close</string>
    <!-- Description of an application permission, listed so the user can choose whether they want to allow the application to do this. -->
    <string name="permdesc_forceBack">Allows an application to force any
        activity that is in the foreground to close and go back.
        Should never be needed for normal applications.</string>

    <!-- Title of an application permission, listed so the user can choose whether they want to allow the application to do this. -->
    <string name="permlab_dump">retrieve system internal state</string>
    <!-- Description of an application permission, listed so the user can choose whether they want to allow the application to do this. -->
    <string name="permdesc_dump">Allows application to retrieve
        internal state of the system. Malicious applications may retrieve
        a wide variety of private and secure information that they should
        never normally need.</string>

    <!-- Title of an application permission, listed so the user can choose whether they want to allow the application to do this. -->
    <string name="permlab_shutdown">partial shutdown</string>
    <!-- Description of an application permission, listed so the user can choose whether they want to allow the application to do this. -->
    <string name="permdesc_shutdown">Puts the activity manager into a shutdown
        state.  Does not perform a complete shutdown.</string>

    <!-- Title of an application permission, listed so the user can choose whether they want to allow the application to do this. -->
    <string name="permlab_stopAppSwitches">prevent app switches</string>
    <!-- Description of an application permission, listed so the user can choose whether they want to allow the application to do this. -->
    <string name="permdesc_stopAppSwitches">Prevents the user from switching to
        another application.</string>

    <!-- Title of an application permission, listed so the user can choose whether they want to allow the application to do this. -->
    <string name="permlab_runSetActivityWatcher">monitor and control all application launching</string>
    <!-- Description of an application permission, listed so the user can choose whether they want to allow the application to do this. -->
    <string name="permdesc_runSetActivityWatcher">Allows an application to
        monitor and control how the system launches activities.
        Malicious applications may completely compromise the system. This
        permission is only needed for development, never for normal
        use.</string>

    <!-- Title of an application permission, listed so the user can choose whether they want to allow the application to do this. -->
    <string name="permlab_broadcastPackageRemoved">send package removed broadcast</string>
    <!-- Description of an application permission, listed so the user can choose whether they want to allow the application to do this. -->
    <string name="permdesc_broadcastPackageRemoved">Allows an application to
        broadcast a notification that an application package has been removed.
        Malicious applications may use this to kill any other running
        application.</string>

    <!-- Title of an application permission, listed so the user can choose whether they want to allow the application to do this. -->
    <string name="permlab_broadcastSmsReceived">send SMS-received broadcast</string>
    <!-- Description of an application permission, listed so the user can choose whether they want to allow the application to do this. -->
    <string name="permdesc_broadcastSmsReceived">Allows an application to
        broadcast a notification that an SMS message has been received.
        Malicious applications may use this to forge incoming SMS messages.</string>

    <!-- Title of an application permission, listed so the user can choose whether they want to allow the application to do this. -->
    <string name="permlab_broadcastWapPush">send WAP-PUSH-received broadcast</string>
    <!-- Description of an application permission, listed so the user can choose whether they want to allow the application to do this. -->
    <string name="permdesc_broadcastWapPush">Allows an application to
        broadcast a notification that a WAP PUSH message has been received.
        Malicious applications may use this to forge MMS message receipt or to
        silently replace the content of any web page with malicious variants.</string>

    <!-- Title of an application permission, listed so the user can choose whether they want to allow the application to do this. -->
    <string name="permlab_setProcessLimit">limit number of running processes</string>
    <!-- Description of an application permission, listed so the user can choose whether they want to allow the application to do this. -->
    <string name="permdesc_setProcessLimit">Allows an application
        to control the maximum number of processes that will run. Never
        needed for normal applications.</string>

    <!-- Title of an application permission, listed so the user can choose whether they want to allow the application to do this. -->
    <string name="permlab_setAlwaysFinish">make all background applications close</string>
    <!-- Description of an application permission, listed so the user can choose whether they want to allow the application to do this. -->
    <string name="permdesc_setAlwaysFinish">Allows an application
        to control whether activities are always finished as soon as they
        go to the background. Never needed for normal applications.</string>

    <!-- Title of an application permission, listed so the user can choose whether they want to allow the application to do this. -->
    <string name="permlab_batteryStats">modify battery statistics</string>
    <!-- Description of an application permission, listed so the user can choose whether they want to allow the application to do this. -->
    <string name="permdesc_batteryStats">Allows the modification of
        collected battery statistics. Not for use by normal applications.</string>

    <!-- Title of an application permission, listed so the user can choose whether they want to allow the application to do this. -->
    <string name="permlab_backup">control system backup and restore</string>
    <!-- Description of an application permission, listed so the user can choose whether they want to allow the application to do this. -->
    <string name="permdesc_backup">Allows the application to control the system\'s backup and restore mechanism.  Not for use by normal applications.</string>

    <!-- Title of an application permission, listed so the user can choose whether they want to allow the application to do this. -->
    <string name="permlab_internalSystemWindow">display unauthorized windows</string>
    <!-- Description of an application permission, listed so the user can choose whether they want to allow the application to do this. -->
    <string name="permdesc_internalSystemWindow">Allows the creation of
        windows that are intended to be used by the internal system
        user interface. Not for use by normal applications.</string>

    <!-- Title of an application permission, listed so the user can choose whether they want to allow the application to do this. -->
    <string name="permlab_systemAlertWindow">display system-level alerts</string>
    <!-- Description of an application permission, listed so the user can choose whether they want to allow the application to do this. -->
    <string name="permdesc_systemAlertWindow">Allows an application to
        show system alert windows. Malicious applications can take over the
        entire screen.</string>

    <!-- Title of an application permission, listed so the user can choose whether they want to allow the application to do this. -->
    <string name="permlab_setAnimationScale">modify global animation speed</string>
    <!-- Description of an application permission, listed so the user can choose whether they want to allow the application to do this. -->
    <string name="permdesc_setAnimationScale">Allows an application to change
        the global animation speed (faster or slower animations) at any time.</string>

    <!-- Title of an application permission, listed so the user can choose whether they want to allow the application to do this. -->
    <string name="permlab_manageAppTokens">manage application tokens</string>
    <!-- Description of an application permission, listed so the user can choose whether they want to allow the application to do this. -->
    <string name="permdesc_manageAppTokens">Allows applications to
        create and manage their own tokens, bypassing their normal
        Z-ordering. Should never be needed for normal applications.</string>

    <!-- Title of an application permission, listed so the user can choose whether they want to allow the application to do this. -->
    <string name="permlab_injectEvents">press keys and control buttons</string>
    <!-- Description of an application permission, listed so the user can choose whether they want to allow the application to do this. -->
    <string name="permdesc_injectEvents" product="tablet">Allows an application to deliver
        its own input events (key presses, etc.) to other applications. Malicious
        applications can use this to take over the tablet.</string>
    <!-- Description of an application permission, listed so the user can choose whether they want to allow the application to do this. -->
    <string name="permdesc_injectEvents" product="default">Allows an application to deliver
        its own input events (key presses, etc.) to other applications. Malicious
        applications can use this to take over the phone.</string>

    <!-- Title of an application permission, listed so the user can choose whether they want to allow the application to do this. -->
    <string name="permlab_readInputState">record what you type and actions you take</string>
    <!-- Description of an application permission, listed so the user can choose whether they want to allow the application to do this. -->
    <string name="permdesc_readInputState">Allows applications to watch the
        keys you press even when interacting with another application (such
        as entering a password). Should never be needed for normal applications.</string>

    <!-- Title of an application permission, listed so the user can choose whether they want to allow the application to do this. -->
    <string name="permlab_bindInputMethod">bind to an input method</string>
    <!-- Description of an application permission, listed so the user can choose whether they want to allow the application to do this. -->
    <string name="permdesc_bindInputMethod">Allows the holder to bind to the top-level
        interface of an input method. Should never be needed for normal applications.</string>

    <!-- Title of an application permission, listed so the user can choose whether they want to allow the application to do this. -->
    <string name="permlab_bindWallpaper">bind to a wallpaper</string>
    <!-- Description of an application permission, listed so the user can choose whether they want to allow the application to do this. -->
    <string name="permdesc_bindWallpaper">Allows the holder to bind to the top-level
        interface of a wallpaper. Should never be needed for normal applications.</string>

    <!-- Title of an application permission, listed so the user can choose whether they want to allow the application to do this. -->
    <string name="permlab_bindDeviceAdmin">interact with a device admin</string>
    <!-- Description of an application permission, listed so the user can choose whether they want to allow the application to do this. -->
    <string name="permdesc_bindDeviceAdmin">Allows the holder to send intents to
        a device administrator. Should never be needed for normal applications.</string>

    <!-- Title of an application permission, listed so the user can choose whether they want to allow the application to do this. -->
    <string name="permlab_setOrientation">change screen orientation</string>
    <!-- Description of an application permission, listed so the user can choose whether they want to allow the application to do this. -->
    <string name="permdesc_setOrientation">Allows an application to change
        the rotation of the screen at any time. Should never be needed for
        normal applications.</string>

    <!-- Title of an application permission, listed so the user can choose whether they want to allow the application to do this. -->
    <string name="permlab_signalPersistentProcesses">send Linux signals to applications</string>
    <!-- Description of an application permission, listed so the user can choose whether they want to allow the application to do this. -->
    <string name="permdesc_signalPersistentProcesses">Allows application to request that the
        supplied signal be sent to all persistent processes.</string>

    <!-- Title of an application permission, listed so the user can choose whether they want to allow the application to do this. -->
    <string name="permlab_persistentActivity">make application always run</string>
    <!-- Description of an application permission, listed so the user can choose whether they want to allow the application to do this. -->
    <string name="permdesc_persistentActivity">Allows an application to make
        parts of itself persistent, so the system can\'t use it for other
        applications.</string>

    <!-- Title of an application permission, listed so the user can choose whether they want to allow the application to do this. -->
    <string name="permlab_deletePackages">delete applications</string>
    <!-- Description of an application permission, listed so the user can choose whether they want to allow the application to do this. -->
    <string name="permdesc_deletePackages">Allows an application to delete
        Android packages. Malicious applications can use this to delete important applications.</string>

    <!-- Title of an application permission, listed so the user can choose whether they want to allow the application to do this. -->
    <string name="permlab_clearAppUserData">delete other applications\' data</string>
    <!-- Description of an application permission, listed so the user can choose whether they want to allow the application to do this. -->
    <string name="permdesc_clearAppUserData">Allows an application to clear user data.</string>
    <!-- Title of an application permission, listed so the user can choose whether they want to allow the application to do this. -->
    <string name="permlab_deleteCacheFiles">delete other applications\' caches</string>
    <!-- Description of an application permission, listed so the user can choose whether they want to allow the application to do this. -->
    <string name="permdesc_deleteCacheFiles">Allows an application to delete
        cache files.</string>

    <!-- Title of an application permission, listed so the user can choose whether they want to allow the application to do this. -->
    <string name="permlab_getPackageSize">measure application storage space</string>
    <!-- Description of an application permission, listed so the user can choose whether they want to allow the application to do this. -->
    <string name="permdesc_getPackageSize">Allows an application to retrieve
        its code, data, and cache sizes</string>

    <!-- Title of an application permission, listed so the user can choose whether they want to allow the application to do this. -->
    <string name="permlab_installPackages">directly install applications</string>
    <!-- Description of an application permission, listed so the user can choose whether they want to allow the application to do this. -->
    <string name="permdesc_installPackages">Allows an application to install new or updated
        Android packages. Malicious applications can use this to add new applications with arbitrarily
        powerful permissions.</string>

    <!-- Title of an application permission, listed so the user can choose whether they want to allow the application to do this. -->
    <string name="permlab_clearAppCache">delete all application cache data</string>
    <!-- Description of an application permission, listed so the user can choose whether they want to allow the application to do this. -->
    <string name="permdesc_clearAppCache" product="tablet">Allows an application to free tablet storage
        by deleting files in application cache directory. Access is very
        restricted usually to system process.</string>
    <!-- Description of an application permission, listed so the user can choose whether they want to allow the application to do this. -->
    <string name="permdesc_clearAppCache" product="default">Allows an application to free phone storage
        by deleting files in application cache directory. Access is very
        restricted usually to system process.</string>

    <!-- Title of an application permission, listed so the user can choose whether they want to allow the application to do this. -->
    <string name="permlab_movePackage">Move application resources</string>
    <!-- Description of an application permission, listed so the user can choose whether they want to allow the application to do this. -->
    <string name="permdesc_movePackage">Allows an application to move application resources from internal to external media and vice versa.</string>

    <!-- Title of an application permission, listed so the user can choose whether they want to allow the application to do this. -->
    <string name="permlab_readLogs">read sensitive log data</string>
    <!-- Description of an application permission, listed so the user can choose whether they want to allow the application to do this. -->
    <string name="permdesc_readLogs" product="tablet">Allows an application to read from the
        system\'s various log files.  This allows it to discover general
        information about what you are doing with the tablet, potentially
        including personal or private information.</string>
    <!-- Description of an application permission, listed so the user can choose whether they want to allow the application to do this. -->
    <string name="permdesc_readLogs" product="default">Allows an application to read from the
        system\'s various log files.  This allows it to discover general
        information about what you are doing with the phone, potentially
        including personal or private information.</string>

    <!-- Title of an application permission, listed so the user can choose whether they want to allow the application to do this. -->
    <string name="permlab_diagnostic">read/write to resources owned by diag</string>
    <!-- Description of an application permission, listed so the user can choose whether they want to allow the application to do this. -->
    <string name="permdesc_diagnostic">Allows an application to read and write to
    any resource owned by the diag group; for example, files in /dev. This could
    potentially affect system stability and security. This should be ONLY be used
    for hardware-specific diagnostics by the manufacturer or operator.</string>

    <!-- Title of an application permission, listed so the user can choose whether they want to allow the application to do this. -->
    <string name="permlab_changeComponentState">enable or disable application components</string>
    <!-- Description of an application permission, listed so the user can choose whether they want to allow the application to do this. -->
    <string name="permdesc_changeComponentState" product="tablet">Allows an application to change whether a
        component of another application is enabled or not. Malicious applications can use this
        to disable important tablet capabilities. Care must be used with this permission, as it is
        possible to get application components into an unusable, inconsistent, or unstable state.
    </string>
    <!-- Description of an application permission, listed so the user can choose whether they want to allow the application to do this. -->
    <string name="permdesc_changeComponentState" product="default">Allows an application to change whether a
        component of another application is enabled or not. Malicious applications can use this
        to disable important phone capabilities. Care must be used with this permission, as it is
        possible to get application components into an unusable, inconsistent, or unstable state.
    </string>

    <!-- Title of an application permission, listed so the user can choose whether they want to allow the application to do this. -->
    <string name="permlab_setPreferredApplications">set preferred applications</string>
    <!-- Description of an application permission, listed so the user can choose whether they want to allow the application to do this. -->
    <string name="permdesc_setPreferredApplications">Allows an application to
        modify your preferred applications. This can allow malicious applications
        to silently change the applications that are run, spoofing your
        existing applications to collect private data from you.</string>

    <!-- Title of an application permission, listed so the user can choose whether they want to allow the application to do this. -->
    <string name="permlab_writeSettings">modify global system settings</string>
    <!-- Description of an application permission, listed so the user can choose whether they want to allow the application to do this. -->
    <string name="permdesc_writeSettings">Allows an application to modify the
        system\'s settings data. Malicious applications can corrupt your system\'s
        configuration.</string>

    <string name="permlab_writeSecureSettings">modify secure system settings</string>
    <string name="permdesc_writeSecureSettings">Allows an application to modify the
        system\'s secure settings data. Not for use by normal applications.</string>

    <!-- Title of an application permission, listed so the user can choose whether they want to allow the application to do this. -->
    <string name="permlab_writeGservices">modify the Google services map</string>
    <!-- Description of an application permission, listed so the user can choose whether they want to allow the application to do this. -->
    <string name="permdesc_writeGservices">Allows an application to modify the
        Google services map.  Not for use by normal applications.</string>

    <!-- Title of an application permission, listed so the user can choose whether they want to allow the application to do this. -->
    <string name="permlab_receiveBootCompleted">automatically start at boot</string>
    <!-- Description of an application permission, listed so the user can choose whether they want to allow the application to do this. -->
    <string name="permdesc_receiveBootCompleted" product="tablet">Allows an application to
        have itself started as soon as the system has finished booting.
        This can make it take longer to start the tablet and allow the
        application to slow down the overall tablet by always running.</string>
    <!-- Description of an application permission, listed so the user can choose whether they want to allow the application to do this. -->
    <string name="permdesc_receiveBootCompleted" product="default">Allows an application to
        have itself started as soon as the system has finished booting.
        This can make it take longer to start the phone and allow the
        application to slow down the overall phone by always running.</string>

    <!-- Title of an application permission, listed so the user can choose whether they want to allow the application to do this. -->
    <string name="permlab_broadcastSticky">send sticky broadcast</string>
    <!-- Description of an application permission, listed so the user can choose whether they want to allow the application to do this. -->
    <string name="permdesc_broadcastSticky" product="tablet">Allows an application to send
        sticky broadcasts, which remain after the broadcast ends.
        Malicious applications can make the tablet slow or unstable by causing it
        to use too much memory.</string>
    <!-- Description of an application permission, listed so the user can choose whether they want to allow the application to do this. -->
    <string name="permdesc_broadcastSticky" product="default">Allows an application to send
        sticky broadcasts, which remain after the broadcast ends.
        Malicious applications can make the phone slow or unstable by causing it
        to use too much memory.</string>

    <!-- Title of an application permission, listed so the user can choose whether they want to allow the application to do this. -->
    <string name="permlab_readContacts">read contact data</string>
    <!-- Description of an application permission, listed so the user can choose whether they want to allow the application to do this. -->
    <string name="permdesc_readContacts" product="tablet">Allows an application to read all
        of the contact (address) data stored on your tablet. Malicious applications
        can use this to send your data to other people.</string>
    <!-- Description of an application permission, listed so the user can choose whether they want to allow the application to do this. -->
    <string name="permdesc_readContacts" product="default">Allows an application to read all
        of the contact (address) data stored on your phone. Malicious applications
        can use this to send your data to other people.</string>

    <!-- Title of an application permission, listed so the user can choose whether they want to allow the application to do this. -->
    <string name="permlab_writeContacts">write contact data</string>
    <!-- Description of an application permission, listed so the user can choose whether they want to allow the application to do this. -->
    <string name="permdesc_writeContacts" product="tablet">Allows an application to modify the
        contact (address) data stored on your tablet. Malicious
        applications can use this to erase or modify your contact data.</string>
    <!-- Description of an application permission, listed so the user can choose whether they want to allow the application to do this. -->
    <string name="permdesc_writeContacts" product="default">Allows an application to modify the
        contact (address) data stored on your phone. Malicious
        applications can use this to erase or modify your contact data.</string>

    <!-- Title of an application permission, listed so the user can choose whether they want to allow the application to do this. -->
    <string name="permlab_readCalendar">read calendar events</string>
    <!-- Description of an application permission, listed so the user can choose whether they want to allow the application to do this. -->
    <string name="permdesc_readCalendar" product="tablet">Allows an application to read all
        of the calendar events stored on your tablet. Malicious applications
        can use this to send your calendar events to other people.</string>
    <!-- Description of an application permission, listed so the user can choose whether they want to allow the application to do this. -->
    <string name="permdesc_readCalendar" product="default">Allows an application to read all
        of the calendar events stored on your phone. Malicious applications
        can use this to send your calendar events to other people.</string>

    <!-- Title of an application permission, listed so the user can choose whether they want to allow the application to do this. -->
    <string name="permlab_writeCalendar">add or modify calendar events and send email to guests</string>
    <!-- Description of an application permission, listed so the user can choose whether they want to allow the application to do this. -->
    <string name="permdesc_writeCalendar">Allows an application to add or change the
        events on your calendar, which may send email to guests. Malicious applications can use this
        to erase or modify your calendar events or to send email to guests.</string>

    <!-- Title of an application permission, listed so the user can choose whether they want to allow the application to do this. -->
    <string name="permlab_accessMockLocation">mock location sources for testing</string>
    <!-- Description of an application permission, listed so the user can choose whether they want to allow the application to do this. -->
    <string name="permdesc_accessMockLocation">Create mock location sources for testing.
        Malicious applications can use this to override the location and/or status returned by real
        location sources such as GPS or Network providers.</string>

    <!-- Title of an application permission, listed so the user can choose whether they want to allow the application to do this. -->
    <string name="permlab_accessLocationExtraCommands">access extra location provider commands</string>
    <!-- Description of an application permission, listed so the user can choose whether they want to allow the application to do this. -->
    <string name="permdesc_accessLocationExtraCommands">Access extra location provider commands.
        Malicious applications could use this to interfere with the operation of the GPS
        or other location sources.</string>

    <!-- Title of an application permission, listed so the user can choose whether they want to allow the application to do this. -->
    <string name="permlab_installLocationProvider">permission to install a location provider</string>
    <!-- Description of an application permission, listed so the user can choose whether they want to allow the application to do this. -->
    <string name="permdesc_installLocationProvider">Create mock location sources for testing.
        Malicious applications can use this to override the location and/or status returned by real
        location sources such as GPS or Network providers or monitor and report your location to an external source.</string>

    <!-- Title of an application permission, listed so the user can choose whether they want to allow the application to do this. -->
    <string name="permlab_accessFineLocation">fine (GPS) location</string>
    <!-- Description of an application permission, listed so the user can choose whether they want to allow the application to do this. -->
    <string name="permdesc_accessFineLocation" product="tablet">Access fine location sources such as the
        Global Positioning System on the tablet, where available.
        Malicious applications can use this to determine where you are, and may
        consume additional battery power.</string>
    <!-- Description of an application permission, listed so the user can choose whether they want to allow the application to do this. -->
    <string name="permdesc_accessFineLocation" product="default">Access fine location sources such as the
        Global Positioning System on the phone, where available.
        Malicious applications can use this to determine where you are, and may
        consume additional battery power.</string>

    <!-- Title of an application permission, listed so the user can choose whether they want to allow the application to do this. -->
    <string name="permlab_accessCoarseLocation">coarse (network-based) location</string>
    <!-- Description of an application permission, listed so the user can choose whether they want to allow the application to do this. -->
    <string name="permdesc_accessCoarseLocation" product="tablet">Access coarse location sources such as the cellular
        network database to determine an approximate tablet location, where available. Malicious
        applications can use this to determine approximately where you are.</string>
    <!-- Description of an application permission, listed so the user can choose whether they want to allow the application to do this. -->
    <string name="permdesc_accessCoarseLocation" product="default">Access coarse location sources such as the cellular
        network database to determine an approximate phone location, where available. Malicious
        applications can use this to determine approximately where you are.</string>

    <!-- Title of an application permission, listed so the user can choose whether they want to allow the application to do this. -->
    <string name="permlab_accessSurfaceFlinger">access SurfaceFlinger</string>
    <!-- Description of an application permission, listed so the user can choose whether they want to allow the application to do this. -->
    <string name="permdesc_accessSurfaceFlinger">Allows application to use
        SurfaceFlinger low-level features.</string>

    <!-- Title of an application permission, listed so the user can choose whether they want to allow the application to do this. -->
    <string name="permlab_readFrameBuffer">read frame buffer</string>
    <!-- Description of an application permission, listed so the user can choose whether they want to allow the application to do this. -->
    <string name="permdesc_readFrameBuffer">Allows application to
        read the content of the frame buffer.</string>

    <!-- Title of an application permission, listed so the user can choose whether they want to allow the application to do this. -->
    <string name="permlab_modifyAudioSettings">change your audio settings</string>
    <!-- Description of an application permission, listed so the user can choose whether they want to allow the application to do this. -->
    <string name="permdesc_modifyAudioSettings">Allows application to modify
        global audio settings such as volume and routing.</string>

    <!-- Title of an application permission, listed so the user can choose whether they want to allow the application to do this. -->
    <string name="permlab_recordAudio">record audio</string>
    <!-- Description of an application permission, listed so the user can choose whether they want to allow the application to do this. -->
    <string name="permdesc_recordAudio">Allows application to access
        the audio record path.</string>

    <!-- Title of an application permission, listed so the user can choose whether they want to allow the application to do this. -->
    <string name="permlab_camera">take pictures and videos</string>
    <!-- Description of an application permission, listed so the user can choose whether they want to allow the application to do this. -->
    <string name="permdesc_camera">Allows application to take pictures and videos
        with the camera. This allows the application at any time to collect
        images the camera is seeing.</string>

    <!-- Title of an application permission, listed so the user can choose whether they want to allow the application to do this. -->
    <string name="permlab_brick" product="tablet">permanently disable tablet</string>
    <!-- Title of an application permission, listed so the user can choose whether they want to allow the application to do this. -->
    <string name="permlab_brick" product="default">permanently disable phone</string>
    <!-- Description of an application permission, listed so the user can choose whether they want to allow the application to do this. -->
    <string name="permdesc_brick" product="tablet">Allows the application to
        disable the entire tablet permanently. This is very dangerous.</string>
    <!-- Description of an application permission, listed so the user can choose whether they want to allow the application to do this. -->
    <string name="permdesc_brick" product="default">Allows the application to
        disable the entire phone permanently. This is very dangerous.</string>

    <!-- Title of an application permission, listed so the user can choose whether they want to allow the application to do this. -->
    <string name="permlab_reboot" product="tablet">force tablet reboot</string>
    <!-- Title of an application permission, listed so the user can choose whether they want to allow the application to do this. -->
    <string name="permlab_reboot" product="default">force phone reboot</string>
    <!-- Description of an application permission, listed so the user can choose whether they want to allow the application to do this. -->
    <string name="permdesc_reboot" product="tablet">Allows the application to
        force the tablet to reboot.</string>
    <!-- Description of an application permission, listed so the user can choose whether they want to allow the application to do this. -->
    <string name="permdesc_reboot" product="default">Allows the application to
        force the phone to reboot.</string>

    <!-- Title of an application permission, listed so the user can choose whether they want to allow the application to do this. -->
    <string name="permlab_mount_unmount_filesystems">mount and unmount filesystems</string>
    <!-- Description of an application permission, listed so the user can choose whether they want to allow the application to do this. -->
    <string name="permdesc_mount_unmount_filesystems">Allows the application to mount and
        unmount filesystems for removable storage.</string>

    <!-- Title of an application permission, listed so the user can choose whether they want to allow the application to do this. -->
    <string name="permlab_mount_format_filesystems">format external storage</string>
    <!-- Description of an application permission, listed so the user can choose whether they want to allow the application to do this. -->
    <string name="permdesc_mount_format_filesystems">Allows the application to format removable storage.</string>

    <!-- Title of an application permission, listed so the user can choose whether they want to allow the application to do this. -->
    <string name="permlab_asec_access">get information on internal storage</string>
    <!-- Description of an application permission, listed so the user can choose whether they want to allow the application to do this. -->
    <string name="permdesc_asec_access">Allows the application to get information on internal storage.</string>

    <!-- Title of an application permission, listed so the user can choose whether they want to allow the application to do this. -->
    <string name="permlab_asec_create">create internal storage</string>
    <!-- Description of an application permission, listed so the user can choose whether they want to allow the application to do this. -->
    <string name="permdesc_asec_create">Allows the application to create internal storage.</string>

    <!-- Title of an application permission, listed so the user can choose whether they want to allow the application to do this. -->
    <string name="permlab_asec_destroy">destroy internal storage</string>
    <!-- Description of an application permission, listed so the user can choose whether they want to allow the application to do this. -->
    <string name="permdesc_asec_destroy">Allows the application to destroy internal storage.</string>

    <!-- Title of an application permission, listed so the user can choose whether they want to allow the application to do this. -->
    <string name="permlab_asec_mount_unmount">mount / unmount internal storage</string>
    <!-- Description of an application permission, listed so the user can choose whether they want to allow the application to do this. -->
    <string name="permdesc_asec_mount_unmount">Allows the application to mount / unmount internal storage.</string>

    <!-- Title of an application permission, listed so the user can choose whether they want to allow the application to do this. -->
    <string name="permlab_asec_rename">rename internal storage</string>
    <!-- Description of an application permission, listed so the user can choose whether they want to allow the application to do this. -->
    <string name="permdesc_asec_rename">Allows the application to rename internal storage.</string>

    <!-- Title of an application permission, listed so the user can choose whether they want to allow the application to do this. -->
    <string name="permlab_vibrate">control vibrator</string>
    <!-- Description of an application permission, listed so the user can choose whether they want to allow the application to do this. -->
    <string name="permdesc_vibrate">Allows the application to control
        the vibrator.</string>

    <!-- Title of an application permission, listed so the user can choose whether they want to allow the application to do this. -->
    <string name="permlab_flashlight">control flashlight</string>
    <!-- Description of an application permission, listed so the user can choose whether they want to allow the application to do this. -->
    <string name="permdesc_flashlight">Allows the application to control
        the flashlight.</string>

    <!-- Title of an application permission, listed so the user can choose whether they want to allow the application to do this. -->
    <string name="permlab_accessUsb">access USB devices</string>
    <!-- Description of an application permission, listed so the user can choose whether they want to allow the application to do this. -->
    <string name="permdesc_accessUsb">Allows the application to access USB devices.</string>

    <!-- Title of an application permission, listed so the user can choose whether they want to allow the application to do this. -->
    <string name="permlab_hardware_test">test hardware</string>
    <!-- Description of an application permission, listed so the user can choose whether they want to allow the application to do this. -->
    <string name="permdesc_hardware_test">Allows the application to control
        various peripherals for the purpose of hardware testing.</string>

    <!-- Title of an application permission, listed so the user can choose whether they want to allow the application to do this. -->
    <string name="permlab_callPhone">directly call phone numbers</string>
    <!-- Description of an application permission, listed so the user can choose whether they want to allow the application to do this. -->
    <string name="permdesc_callPhone">Allows the application to call
        phone numbers without your intervention. Malicious applications may
        cause unexpected calls on your phone bill. Note that this does not
        allow the application to call emergency numbers.</string>

    <!-- Title of an application permission, listed so the user can choose whether they want to allow the application to do this. -->
    <string name="permlab_callPrivileged">directly call any phone numbers</string>
    <!-- Description of an application permission, listed so the user can choose whether they want to allow the application to do this. -->
    <string name="permdesc_callPrivileged">Allows the application to call
        any phone number, including emergency numbers, without your intervention.
        Malicious applications may place unnecessary and illegal calls to emergency
        services.</string>

    <!-- Title of an application permission, listed so the user can choose whether they want to allow the application to do this. -->
    <string name="permlab_performCdmaProvisioning" product="tablet">directly start CDMA tablet setup</string>
    <!-- Title of an application permission, listed so the user can choose whether they want to allow the application to do this. -->
    <string name="permlab_performCdmaProvisioning" product="default">directly start CDMA phone setup</string>
    <!-- Description of an application permission, listed so the user can choose whether they want to allow the application to do this. -->
    <string name="permdesc_performCdmaProvisioning">Allows the application to start CDMA provisioning.
        Malicious applications may unnecessarily start CDMA provisioning</string>

    <!-- Title of an application permission, listed so the user can choose whether they want to allow the application to do this. -->
    <string name="permlab_locationUpdates">control location update notifications</string>
    <!-- Description of an application permission, listed so the user can choose whether they want to allow the application to do this. -->
    <string name="permdesc_locationUpdates">Allows enabling/disabling location
        update notifications from the radio.  Not for use by normal applications.</string>

    <!-- Title of an application permission, listed so the user can choose whether they want to allow the application to do this. -->
    <string name="permlab_checkinProperties">access checkin properties</string>
    <!-- Description of an application permission, listed so the user can choose whether they want to allow the application to do this. -->
    <string name="permdesc_checkinProperties">Allows read/write access to
        properties uploaded by the checkin service.  Not for use by normal
        applications.</string>

    <!-- Title of an application permission, listed so the user can choose whether they want to allow the application to do this. -->
    <string name="permlab_bindGadget">choose widgets</string>
    <!-- Description of an application permission, listed so the user can choose whether they want to allow the application to do this. -->
    <string name="permdesc_bindGadget">Allows the application to tell the system
        which widgets can be used by which application.  With this permission,
        applications can give access to personal data to other applications.
        Not for use by normal applications.</string>

    <!-- Title of an application permission, listed so the user can choose whether they want to allow the application to do this. -->
    <string name="permlab_modifyPhoneState">modify phone state</string>
    <!-- Description of an application permission, listed so the user can choose whether they want to allow the application to do this. -->
    <string name="permdesc_modifyPhoneState">Allows the application to control the
        phone features of the device. An application with this permission can switch
        networks, turn the phone radio on and off and the like without ever notifying
        you.</string>

    <!-- Title of an application permission, listed so the user can choose whether they want to allow the application to do this. -->
    <string name="permlab_readPhoneState">read phone state and identity</string>
    <!-- Description of an application permission, listed so the user can choose whether they want to allow the application to do this. -->
    <string name="permdesc_readPhoneState">Allows the application to access the phone
        features of the device.  An application with this permission can determine the phone
        number and serial number of this phone, whether a call is active, the number that call
        is connected to and the like.</string>

    <!-- Title of an application permission, listed so the user can choose whether they want to allow the application to do this. -->
    <string name="permlab_wakeLock" product="tablet">prevent tablet from sleeping</string>
    <!-- Title of an application permission, listed so the user can choose whether they want to allow the application to do this. -->
    <string name="permlab_wakeLock" product="default">prevent phone from sleeping</string>
    <!-- Description of an application permission, listed so the user can choose whether they want to allow the application to do this. -->
    <string name="permdesc_wakeLock" product="tablet">Allows an application to prevent
        the tablet from going to sleep.</string>
    <!-- Description of an application permission, listed so the user can choose whether they want to allow the application to do this. -->
    <string name="permdesc_wakeLock" product="default">Allows an application to prevent
        the phone from going to sleep.</string>

    <!-- Title of an application permission, listed so the user can choose whether they want to allow the application to do this. -->
    <string name="permlab_devicePower" product="tablet">power tablet on or off</string>
    <!-- Title of an application permission, listed so the user can choose whether they want to allow the application to do this. -->
    <string name="permlab_devicePower" product="default">power phone on or off</string>
    <!-- Description of an application permission, listed so the user can choose whether they want to allow the application to do this. -->
    <string name="permdesc_devicePower" product="tablet">Allows the application to turn the
        tablet on or off.</string>
    <!-- Description of an application permission, listed so the user can choose whether they want to allow the application to do this. -->
    <string name="permdesc_devicePower" product="default">Allows the application to turn the
        phone on or off.</string>

    <!-- Title of an application permission, listed so the user can choose whether they want to allow the application to do this. -->
    <string name="permlab_factoryTest">run in factory test mode</string>
    <!-- Description of an application permission, listed so the user can choose whether they want to allow the application to do this. -->
    <string name="permdesc_factoryTest" product="tablet">Run as a low-level manufacturer test,
        allowing complete access to the tablet hardware. Only available
        when a tablet is running in manufacturer test mode.</string>
    <!-- Description of an application permission, listed so the user can choose whether they want to allow the application to do this. -->
    <string name="permdesc_factoryTest" product="default">Run as a low-level manufacturer test,
        allowing complete access to the phone hardware. Only available
        when a phone is running in manufacturer test mode.</string>

    <!-- Title of an application permission, listed so the user can choose whether they want to allow the application to do this. -->
    <string name="permlab_setWallpaper">set wallpaper</string>
    <!-- Description of an application permission, listed so the user can choose whether they want to allow the application to do this. -->
    <string name="permdesc_setWallpaper">Allows the application
        to set the system wallpaper.</string>

    <!-- Title of an application permission, listed so the user can choose whether they want to allow the application to do this. -->
    <string name="permlab_setWallpaperHints">set wallpaper size hints</string>
    <!-- Description of an application permission, listed so the user can choose whether they want to allow the application to do this. -->
    <string name="permdesc_setWallpaperHints">Allows the application
        to set the system wallpaper size hints.</string>

    <!-- Title of an application permission, listed so the user can choose whether they want to allow the application to do this. -->
    <string name="permlab_masterClear">reset system to factory defaults</string>
    <!-- Description of an application permission, listed so the user can choose whether they want to allow the application to do this. -->
    <string name="permdesc_masterClear">Allows an application to completely
        reset the system to its factory settings, erasing all data,
        configuration, and installed applications.</string>

    <!-- Title of an application permission, listed so the user can choose whether they want to allow the application to do this. -->
    <string name="permlab_setTime">set time</string>
    <!-- Description of an application permission, listed so the user can choose whether they want to allow the application to do this. -->
    <string name="permdesc_setTime" product="tablet">Allows an application to change
        the tablet\'s clock time.</string>
    <!-- Description of an application permission, listed so the user can choose whether they want to allow the application to do this. -->
    <string name="permdesc_setTime" product="default">Allows an application to change
        the phone\'s clock time.</string>

    <!-- Title of an application permission, listed so the user can choose whether they want to allow the application to do this. -->
    <string name="permlab_setTimeZone">set time zone</string>
    <!-- Description of an application permission, listed so the user can choose whether they want to allow the application to do this. -->
    <string name="permdesc_setTimeZone" product="tablet">Allows an application to change
        the tablet\'s time zone.</string>
    <!-- Description of an application permission, listed so the user can choose whether they want to allow the application to do this. -->
    <string name="permdesc_setTimeZone" product="default">Allows an application to change
        the phone\'s time zone.</string>

    <!-- Title of an application permission, listed so the user can choose whether they want to allow the application to do this. -->
    <string name="permlab_accountManagerService">act as the AccountManagerService</string>
    <!-- Description of an application permission, listed so the user can choose whether they want to allow the application to do this. -->
    <string name="permdesc_accountManagerService">Allows an
    application to make calls to AccountAuthenticators</string>

    <!-- Title of an application permission, listed so the user can choose whether they want to allow the application to do this. -->
    <string name="permlab_getAccounts">discover known accounts</string>
    <!-- Description of an application permission, listed so the user can choose whether they want to allow the application to do this. -->
    <string name="permdesc_getAccounts" product="tablet">Allows an application to get
      the list of accounts known by the tablet.</string>
    <!-- Description of an application permission, listed so the user can choose whether they want to allow the application to do this. -->
    <string name="permdesc_getAccounts" product="default">Allows an application to get
      the list of accounts known by the phone.</string>

    <!-- Title of an application permission, listed so the user can choose whether they want to allow the application to do this. -->
    <string name="permlab_authenticateAccounts">act as an account authenticator</string>
    <!-- Description of an application permission, listed so the user can choose whether they want to allow the application to do this. -->
    <string name="permdesc_authenticateAccounts">Allows an application
    to use the account authenticator capabilities of the
    AccountManager, including creating accounts and getting and
    setting their passwords.</string>

    <!-- Title of an application permission, listed so the user can choose whether they want to allow the application to do this. -->
    <string name="permlab_manageAccounts">manage the accounts list</string>
    <!-- Description of an application permission, listed so the user can choose whether they want to allow the application to do this. -->
    <string name="permdesc_manageAccounts">Allows an application to
    perform operations like adding, and removing accounts and deleting
    their password.</string>

    <!-- Title of an application permission, listed so the user can choose whether they want to allow the application to do this. -->
    <string name="permlab_useCredentials">use the authentication
    credentials of an account</string>
    <!-- Description of an application permission, listed so the user can choose whether they want to allow the application to do this. -->
    <string name="permdesc_useCredentials">Allows an application to
    request authentication tokens.</string>

    <!-- Title of an application permission, listed so the user can choose whether they want to allow the application to do this. -->
    <string name="permlab_accessNetworkState">view network state</string>
    <!-- Description of an application permission, listed so the user can choose whether they want to allow the application to do this. -->
    <string name="permdesc_accessNetworkState">Allows an application to view
      the state of all networks.</string>

    <!-- Title of an application permission, listed so the user can choose whether they want to allow the application to do this. -->
    <string name="permlab_createNetworkSockets">full Internet access</string>
    <!-- Description of an application permission, listed so the user can choose whether they want to allow the application to do this. -->
    <string name="permdesc_createNetworkSockets">Allows an application to
      create network sockets.</string>

    <!-- Title of an application permission, listed so the user can choose whether they want to allow the application to do this. -->
    <string name="permlab_writeApnSettings">write Access Point Name settings</string>
    <!-- Description of an application permission, listed so the user can choose whether they want to allow the application to do this. -->
    <string name="permdesc_writeApnSettings">Allows an application to modify the APN
        settings, such as Proxy and Port of any APN.</string>

    <!-- Title of an application permission, listed so the user can choose whether they want to allow the application to do this. -->
    <string name="permlab_changeNetworkState">change network connectivity</string>
    <!-- Description of an application permission, listed so the user can choose whether they want to allow the application to do this. -->
    <string name="permdesc_changeNetworkState">Allows an application to change
      the state of network connectivity.</string>

    <!-- Title of an application permission, listed so the user can choose whether they want to allow the application to do this. -->
    <string name="permlab_changeTetherState">Change tethered connectivity</string>
    <!-- Description of an application permission, listed so the user can choose whether they want to allow the applicaiton to do this. -->
    <string name="permdesc_changeTetherState">Allows an application to change
      the state of tethered network connectivity.</string>

    <!-- Title of an application permission, listed so the user can choose whether they want to allow the application to do this. -->
    <string name="permlab_changeBackgroundDataSetting">change background data usage setting</string>
    <!-- Description of an application permission, listed so the user can choose whether they want to allow the application to do this. -->
    <string name="permdesc_changeBackgroundDataSetting">Allows an application to change
      the background data usage setting.</string>

    <!-- Title of an application permission, listed so the user can choose whether they want to allow the application to do this. -->
    <string name="permlab_accessWifiState">view Wi-Fi state</string>
    <!-- Description of an application permission, listed so the user can choose whether they want to allow the application to do this. -->
    <string name="permdesc_accessWifiState">Allows an application to view
      the information about the state of Wi-Fi.</string>

    <!-- Title of an application permission, listed so the user can choose whether they want to allow the application to do this. -->
    <string name="permlab_changeWifiState">change Wi-Fi state</string>
    <!-- Description of an application permission, listed so the user can choose whether they want to allow the application to do this. -->
    <string name="permdesc_changeWifiState">Allows an application to connect
      to and disconnect from Wi-Fi access points, and to make changes to
      configured Wi-Fi networks.</string>

    <!-- Title of an application permission, listed so the user can choose whether they want to allow the application to do this. -->
    <string name="permlab_changeWifiMulticastState">allow Wi-Fi Multicast
      reception</string>
    <!-- Description of an application permission, listed so the user can choose whether they want to allow the application to do this. -->
    <string name="permdesc_changeWifiMulticastState">Allows an application to
      receive packets not directly addressed to your device.  This can be
      useful when discovering services offered near by.  It uses more power
      than the non-multicast mode.</string>

    <!-- Title of an application permission, listed so the user can choose whether they want to allow the application to do this. -->
    <string name="permlab_bluetoothAdmin">bluetooth administration</string>
    <!-- Description of an application permission, listed so the user can choose whether they want to allow the application to do this. -->
    <string name="permdesc_bluetoothAdmin" product="tablet">Allows an application to configure
      the local Bluetooth tablet, and to discover and pair with remote
      devices.</string>
    <!-- Description of an application permission, listed so the user can choose whether they want to allow the application to do this. -->
    <string name="permdesc_bluetoothAdmin" product="default">Allows an application to configure
      the local Bluetooth phone, and to discover and pair with remote
      devices.</string>

    <!-- Title of an application permission, listed so the user can choose whether they want to allow the application to do this. -->
    <string name="permlab_bluetooth">create Bluetooth connections</string>
    <!-- Description of an application permission, listed so the user can choose whether they want to allow the application to do this. -->
    <string name="permdesc_bluetooth" product="tablet">Allows an application to view
      configuration of the local Bluetooth tablet, and to make and accept
      connections with paired devices.</string>
    <!-- Description of an application permission, listed so the user can choose whether they want to allow the application to do this. -->
    <string name="permdesc_bluetooth" product="default">Allows an application to view
      configuration of the local Bluetooth phone, and to make and accept
      connections with paired devices.</string>

    <!-- Title of an application permission, listed so the user can choose whether they want to allow the application to do this. -->
    <string name="permlab_nfc">control Near Field Communication</string>
    <!-- Description of an application permission, listed so the user can choose whether they want to allow the application to do this. -->
    <string name="permdesc_nfc">Allows an application to communicate
      with Near Field Communication (NFC) tags, cards, and readers.</string>

    <!-- Title of an application permission, listed so the user can choose whether they want to allow the application to do this. -->
    <string name="permlab_disableKeyguard">disable keylock</string>
    <!-- Description of an application permission, listed so the user can choose whether they want to allow the application to do this. -->
    <string name="permdesc_disableKeyguard">Allows an application to disable
      the keylock and any associated password security. A legitimate example of
      this is the phone disabling the keylock when receiving an incoming phone call,
      then re-enabling the keylock when the call is finished.</string>

    <!-- Title of an application permission, listed so the user can choose whether they want to allow the application to do this. -->
    <string name="permlab_readSyncSettings">read sync settings</string>
    <!-- Description of an application permission, listed so the user can choose whether they want to allow the application to do this. -->
    <string name="permdesc_readSyncSettings">Allows an application to read the sync settings,
        such as whether sync is enabled for Contacts.</string>

    <!-- Title of an application permission, listed so the user can choose whether they want to allow the application to do this. -->
    <string name="permlab_writeSyncSettings">write sync settings</string>
    <!-- Description of an application permission, listed so the user can choose whether they want to allow the application to do this. -->
    <string name="permdesc_writeSyncSettings">Allows an application to modify the sync
        settings, such as whether sync is enabled for Contacts.</string>

    <!-- Title of an application permission, listed so the user can choose whether they want to allow the application to do this. -->
    <string name="permlab_readSyncStats">read sync statistics</string>
    <!-- Description of an application permission, listed so the user can choose whether they want to allow the application to do this. -->
    <string name="permdesc_readSyncStats">Allows an application to read the sync stats; e.g., the
        history of syncs that have occurred.</string>

    <!-- Title of an application permission, listed so the user can choose whether they want to allow the application to do this. -->
    <string name="permlab_subscribedFeedsRead">read subscribed feeds</string>
    <!-- Description of an application permission, listed so the user can choose whether they want to allow the application to do this. -->
    <string name="permdesc_subscribedFeedsRead">Allows an application to get details about the currently synced feeds.</string>

    <!-- Title of an application permission, listed so the user can choose whether they want to allow the application to do this. -->
    <string name="permlab_subscribedFeedsWrite">write subscribed feeds</string>
    <!-- Description of an application permission, listed so the user can choose whether they want to allow the application to do this. -->
    <string name="permdesc_subscribedFeedsWrite">Allows an application to modify
      your currently synced feeds. This could allow a malicious application to
      change your synced feeds.</string>

    <!-- Title of an application permission, listed so the user can choose whether they want to allow the application to do this. -->
    <string name="permlab_readDictionary">read user defined dictionary</string>
    <!-- Description of an application permission, listed so the user can choose whether they want to allow the application to do this. -->
    <string name="permdesc_readDictionary">Allows an application to read any private
      words, names and phrases that the user may have stored in the user dictionary.</string>

    <!-- Title of an application permission, listed so the user can choose whether they want to allow the application to do this. -->
    <string name="permlab_writeDictionary">write to user defined dictionary</string>
    <!-- Description of an application permission, listed so the user can choose whether they want to allow the application to do this. -->
    <string name="permdesc_writeDictionary">Allows an application to write new words into the
      user dictionary.</string>

    <!-- Title of an application permission, listed so the user can choose whether they want to allow the application to do this. [CHAR LIMIT=30] -->
    <string name="permlab_sdcardWrite" product="nosdcard">modify/delete USB storage contents</string>
    <!-- Title of an application permission, listed so the user can choose whether they want to allow the application to do this. -->
    <string name="permlab_sdcardWrite" product="default">modify/delete SD card contents</string>
    <!-- Description of an application permission, listed so the user can choose whether they want to allow the application to do this. [CHAR LIMIT=30] -->
    <string name="permdesc_sdcardWrite" product="nosdcard">Allows an application to write to the USB storage.</string>
    <!-- Description of an application permission, listed so the user can choose whether they want to allow the application to do this. -->
    <string name="permdesc_sdcardWrite" product="default">Allows an application to write to the SD card.</string>

    <!-- Title of an application permission, listed so the user can choose whether they want to allow the application to do this. -->
    <string name="permlab_mediaStorageWrite" product="default">modify/delete internal media storage contents</string>
    <!-- Description of an application permission, listed so the user can choose whether they want to allow the application to do this. -->
    <string name="permdesc_mediaStorageWrite" product="default">Allows an application to modify the contents of the internal media storage.</string>

    <!-- Title of an application permission, listed so the user can choose whether they want to allow the application to do this. -->
    <string name="permlab_cache_filesystem">access the cache filesystem</string>
    <!-- Description of an application permission, listed so the user can choose whether they want to allow the application to do this. -->
    <string name="permdesc_cache_filesystem">Allows an application to read and write the cache filesystem.</string>

    <!-- Title of an application permission, listed so the user can choose whether they want to allow the application to do this. -->
    <string name="permlab_use_sip">make/receive Internet calls</string>
    <!-- Description of an application permission, listed so the user can choose whether they want to allow the application to do this. -->
    <string name="permdesc_use_sip">Allows an application to use the SIP service to make/receive Internet calls.</string>

    <!-- Policy administration -->

    <!-- Title of policy access to limiting the user's password choices -->
    <string name="policylab_limitPassword">Set password rules</string>
    <!-- Description of policy access to limiting the user's password choices -->
    <string name="policydesc_limitPassword">Control the length and the characters 
    allowed in screen-unlock passwords</string>
    <!-- Title of policy access to watch user login attempts -->
    <string name="policylab_watchLogin">Monitor screen-unlock attempts</string>
    <!-- Description of policy access to watch user login attempts -->
    <string name="policydesc_watchLogin" product="tablet">Monitor the number of incorrect passwords 
    entered when unlocking the screen, and lock the tablet or erase all the tablet\'s 
    data if too many incorrect passwords are entered</string>
    <!-- Description of policy access to watch user login attempts -->
    <string name="policydesc_watchLogin" product="default">Monitor the number of incorrect passwords 
    entered when unlocking the screen, and lock the phone or erase all the phone\'s 
    data if too many incorrect passwords are entered</string>
    <!-- Title of policy access to reset user's password -->
    <string name="policylab_resetPassword">Change the screen-unlock password</string>
    <!-- Description of policy access to reset user's password -->
    <string name="policydesc_resetPassword">Change the screen-unlock password</string>
    <!-- Title of policy access to force lock the device -->
    <string name="policylab_forceLock">Lock the screen</string>
    <!-- Description of policy access to limiting the user's password choices -->
    <string name="policydesc_forceLock">Control how and when the screen locks</string>
    <!-- Title of policy access to wipe the user's data -->
    <string name="policylab_wipeData">Erase all data</string>
    <!-- Description of policy access to wipe the user's data -->
    <string name="policydesc_wipeData" product="tablet">Erase the tablet\'s data without warning, 
    by performing a factory data reset</string>
    <!-- Description of policy access to wipe the user's data -->
    <string name="policydesc_wipeData" product="default">Erase the phone\'s data without warning, 
    by performing a factory data reset</string>
    <string name="policylab_setGlobalProxy">Set the device global proxy</string>
    <!-- Description of policy access to wipe the user's data -->
    <string name="policydesc_setGlobalProxy">Set the device global proxy
        to be used while policy is enabled. Only the first device admin
        sets the effective global proxy.</string>
    <!-- Title of policy access to enforce password expiration [CHAR LIMIT=30]-->
    <string name="policylab_expirePassword">Set password expiration</string>
    <!-- Description of policy access to enforce password expiration [CHAR LIMIT=110]-->
    <string name="policydesc_expirePassword">Control how long before lockscreen password needs to be
    changed</string>

    <!-- The order of these is important, don't reorder without changing Contacts.java --> <skip />
    <!-- Phone number types from android.provider.Contacts. This could be used when adding a new phone number for a contact, for example. -->
    <string-array name="phoneTypes">
        <item>Home</item>
        <item>Mobile</item>
        <item>Work</item>
        <item>Work Fax</item>
        <item>Home Fax</item>
        <item>Pager</item>
        <item>Other</item>
        <item>Custom</item>
    </string-array>

    <!-- The order of these is important, don't reorder without changing Contacts.java --> <skip />
    <!-- Email address types from android.provider.Contacts. This could be used when adding a new e-mail address for a contact, for example. -->
    <string-array name="emailAddressTypes">
        <item>Home</item>
        <item>Work</item>
        <item>Other</item>
        <item>Custom</item>
    </string-array>

    <!-- The order of these is important, don't reorder without changing Contacts.java --> <skip />
    <!-- Postal address types from android.provider.Contacts. This could be used when adding a new address for a contact, for example. -->
    <string-array name="postalAddressTypes">
        <item>Home</item>
        <item>Work</item>
        <item>Other</item>
        <item>Custom</item>
    </string-array>

    <!-- The order of these is important, don't reorder without changing Contacts.java --> <skip />
    <!-- Instant Messenger ID types from android.provider.Contacts. This could be used when adding a new IM for a contact, for example. -->
    <string-array name="imAddressTypes">
        <item>Home</item>
        <item>Work</item>
        <item>Other</item>
        <item>Custom</item>
    </string-array>

    <!-- The order of these is important, don't reorder without changing Contacts.java --> <skip />
    <!-- Organization types from android.provider.Contacts. This could be used when adding a new organization for a contact, for example. -->
    <string-array name="organizationTypes">
        <item>Work</item>
        <item>Other</item>
        <item>Custom</item>
    </string-array>

    <!-- The order of these is important, don't reorder without changing Contacts.java --> <skip />
    <!-- Instant Message protocols/providers from android.provider.Contacts -->
    <string-array name="imProtocols">
        <item>AIM</item>
        <item>Windows Live</item>
        <item>Yahoo</item>
        <item>Skype</item>
        <item>QQ</item>
        <item>Google Talk</item>
        <item>ICQ</item>
        <item>Jabber</item>
    </string-array>

    <!-- Custom phone number type -->
    <string name="phoneTypeCustom">Custom</string>
    <!-- Home phone number type -->
    <string name="phoneTypeHome">Home</string>
    <!-- Mobile phone number type -->
    <string name="phoneTypeMobile">Mobile</string>
    <!-- Work phone number type -->
    <string name="phoneTypeWork">Work</string>
    <!-- Work fax phone number type -->
    <string name="phoneTypeFaxWork">Work Fax</string>
    <!-- Home fax phone number type -->
    <string name="phoneTypeFaxHome">Home Fax</string>
    <!-- Pager phone number type -->
    <string name="phoneTypePager">Pager</string>
    <!-- Other phone number type -->
    <string name="phoneTypeOther">Other</string>
    <!-- Callback phone number type -->
    <string name="phoneTypeCallback">Callback</string>
    <!-- Car phone number type -->
    <string name="phoneTypeCar">Car</string>
    <!-- Company main phone number type -->
    <string name="phoneTypeCompanyMain">Company Main</string>
    <!-- ISDN phone number type -->
    <string name="phoneTypeIsdn">ISDN</string>
    <!-- Main phone number type -->
    <string name="phoneTypeMain">Main</string>
    <!-- Other fax phone number type -->
    <string name="phoneTypeOtherFax">Other Fax</string>
    <!-- Radio phone number type -->
    <string name="phoneTypeRadio">Radio</string>
    <!-- Telex phone number type -->
    <string name="phoneTypeTelex">Telex</string>
    <!-- TTY TDD phone number type -->
    <string name="phoneTypeTtyTdd">TTY TDD</string>
    <!-- Work mobile phone number type -->
    <string name="phoneTypeWorkMobile">Work Mobile</string>
    <!-- Work pager phone number type -->
    <string name="phoneTypeWorkPager">Work Pager</string>
    <!-- Assistant phone number type -->
    <string name="phoneTypeAssistant">Assistant</string>
    <!-- MMS phone number type -->
    <string name="phoneTypeMms">MMS</string>

    <!-- Label for custom events  [CHAR LIMIT=20] -->
    <string name="eventTypeCustom">Custom</string>
    <!-- Label for a birthday event  [CHAR LIMIT=20] -->
    <string name="eventTypeBirthday">Birthday</string>
    <!-- Label for an anniversary event  [CHAR LIMIT=20] -->
    <string name="eventTypeAnniversary">Anniversary</string>
    <!-- Label for other events  [CHAR LIMIT=20] -->
    <string name="eventTypeOther">Other</string>

    <!-- Custom email type -->
    <string name="emailTypeCustom">Custom</string>
    <!-- Home email type -->
    <string name="emailTypeHome">Home</string>
    <!-- Work email type -->
    <string name="emailTypeWork">Work</string>
    <!-- Other email type -->
    <string name="emailTypeOther">Other</string>
    <!-- Mobile email type -->
    <string name="emailTypeMobile">Mobile</string>

    <!-- Custom postal address type -->
    <string name="postalTypeCustom">Custom</string>
    <!-- Home postal address type -->
    <string name="postalTypeHome">Home</string>
    <!-- Work postal address type -->
    <string name="postalTypeWork">Work</string>
    <!-- Other postal address type -->
    <string name="postalTypeOther">Other</string>

    <!-- Custom IM address type -->
    <string name="imTypeCustom">Custom</string>
    <!-- Home IM address type -->
    <string name="imTypeHome">Home</string>
    <!-- Work IM address type -->
    <string name="imTypeWork">Work</string>
    <!-- Other IM address type -->
    <string name="imTypeOther">Other</string>

    <!-- Custom IM protocol type -->
    <string name="imProtocolCustom">Custom</string>
    <!-- AIM IM protocol type -->
    <string name="imProtocolAim">AIM</string>
    <!-- MSN IM protocol type -->
    <string name="imProtocolMsn">Windows Live</string>
    <!-- Yahoo IM protocol type -->
    <string name="imProtocolYahoo">Yahoo</string>
    <!-- Skype IM protocol type -->
    <string name="imProtocolSkype">Skype</string>
    <!-- QQ IM protocol type -->
    <string name="imProtocolQq">QQ</string>
    <!-- Google Talk IM protocol type -->
    <string name="imProtocolGoogleTalk">Google Talk</string>
    <!-- ICQ IM protocol type -->
    <string name="imProtocolIcq">ICQ</string>
    <!-- Jabber IM protocol type -->
    <string name="imProtocolJabber">Jabber</string>
    <!-- NetMeeting IM protocol type -->
    <string name="imProtocolNetMeeting">NetMeeting</string>

    <!-- Work organization type -->
    <string name="orgTypeWork">Work</string>
    <!-- Other organization type -->
    <string name="orgTypeOther">Other</string>
    <!-- Custom organization type -->
    <string name="orgTypeCustom">Custom</string>

    <!-- Custom relationship custom [CHAR LIMIT=20] -->
    <string name="relationTypeCustom">Custom</string>
    <!-- Assistant relationship type [CHAR LIMIT=20] -->
    <string name="relationTypeAssistant">Assistant</string>
    <!-- Brother relationship type [CHAR LIMIT=20] -->
    <string name="relationTypeBrother">Brother</string>
    <!-- Child relationship type [CHAR LIMIT=20] -->
    <string name="relationTypeChild">Child</string>
    <!-- Domestic Partner relationship type [CHAR LIMIT=20] -->
    <string name="relationTypeDomesticPartner">Domestic Partner</string>
    <!-- Father relationship type [CHAR LIMIT=20] -->
    <string name="relationTypeFather">Father</string>
    <!-- Friend relationship type [CHAR LIMIT=20] -->
    <string name="relationTypeFriend">Friend</string>
    <!-- Manager relationship type [CHAR LIMIT=20] -->
    <string name="relationTypeManager">Manager</string>
    <!-- Mother relationship type [CHAR LIMIT=20] -->
    <string name="relationTypeMother">Mother</string>
    <!-- Parent relationship type [CHAR LIMIT=20] -->
    <string name="relationTypeParent">Parent</string>
    <!-- Partner relationship type [CHAR LIMIT=20] -->
    <string name="relationTypePartner">Partner</string>
    <!-- Referred by relationship type [CHAR LIMIT=20] -->
    <string name="relationTypeReferredBy">Referred by</string>
    <!-- Relative relationship type [CHAR LIMIT=20] -->
    <string name="relationTypeRelative">Relative</string>
    <!-- Sister relationship type [CHAR LIMIT=20] -->
    <string name="relationTypeSister">Sister</string>
    <!-- Spouse relationship type [CHAR LIMIT=20] -->
    <string name="relationTypeSpouse">Spouse</string>
    
    <!-- Custom SIP address type -->
    <string name="sipAddressTypeCustom">Custom</string>
    <!-- Home SIP address type -->
    <string name="sipAddressTypeHome">Home</string>
    <!-- Work SIP address type -->
    <string name="sipAddressTypeWork">Work</string>
    <!-- Other SIP address type -->
    <string name="sipAddressTypeOther">Other</string>

    <!-- Instructions telling the user to enter their SIM PIN to unlock the keyguard.
         Displayed in one line in a large font.  -->
    <string name="keyguard_password_enter_pin_code">Enter PIN code</string>

    <!-- Instructions telling the user to enter their text password to unlock the keyguard.
         Displayed in one line in a large font.  -->
    <string name="keyguard_password_enter_password_code">Enter password to unlock</string>

    <!-- Instructions telling the user to enter their PIN password to unlock the keyguard.
         Displayed in one line in a large font.  -->
    <string name="keyguard_password_enter_pin_password_code">Enter PIN to unlock</string>

    <!-- Instructions telling the user that they entered the wrong pin while trying
         to unlock the keyguard.  Displayed in one line in a large font.  -->
    <string name="keyguard_password_wrong_pin_code">Incorrect PIN code!</string>

    <!-- Instructions telling the user how to unlock the phone. -->
    <string name="keyguard_label_text">To unlock, press Menu then 0.</string>

    <!-- This can be used in any application wanting to disable the text "Emergency number" -->
    <string name="emergency_call_dialog_number_for_display">Emergency number</string>

    <!--
       *** touch based lock / unlock ***
                                          --> <skip />

    <!-- On the keyguard screen, it shows the carrier the phone is connected to.  This is displayed if the phone is not connected to a carrier.-->
    <string name="lockscreen_carrier_default">(No service)</string>

    <!-- Shown in the lock screen to tell the user that the screen is locked. -->
    <string name="lockscreen_screen_locked">Screen locked.</string>

    <!-- when pattern lock is enabled, tell them about the emergency dial -->
    <string name="lockscreen_instructions_when_pattern_enabled">Press Menu to unlock or place emergency call.</string>

    <!-- On the keyguard screen, when pattern lock is disabled, only tell them to press menu to unlock.  This is shown in small font at the bottom. -->
    <string name="lockscreen_instructions_when_pattern_disabled">Press Menu to unlock.</string>

    <!-- On the unlock pattern screen, shown at the top of the unlock screen to tell the user what to do. Below this text is the place for theu ser to draw the pattern. -->
    <string name="lockscreen_pattern_instructions">Draw pattern to unlock</string>
    <!-- Button at the bottom of the unlock screen to make an emergency call. -->
    <string name="lockscreen_emergency_call">Emergency call</string>
    <!-- Button at the bottom of the unlock screen that lets the user return to a call -->
    <string name="lockscreen_return_to_call">Return to call</string>
    <!-- Shown to confirm that the user entered their lock pattern correctly. -->
    <string name="lockscreen_pattern_correct">Correct!</string>
    <!-- On the unlock pattern screen, shown when the user enters the wrong lock pattern and must try again. -->
    <string name="lockscreen_pattern_wrong">Sorry, try again</string>
    <!-- On the unlock password screen, shown when the user enters the wrong lock password and must try again. -->
    <string name="lockscreen_password_wrong">Sorry, try again</string>

    <!-- When the lock screen is showing and the phone plugged in, and the battery
         is not fully charged, show the current charge %.  -->
    <string name="lockscreen_plugged_in">Charging (<xliff:g id="number">%d</xliff:g><xliff:g id="percent">%%</xliff:g>)</string>
    <!-- When the lock screen is showing, the phone is plugged in and the battery is fully
         charged, say that it is charged. -->
    <string name="lockscreen_charged">Charged.</string>
    <!-- A short representation of charging information, e.g "34%" -->
    <string name="lockscreen_battery_short"><xliff:g id="number">%d</xliff:g><xliff:g id="percent">%%</xliff:g></string>

    <!-- When the lock screen is showing and the battery is low, warn user to plug
         in the phone soon. -->
    <string name="lockscreen_low_battery">Connect your charger.</string>

    <!-- Shown in the lock screen when there is no SIM card. -->
    <string name="lockscreen_missing_sim_message_short">No SIM card.</string>
    <!-- Shown in the lock screen when there is no SIM card. -->
    <string name="lockscreen_missing_sim_message" product="tablet">No SIM card in tablet.</string>
    <!-- Shown in the lock screen when there is no SIM card. -->
    <string name="lockscreen_missing_sim_message" product="default">No SIM card in phone.</string>
    <!-- Shown in the lock screen to ask the user to insert a SIM card. -->
    <string name="lockscreen_missing_sim_instructions">Please insert a SIM card.</string>

    <!-- Shown in the lock screen when there is emergency calls only mode. -->
    <string name="emergency_calls_only" msgid="2485604591272668370">Emergency calls only</string>

    <!-- When the user inserts a sim card from an unsupported network, it becomes network
         locked -->
    <string name="lockscreen_network_locked_message">Network locked</string>


    <!-- When the user enters a wrong sim pin too many times, it becomes
         PUK locked (Pin Unlock Kode) -->
    <string name="lockscreen_sim_puk_locked_message">SIM card is PUK-locked.</string>
    <!-- Shown in the lock screen when the SIM has become PUK locked and the user must call customer care to unlock it. -->
    <string name="lockscreen_sim_puk_locked_instructions">Please see the User Guide or contact Customer Care.</string>

    <!-- Shown in the lock screen to tell the user that their SIM is locked and they must unlock it. -->
    <string name="lockscreen_sim_locked_message">SIM card is locked.</string>

    <!-- For the unlock screen, When the user enters a sim unlock code, it takes a little while to check
         whether it is valid, and to unlock the sim if it is valid.  we display a
         progress dialog in the meantime.  this is the emssage. -->
    <string name="lockscreen_sim_unlock_progress_dialog_message">Unlocking SIM card\u2026</string>

    <!-- For the unlock screen, Information message shown in dialog when user has too many failed attempts at
         drawing the unlock pattern -->
    <string name="lockscreen_too_many_failed_attempts_dialog_message">
        You have incorrectly drawn your unlock pattern <xliff:g id="number">%d</xliff:g> times.
        \n\nPlease try again in <xliff:g id="number">%d</xliff:g> seconds.
    </string>

    <!-- For the unlock screen, Information message shown in dialog when user has too many failed attempts at
         entering the password -->
    <string name="lockscreen_too_many_failed_password_attempts_dialog_message">
        You have incorrectly entered your password <xliff:g id="number">%d</xliff:g> times.
        \n\nPlease try again in <xliff:g id="number">%d</xliff:g> seconds.
    </string>

    <!-- For the unlock screen, Information message shown in dialog when user has too many failed attempts at
         entering the PIN -->
    <string name="lockscreen_too_many_failed_pin_attempts_dialog_message">
        You have incorrectly entered your PIN <xliff:g id="number">%d</xliff:g> times.
        \n\nPlease try again in <xliff:g id="number">%d</xliff:g> seconds.
    </string>

    <!-- For the unlock screen, Information message shown in dialog when user is almost at the limit
         where they will be locked out and may have to enter an alternate username/password to unlock the phone -->
    <string name="lockscreen_failed_attempts_almost_glogin" product="tablet">
        You have incorrectly drawn your unlock pattern <xliff:g id="number">%d</xliff:g> times.
       After <xliff:g id="number">%d</xliff:g> more unsuccessful attempts,
       you will be asked to unlock your tablet using your Google sign-in.\n\n
       Please try again in <xliff:g id="number">%d</xliff:g> seconds.
    </string>
    <!-- For the unlock screen, Information message shown in dialog when user is almost at the limit
         where they will be locked out and may have to enter an alternate username/password to unlock the phone -->
    <string name="lockscreen_failed_attempts_almost_glogin" product="default">
        You have incorrectly drawn your unlock pattern <xliff:g id="number">%d</xliff:g> times.
       After <xliff:g id="number">%d</xliff:g> more unsuccessful attempts,
       you will be asked to unlock your phone using your Google sign-in.\n\n
       Please try again in <xliff:g id="number">%d</xliff:g> seconds.
    </string>

    <!-- On the unlock screen, countdown message shown while user is waiting to try again after too many
         failed attempts -->
    <string name="lockscreen_too_many_failed_attempts_countdown">Try again in <xliff:g id="number">%d</xliff:g> seconds.</string>

    <!-- On the unlock screen, message shown on button that appears once it's apparent the user may have forgotten
         their lock gesture -->
    <string name="lockscreen_forgot_pattern_button_text">Forgot pattern?</string>

    <!-- Title of the unlock screen that uses your Google login and password when the user hit
         the 'forgot pattern' button.-->
    <string name="lockscreen_glogin_forgot_pattern">Account unlock</string>
    <!-- Title of the unlock screen that uses your Google login and password when the user attempted
         too many patterns and we are forcing them to use their account instead. -->
    <string name="lockscreen_glogin_too_many_attempts">Too many pattern attempts!</string>
    <!-- In the unlock screen, message telling the user that they need to use their Google login and password to unlock the phone -->
    <string name="lockscreen_glogin_instructions">To unlock, sign in with your Google account</string>
    <!-- Hint caption for the username field when unlocking the phone using login and password -->
    <string name="lockscreen_glogin_username_hint">Username (email)</string>
    <!-- Hint caption for the password field when unlocking the phone using login and password -->
    <string name="lockscreen_glogin_password_hint">Password</string>
    <!-- Button to try to unlock the phone using username and password -->
    <string name="lockscreen_glogin_submit_button">Sign in</string>
    <!-- Displayed to the user when unlocking the phone with a username and password fails. -->
    <string name="lockscreen_glogin_invalid_input">Invalid username or password.</string>

    <!-- Displayed in a progress dialog while a username and password are being checked. -->
    <string name="lockscreen_glogin_checking_password">Checking...</string>
    <!-- Displayed on lock screen's left tab - unlock -->
    <string name="lockscreen_unlock_label">Unlock</string>
    <!-- Displayed on lock screen's right tab - turn sound on -->
    <string name="lockscreen_sound_on_label">Sound on</string>
    <!-- Displayed on lock screen's right tab - turn sound off -->
    <string name="lockscreen_sound_off_label">Sound off</string>

    <!-- Password keyboard strings. Used by LockScreen and Settings --><skip />
    <!-- Label for "switch to symbols" key.  Must be short to fit on key! -->
    <string name="password_keyboard_label_symbol_key">\?123</string>
    <!-- Label for "switch to alphabetic" key.  Must be short to fit on key! -->
    <string name="password_keyboard_label_alpha_key">ABC</string>
    <!-- Label for ALT modifier key.  Must be short to fit on key! -->
    <string name="password_keyboard_label_alt_key">ALT</string>

    <!-- A format string for 12-hour time of day, just the hour, not the minute, with lower-case "am" or "pm" (example: "3pm"). -->
    <string name="hour_ampm">"<xliff:g id="hour" example="3">%-l</xliff:g><xliff:g id="ampm" example="pm">%P</xliff:g>"</string>

    <!-- A format string for 12-hour time of day, just the hour, not the minute, with capital "AM" or "PM" (example: "3PM"). -->
    <string name="hour_cap_ampm">"<xliff:g id="hour" example="3">%-l</xliff:g><xliff:g id="ampm" example="PM">%p</xliff:g>"</string>

    <!-- Title of the alert when something went wrong in the factory test. -->
    <string name="factorytest_failed">Factory test failed</string>
    <!-- Error message displayed when a non-system application tries to start a factory test. -->
    <string name="factorytest_not_system">The FACTORY_TEST action
        is only supported for packages installed in /system/app.</string>
    <!-- Error message displayed when the factory test could not be started. -->
    <string name="factorytest_no_action">No package was found that provides the
        FACTORY_TEST action.</string>
    <!-- Button to restart the device after the factory test. -->
    <string name="factorytest_reboot">Reboot</string>

    <!-- Do not translate.  WebView User Agent string -->
    <string name="web_user_agent" translatable="false">Mozilla/5.0 (Linux; U; <xliff:g id="x">Android %s</xliff:g>)
        AppleWebKit/534.13 (KHTML, like Gecko) Version/4.0 <xliff:g id="mobile">%s</xliff:g>Safari/534.13</string>
    <!-- Do not translate.  WebView User Agent targeted content -->
    <string name="web_user_agent_target_content" translatable="false">"Mobile "</string>

    <!-- Title for a JavaScript dialog. "The page at <url of current page> says:" -->
    <string name="js_dialog_title">The page at \'<xliff:g id="title">%s</xliff:g>\' says:</string>
    <!-- Default title for a javascript dialog -->
    <string name="js_dialog_title_default">JavaScript</string>
    <!-- Message in a javascript dialog asking if the user wishes to leave the
             current page -->
    <string name="js_dialog_before_unload">Navigate away from this page?\n\n<xliff:g id="message">%s</xliff:g>\n\nSelect OK to continue, or Cancel to stay on the current page.</string>

    <!-- Title of the WebView save password dialog.  If the user enters a password in a form on a website, a dialog will come up asking if they want to save the password. -->
    <string name="save_password_label">Confirm</string>

    <!-- Toast for double-tap -->
    <string name="double_tap_toast">Tip: double-tap to zoom in and out.</string>

    <!-- Text to show in the auto complete drop down list on a text view when the WebView can auto fill the entire form, and the user has configured an AutoFill profile [CHAR-LIMIT=8] -->
    <string name="autofill_this_form">AutoFill</string>
    <!-- Text to show in the auto complete drop down list on a text view when the WebView can auto fill the entire form but the user has not configured an AutoFill profile [CHAR-LIMIT=16] -->
    <string name="setup_autofill">Setup AutoFill</string>

    <!-- String used to separate FirstName and LastName when writing out a local name
         e.g. John<separator>Smith [CHAR-LIMIT=NONE]-->
    <string name="autofill_address_name_separator">\u0020</string>
    <!-- Format string for displaying a name. $1 is First Name, $2 is autofill_address_name_separator, $3 is Last Name.
         e.g. (John)( )(Smith) -->
    <string name="autofill_address_summary_name_format">$1$2$3</string>

    <!-- String used to separate Name and Address Line 1
         e.g. John Smith<separator>123 Main Street [CHAR-LIMIT=NONE]-->
    <string name="autofill_address_summary_separator">,\u0020</string>
    <!-- Format string for displaying a name and address summary. $1 is the Full Name, $2 is autofill_address_summary_separator, $3 is the Address
         e.g. (John Smith)(, )(123 Main Street) -->
    <string name="autofill_address_summary_format">$1$2$3</string>

    <!-- Title of an application permission, listed so the user can choose whether
        they want to allow the application to do this. -->
    <string name="permlab_readHistoryBookmarks">read Browser\'s history and bookmarks</string>
    <!-- Description of an application permission, listed so the user can choose whether
        they want to allow the application to do this. -->
    <string name="permdesc_readHistoryBookmarks">Allows the application to read all
        the URLs that the Browser has visited, and all of the Browser\'s bookmarks.</string>
    <!-- Title of an application permission, listed so the user can choose whether
        they want to allow the application to do this. -->
    <string name="permlab_writeHistoryBookmarks">write Browser\'s history and bookmarks</string>
    <!-- Description of an application permission, listed so the user can choose whether
        they want to allow the application to do this. -->
    <string name="permdesc_writeHistoryBookmarks" product="tablet">Allows an application to modify the
        Browser\'s history or bookmarks stored on your tablet. Malicious applications
        can use this to erase or modify your Browser\'s data.</string>
    <!-- Description of an application permission, listed so the user can choose whether
        they want to allow the application to do this. -->
    <string name="permdesc_writeHistoryBookmarks" product="default">Allows an application to modify the
        Browser\'s history or bookmarks stored on your phone. Malicious applications
        can use this to erase or modify your Browser\'s data.</string>

    <!-- Title of an application permission, listed so the user can choose whether
        they want to allow the application to do this. -->
    <string name="permlab_setAlarm">set alarm in alarm clock</string>
    <!-- Description of an application permission, listed so the user can choose whether
        they want to allow the application to do this. -->
    <string name="permdesc_setAlarm">Allows the application to set an alarm in
      an installed alarm clock application. Some alarm clock applications may
      not implement this feature.</string>

    <!-- Title of an application permission, listed so the user can choose whether
        they want to allow the application to do this. -->
    <string name="permlab_writeGeolocationPermissions">Modify Browser geolocation permissions</string>
    <!-- Description of an application permission, listed so the user can choose whether
        they want to allow the application to do this. -->
    <string name="permdesc_writeGeolocationPermissions">Allows an application to modify the
        Browser\'s geolocation permissions. Malicious applications
        can use this to allow sending location information to arbitrary web sites.</string>

    <!-- If the user enters a password in a form on a website, a dialog will come up asking if they want to save the password. Text in the save password dialog, asking if the browser should remember a password. -->
    <string name="save_password_message">Do you want the browser to remember this password?</string>
    <!-- If the user enters a password in a form on a website, a dialog will come up asking if they want to save the password. Button in the save password dialog, saying not to remember this password. -->
    <string name="save_password_notnow">Not now</string>
    <!-- If the user enters a password in a form on a website, a dialog will come up asking if they want to save the password. Button in the save password dialog, saying to remember this password. -->
    <string name="save_password_remember">Remember</string>
    <!-- Button in the save password dialog, saying never to remember this password. This should be short. Should be "Never for this site". But it is too long, use "Never" instead -->
    <string name="save_password_never">Never</string>

    <!-- Displayed to the user when they do not have permission to open a particular web page. -->
    <string name="open_permission_deny">You do not have permission to open this page.</string>

    <!-- Displayed to the user to confirm that they have copied text from a web page to the clipboard. -->
    <string name="text_copied">Text copied to clipboard.</string>

    <!-- Menu item displayed at the end of a menu to allow users to see another page worth of menu items. This is shown on any app's menu as long as the app has too many items in the menu.-->
    <string name="more_item_label">More</string>
    <!-- Prepended to the shortcut for a menu item to indicate that the user should hold the MENU button together with the shortcut to invoke the item. For example, if the shortcut to open a new tab in browser is MENU and B together, then this would be prepended to the letter "B" -->
    <string name="prepend_shortcut_label">Menu+</string>
    <!-- Displayed in place of the regular shortcut letter when a menu item has Menu+space for the shortcut. -->
    <string name="menu_space_shortcut_label">space</string>
    <!-- Displayed in place of the regular shortcut letter when a menu item has Menu+enter for the shortcut. -->
    <string name="menu_enter_shortcut_label">enter</string>
    <!-- Displayed in place of the regular shortcut letter when a menu item has Menu+delete for the shortcut. -->
    <string name="menu_delete_shortcut_label">delete</string>

    <!-- Strings used for search bar --><skip />

    <!-- This is the default button label in the system-wide search UI.
         It is also used by the home screen's search "widget". It should be short -->
    <string name="search_go">Search</string>

    <!-- String used to display the date. This is the string to say something happened 1 month ago. -->
    <string name="oneMonthDurationPast">1 month ago</string>
    <!-- String used to display the date. This is the string to say something happened more than 1 month ago. -->
    <string name="beforeOneMonthDurationPast">Before 1 month ago</string>

    <!-- This is used to express that something occurred some number of seconds in the past (e.g., 5 seconds ago). -->
    <plurals name="num_seconds_ago">
        <item quantity="one">1 second ago</item>
        <item quantity="other"><xliff:g id="count">%d</xliff:g> seconds ago</item>
    </plurals>

    <!-- This is used to express that something occurred some number of minutes in the past (e.g., 5 minutes ago). -->
    <plurals name="num_minutes_ago">
        <item quantity="one">1 minute ago</item>
        <item quantity="other"><xliff:g id="count">%d</xliff:g> minutes ago</item>
    </plurals>

    <!-- This is used to express that something occurred some number of hours in the past (e.g., 5 hours ago). -->
    <plurals name="num_hours_ago">
        <item quantity="one">1 hour ago</item>
        <item quantity="other"><xliff:g id="count">%d</xliff:g> hours ago</item>
    </plurals>

    <!-- This is used to express that something occurred within the last X days (e.g., Last 7 days). -->
    <plurals name="last_num_days">
        <item quantity="other">Last <xliff:g id="count">%d</xliff:g> days</item>
    </plurals>

    <!-- This is used to express that something has occurred within the last month -->
    <string name="last_month">Last month</string>

    <!-- This is used to express that something happened longer ago than the previous options -->
    <string name="older">Older</string>

    <!-- This is used to express that something occurred some number of days in the past (e.g., 5 days ago). -->
    <plurals name="num_days_ago">
        <item quantity="one">yesterday</item>
        <item quantity="other"><xliff:g id="count">%d</xliff:g> days ago</item>
    </plurals>

    <!-- This is used to express that something will occur some number of seconds in the future (e.g., in 5 seconds). -->
    <plurals name="in_num_seconds">
        <item quantity="one">in 1 second</item>
        <item quantity="other">in <xliff:g id="count">%d</xliff:g> seconds</item>
    </plurals>

    <!-- This is used to express that something will occur some number of minutes in the future (e.g., in 5 minutes). -->
    <plurals name="in_num_minutes">
        <item quantity="one">in 1 minute</item>
        <item quantity="other">in <xliff:g id="count">%d</xliff:g> minutes</item>
    </plurals>

    <!-- This is used to express that something will occur some number of hours in the future (e.g., in 5 hours). -->
    <plurals name="in_num_hours">
        <item quantity="one">in 1 hour</item>
        <item quantity="other">in <xliff:g id="count">%d</xliff:g> hours</item>
    </plurals>

    <!-- This is used to express that something will occur some number of days in the future (e.g., in 5 days). -->
    <plurals name="in_num_days">
        <item quantity="one">tomorrow</item>
        <item quantity="other">in <xliff:g id="count">%d</xliff:g> days</item>
    </plurals>

    <!-- This is used to express that something occurred some number of abbreviated seconds in the past (e.g., 5 secs ago). -->
    <plurals name="abbrev_num_seconds_ago">
        <item quantity="one">1 sec ago</item>
        <item quantity="other"><xliff:g id="count">%d</xliff:g> secs ago</item>
    </plurals>

    <!-- This is used to express that something occurred some number of abbreviated minutes in the past (e.g., 5 mins ago). -->
    <plurals name="abbrev_num_minutes_ago">
        <item quantity="one">1 min ago</item>
        <item quantity="other"><xliff:g id="count">%d</xliff:g> mins ago</item>
    </plurals>

    <!-- This is used to express that something occurred some number of abbreviated hours in the past (e.g., 5 hrs ago). -->
    <plurals name="abbrev_num_hours_ago">
        <item quantity="one">1 hour ago</item>
        <item quantity="other"><xliff:g id="count">%d</xliff:g> hours ago</item>
    </plurals>

    <!-- This is used to express that something occurred some number of abbreviated days in the past (e.g., 5 days ago). -->
    <plurals name="abbrev_num_days_ago">
        <item quantity="one">yesterday</item>
        <item quantity="other"><xliff:g id="count">%d</xliff:g> days ago</item>
    </plurals>

    <!-- This is used to express that something will occur some number of abbreviated seconds in the future (e.g., in 5 secs). -->
    <plurals name="abbrev_in_num_seconds">
        <item quantity="one">in 1 sec</item>
        <item quantity="other">in <xliff:g id="count">%d</xliff:g> secs</item>
    </plurals>

    <!-- This is used to express that something will occur some number of abbreviated minutes in the future (e.g., in 5 mins). -->
    <plurals name="abbrev_in_num_minutes">
        <item quantity="one">in 1 min</item>
        <item quantity="other">in <xliff:g id="count">%d</xliff:g> mins</item>
    </plurals>

    <!-- This is used to express that something will occur some number of abbreviated hours in the future (e.g., in 5 hrs). -->
    <plurals name="abbrev_in_num_hours">
        <item quantity="one">in 1 hour</item>
        <item quantity="other">in <xliff:g id="count">%d</xliff:g> hours</item>
    </plurals>

    <!-- This is used to express that something will occur some number of abbreviated days in the future (e.g., in 5 days). -->
    <plurals name="abbrev_in_num_days">
        <item quantity="one">tomorrow</item>
        <item quantity="other">in <xliff:g id="count">%d</xliff:g> days</item>
    </plurals>

    <!-- String used to display the date. Preposition for date display ("on May 29") -->
    <string name="preposition_for_date">on <xliff:g id="date" example="May 29">%s</xliff:g></string>
    <!-- String used to display the date. Preposition for time display ("at 2:33am") -->
    <string name="preposition_for_time">at <xliff:g id="time" example="2:33 am">%s</xliff:g></string>
    <!-- String used to display the date. Preposition for year display ("in 2008") -->
    <string name="preposition_for_year">in <xliff:g id="year" example="2003">%s</xliff:g></string>

    <!-- Appened to express the value is this unit of time: singular day -->
    <string name="day">day</string>
    <!-- Appened to express the value is this unit of time: plural days -->
    <string name="days">days</string>
    <!-- Appened to express the value is this unit of time: singular hour -->
    <string name="hour">hour</string>
    <!-- Appened to express the value is this unit of time: plural hours -->
    <string name="hours">hours</string>
    <!-- Appened to express the value is this unit of time: singular minute -->
    <string name="minute">min</string>
    <!-- Appened to express the value is this unit of time: plural minutes -->
    <string name="minutes">mins</string>
    <!-- Appened to express the value is this unit of time. -->
    <string name="second">sec</string>
    <!-- Appened to express the value is this unit of time. -->
    <string name="seconds">secs</string>
    <!-- Appened to express the value is this unit of time. -->
    <string name="week">week</string>
    <!-- Appened to express the value is this unit of time. -->
    <string name="weeks">weeks</string>
    <!-- Appened to express the value is this unit of time. -->
    <string name="year">year</string>
    <!-- Appened to express the value is this unit of time. -->
    <string name="years">years</string>


    <!-- Title for error alert when a video cannot be played.  it can be used by any app. -->
    <string name="VideoView_error_title">Cannot play video</string>
    <!-- Text for error alert when a video container is not valid for progressive download/playback. -->
    <string name="VideoView_error_text_invalid_progressive_playback">Sorry, this video is not valid for streaming to this device.</string>
    <!-- Text for error alert when a video cannot be played. it can be used by any app. -->
    <string name="VideoView_error_text_unknown">Sorry, this video cannot be played.</string>
    <!-- Button to close error alert when a video cannot be played -->
    <string name="VideoView_error_button">OK</string>




    <!-- Format indicating a relative expression and time.
         Example: "4 hours ago, 11:00 am" -->
    <string name="relative_time">"<xliff:g id="date" example="4 hours ago">%1$s</xliff:g>, <xliff:g id="time" example="11:00 am">%2$s</xliff:g>"</string>


    <!-- Quoted name for 12pm, lowercase -->
    <string name="noon">"noon"</string>
    <!-- Quoted name for 12pm, uppercase first letter -->
    <string name="Noon">"Noon"</string>
    <!-- Quoted name for 12am, lowercase -->
    <string name="midnight">"midnight"</string>
    <!-- Quoted name for 12am, uppercase first letter -->
    <string name="Midnight">"Midnight"</string>











    <!-- Format string for durations like "01:23" (1 minute, 23 seconds) -->
    <string name="elapsed_time_short_format_mm_ss"><xliff:g id="minutes" example="1">%1$02d</xliff:g>:<xliff:g id="seconds" example="23">%2$02d</xliff:g></string>

    <!-- Format string for times like "1:43:33" (1 hour, 43 minutes, 33 seconds) -->
    <string name="elapsed_time_short_format_h_mm_ss"><xliff:g id="hours" example="1">%1$d</xliff:g>:<xliff:g id="minutes" example="43">%2$02d</xliff:g>:<xliff:g id="seconds" example="33">%3$02d</xliff:g></string>

    <!-- Item on EditText context menu. This action is used to select all text in the edit field. -->
    <string name="selectAll">Select all</string>

    <!-- Item on EditText context menu.  This action is used to cut selected the text into the clipboard.  -->
    <string name="cut">Cut</string>

    <!-- Item on EditText context menu. This action is used to cut selected the text into the clipboard. -->
    <string name="copy">Copy</string>

    <!-- Item on EditText context menu. This action is used to paste from the clipboard into the eidt field -->
    <string name="paste">Paste</string>

    <!-- Text displayed in a popup dialog in TextEdit when the clipboard is empty. 'paste' is used otherwise. [CHAR LIMIT=20] -->
    <string name="pasteDisabled">Nothing to paste</string>

    <!-- Item on EditText context menu. This action is used to copy a URL from the edit field into the clipboard. -->
    <string name="copyUrl">Copy URL</string>

    <!-- Item on EditText context menu. Added only when the context menu is not empty, it enable selection context mode. [CHAR LIMIT=20] -->
    <string name="selectTextMode">Select text...</string>

    <!-- Text selection contextual mode title, displayed in the CAB. [CHAR LIMIT=20] -->
    <string name="textSelectionCABTitle">Text selection</string>

    <!-- EditText context menu -->
    <string name="inputMethod">Input method</string>

    <!-- Title for EditText context menu [CHAR LIMIT=20] -->
    <string name="editTextMenuTitle">Text actions</string>

    <!-- If the device is getting low on internal storage, a notification is shown to the user.  This is the title of that notification. -->
    <string name="low_internal_storage_view_title">Low on space</string>
    <!-- If the device is getting low on internal storage, a notification is shown to the user.  This is the message of that notification. -->
    <string name="low_internal_storage_view_text" product="tablet">Tablet storage space is getting low.</string>
    <!-- If the device is getting low on internal storage, a notification is shown to the user.  This is the message of that notification. -->
    <string name="low_internal_storage_view_text" product="default">Phone storage space is getting low.</string>

    <!-- Preference framework strings. -->
    <string name="ok">OK</string>
    <!-- Preference framework strings. -->
    <string name="cancel">Cancel</string>
    <!-- Preference framework strings. -->
    <string name="yes">OK</string>
    <!-- Preference framework strings. -->
    <string name="no">Cancel</string>
    <!-- This is the generic "attention" string to be used in attention dialogs.  Typically
         combined with setIcon(android.R.drawable.ic_dialog_alert) -->
    <string name="dialog_alert_title">Attention</string>

    <!-- Text shown by list fragment when waiting for data to display. -->
    <string name="loading">Loading...</string>

    <!-- Default text for a button that can be toggled on and off. -->
    <string name="capital_on">ON</string>
    <!-- Default text for a button that can be toggled on and off. -->
    <string name="capital_off">OFF</string>

    <!-- Title of intent resolver dialog when selecting an application to run. -->
    <string name="whichApplication">Complete action using</string>
    <!-- Option to always use the selected application resolution in the future. See the "Complete action using" dialog title-->
    <string name="alwaysUse">Use by default for this action.</string>
    <!-- Text displayed when the user selects the check box for setting default application.  See the "Use by default for this action" check box. -->
    <string name="clearDefaultHintMsg">Clear default in Home Settings &gt; Applications &gt; Manage applications.</string>
    <!-- Default title for the activity chooser, when one is not given. Android allows multiple activities to perform an action.  for example, there may be many ringtone pickers installed.  A dialog is shown to the user allowing him to pick which activity should be used.  This is the title. -->
    <string name="chooseActivity">Select an action</string>
    <!-- Text to display when there are no activities found to display in the
         activity chooser. See the "Select an action" title. -->
    <string name="noApplications">No applications can perform this action.</string>
    <!-- Title of the alert when an application has crashed. -->
    <string name="aerr_title">Sorry!</string>
    <!-- Text of the alert that is displayed when an application has crashed. -->
    <string name="aerr_application">The application <xliff:g id="application">%1$s</xliff:g>
        (process <xliff:g id="process">%2$s</xliff:g>) has stopped unexpectedly. Please try again.</string>
    <!-- Text of the alert that is displayed when an application has crashed. -->
    <string name="aerr_process">The process <xliff:g id="process">%1$s</xliff:g> has
        stopped unexpectedly. Please try again.</string>
    <!-- Title of the alert when an application is not responding. -->
    <string name="anr_title">Sorry!</string>
    <!-- Text of the alert that is displayed when an application is not responding. -->
    <string name="anr_activity_application">Activity <xliff:g id="activity">%1$s</xliff:g> (in application <xliff:g id="application">%2$s</xliff:g>) is not responding.</string>
    <!-- Text of the alert that is displayed when an application is not responding. -->
    <string name="anr_activity_process">Activity <xliff:g id="activity">%1$s</xliff:g> (in process <xliff:g id="process">%2$s</xliff:g>) is not responding.</string>
    <!-- Text of the alert that is displayed when an application is not responding. -->
    <string name="anr_application_process">Application <xliff:g id="application">%1$s</xliff:g> (in process <xliff:g id="process">%2$s</xliff:g>) is not responding.</string>
    <!-- Text of the alert that is displayed when an application is not responding. -->
    <string name="anr_process">Process <xliff:g id="process">%1$s</xliff:g> is not responding.</string>
    <!-- Button allowing the user to close an application that is not responding. This will kill the application. -->
    <string name="force_close">Force close</string>
    <!-- Button allowing the user to send a bug report for application which has encountered an error. -->
    <string name="report">Report</string>
    <!-- Button allowing the user to choose to wait for an application that is not responding to become responsive again. -->
    <string name="wait">Wait</string>
    <!-- [CHAR LIMIT=25] Title of the alert when application launches on top of another. -->
    <string name="launch_warning_title">Application redirected</string>
    <!-- [CHAR LIMIT=50] Title of the alert when application launches on top of another. -->
    <string name="launch_warning_replace"><xliff:g id="app_name">%1$s</xliff:g> is now running.</string>
    <!-- [CHAR LIMIT=50] Title of the alert when application launches on top of another. -->
    <string name="launch_warning_original"><xliff:g id="app_name">%1$s</xliff:g> was originally launched.</string>

    <!-- Text of the alert that is displayed when an application has violated StrictMode. -->
    <string name="smv_application">The application <xliff:g id="application">%1$s</xliff:g>
        (process <xliff:g id="process">%2$s</xliff:g>) has violated its self-enforced StrictMode policy.</string>
    <!-- Text of the alert that is displayed when an application has violated StrictMode. -->
    <string name="smv_process">The process <xliff:g id="process">%1$s</xliff:g> has
      has violated its self-enforced StrictMode policy.</string>

    <!-- Notification text to tell the user that a heavy-weight application is running. -->
    <string name="heavy_weight_notification"><xliff:g id="app">%1$s</xliff:g> running</string>

    <!-- Notification details to tell the user that a heavy-weight application is running. -->
    <string name="heavy_weight_notification_detail">Select to switch to application</string>

    <!-- Title of dialog prompting whether user wants to switch between heavy-weight apps. -->
    <string name="heavy_weight_switcher_title">Switch applications?</string>

    <!-- Descriptive text for switching to a new heavy-weight application. -->
    <string name="heavy_weight_switcher_text">Another application is already running
    that must be stopped before you can start a new one.</string>

    <string name="old_app_action">Return to <xliff:g id="old_app">%1$s</xliff:g></string>
    <string name="old_app_description">Don\'t start the new application.</string>

    <string name="new_app_action">Start <xliff:g id="old_app">%1$s</xliff:g></string>
    <string name="new_app_description">Stop the old application without saving.</string>

    <!-- Displayed in the title of the chooser for things to do with text that
         is to be sent to another application. For example, I can send
         text through SMS or IM.  A dialog with those choices would be shown,
         and this would be the title. -->
    <string name="sendText">Select an action for text</string>

    <!-- Title of the dialog where the user is adjusting the phone ringer volume -->
    <string name="volume_ringtone">Ringer volume</string>
    <!-- Title of the dialog where the user is adjusting the music volume -->
    <string name="volume_music">Media volume</string>
    <!-- Hint shown in the volume toast to inform the user that the media audio is playing through Bluetooth. -->
    <string name="volume_music_hint_playing_through_bluetooth">Playing through Bluetooth</string>
    <!-- Hint shown in the volume toast to inform the user that the current ringtone is the silent ringtone. -->
    <string name="volume_music_hint_silent_ringtone_selected">Silent ringtone selected</string>
    <!-- Title of the dialog where the user is adjusting the phone call volume -->
    <string name="volume_call">In-call volume</string>
    <!-- Title of the dialog where the user is adjusting the phone call volume when connected on bluetooth-->
    <string name="volume_bluetooth_call">Bluetooth in-call volume</string>
    <!-- Title of the dialog where the user is adjusting the audio volume for alarms -->
    <string name="volume_alarm">Alarm volume</string>
    <!-- Title of the dialog where the user is adjusting the audio volume for notifications -->
    <string name="volume_notification">Notification volume</string>
    <!-- Title of the dialog where the user is adjusting the general audio volume -->
    <string name="volume_unknown">Volume</string>

    <!-- Ringtone picker strings --> <skip />
    <!-- Choice in the ringtone picker.  If chosen, the default ringtone will be used. -->
    <string name="ringtone_default">Default ringtone</string>
    <!-- Choice in the ringtone picker.  If chosen, the default ringtone will be used. This fills in the actual ringtone's title into the message. -->
    <string name="ringtone_default_with_actual">Default ringtone (<xliff:g id="actual_ringtone">%1$s</xliff:g>)</string>
    <!-- Choice in the ringtone picker.  If chosen, there will be silence instead of a ringtone played. -->
    <string name="ringtone_silent">Silent</string>
    <!-- The title of the ringtone picker dialog. -->
    <string name="ringtone_picker_title">Ringtones</string>
    <!-- If there is ever a ringtone set for some setting, but that ringtone can no longer be resolved, t his is shown instead.  For example, if the ringtone was on a SD card and it had been removed, this woudl be shown for ringtones on that SD card. -->
    <string name="ringtone_unknown">Unknown ringtone</string>

    <!-- A notification is shown when there are open wireless networks nearby.  This is the notification's title. -->
    <plurals name="wifi_available">
        <item quantity="one">Wi-Fi network available</item>
        <item quantity="other">Wi-Fi networks available</item>
    </plurals>
    <!-- A notification is shown when there are open wireless networks nearby.  This is the notification's message. -->
    <plurals name="wifi_available_detailed">
        <item quantity="one">Open Wi-Fi network available</item>
        <item quantity="other">Open Wi-Fi networks available</item>
    </plurals>
    <!-- Do not translate. Default access point SSID used for tethering -->
    <string name="wifi_tether_configure_ssid_default" translatable="false">AndroidAP</string>

    <!-- Name of the dialog that lets the user choose an accented character to insert -->
    <string name="select_character">Insert character</string>

    <!-- SMS per-application rate control Dialog --> <skip />
    <!-- See SMS_DIALOG.  This is shown if the current application's name cannot be figuerd out. -->
    <string name="sms_control_default_app_name">Unknown application</string>
    <!-- SMS_DIALOG: An SMS dialog is shown if an application tries to send too many SMSes.  This is the title of that dialog. -->
    <string name="sms_control_title">Sending SMS messages</string>
    <!-- See SMS_DIALOG.  This is the message shown in that dialog. -->
    <string name="sms_control_message">A large number of SMS messages are being sent. Select \"OK\" to continue, or \"Cancel\" to stop sending.</string>
    <!-- See SMS_DIALOG.  This is a button choice to allow sending the SMSes. -->
    <string name="sms_control_yes">OK</string>
    <!-- See SMS_DIALOG.  This is a button choice to disallow sending the SMSes.. -->
    <string name="sms_control_no">Cancel</string>

    <!-- Date/Time picker dialogs strings -->

    <!-- The title of the time picker dialog. [CHAR LIMIT=NONE] -->
    <string name="time_picker_dialog_title">Set time</string>
    <!-- Name of the button in the date/time picker to accept the date/time change -->
    <string name="date_time_set">Set</string>

    <!-- Security Permissions strings-->
    <!-- The default permission group for any permissions that have not explicitly set a group. -->
    <string name="default_permission_group">Default</string>
    <!-- Do not translate. -->
    <string name="permissions_format"><xliff:g id="perm_line1">%1$s</xliff:g>, <xliff:g id="perm_line2">%2$s</xliff:g></string>
    <!-- Shown for an application when it doesn't require any permission grants. -->
    <string name="no_permissions">No permissions required</string>
    <!-- When installing an application, the less-dangerous permissions are hidden.  If the user showed those, this is the text to hide them again.  -->
    <string name="perms_hide"><b>Hide</b></string>
    <!-- When installing an application, the less-dangerous permissions are hidden.  This is the text to show those. -->
    <string name="perms_show_all"><b>Show all</b></string>

    <!-- USB storage dialog strings -->
    <!-- This is the title for the activity's window. -->
    <string name="usb_storage_activity_title">USB Mass Storage</string>

    <!-- See USB_STORAGE.  USB_STORAGE_DIALOG:  After the user selects the notification, a dialog is shown asking if he wants to mount.  This is the title. -->
    <string name="usb_storage_title">USB connected</string>
    <!-- See USB_STORAGE.    This is the message. [CHAR LIMIT=NONE] -->
    <string name="usb_storage_message" product="nosdcard">You have connected to your computer via USB. Touch the button below if you want to copy files between your computer and your Android\u2018s USB storage.</string>
    <!-- See USB_STORAGE.    This is the message. [CHAR LIMIT=NONE] -->
    <string name="usb_storage_message" product="default">You have connected to your computer via USB. Touch the button below if you want to copy files between your computer and your Android\u2018s SD card.</string>
    <!-- See USB_STORAGE.    This is the button text to mount the phone on the computer. -->
    <string name="usb_storage_button_mount">Turn on USB storage</string>
    <!-- See USB_STORAGE_DIALOG.  If there was an error mounting, this is the text. [CHAR LIMIT=NONE] -->
    <string name="usb_storage_error_message" product="nosdcard">There is a problem using your USB storage for USB mass storage.</string>
    <!-- See USB_STORAGE_DIALOG.  If there was an error mounting, this is the text. -->
    <string name="usb_storage_error_message" product="default">There is a problem using your SD card for USB mass storage.</string>
    <!-- USB_STORAGE: When the user connects the phone to a computer via USB, we show a notification asking if he wants to share files across.  This is the title -->
    <string name="usb_storage_notification_title">USB connected</string>
    <!-- See USB_STORAGE. This is the message. -->
    <string name="usb_storage_notification_message">Select to copy files to/from your computer.</string>

    <!-- USB_STORAGE_STOP: While USB storage is enabled, we show a notification dialog asking if he wants to stop. This is the title -->
    <string name="usb_storage_stop_notification_title">Turn off USB storage</string>
    <!-- See USB_STORAGE. This is the message. -->
    <string name="usb_storage_stop_notification_message">Select to turn off USB storage.</string>

    <!-- USB storage stop dialog strings -->
    <!-- This is the label for the activity, and should never be visible to the user. -->
    <!-- See USB_STORAGE_STOP.  USB_STORAGE_STOP_DIALOG:  After the user selects the notification, a dialog is shown asking if he wants to stop usb storage.  This is the title. -->
    <string name="usb_storage_stop_title">USB storage in use</string>
    <!-- See USB_STORAGE_STOP.    This is the message. [CHAR LIMIT=NONE] -->
    <string name="usb_storage_stop_message" product="nosdcard">Before turning off USB storage, make sure you have unmounted (\u201cejected\u201d) your Android\u2018s USB storage from your computer.</string>
    <!-- See USB_STORAGE_STOP.    This is the message. -->
    <string name="usb_storage_stop_message" product="default">Before turning off USB storage, make sure you have unmounted (\u201cejected\u201d) your Android\u2018s SD card from your computer.</string>
    <!-- See USB_STORAGE_STOP.    This is the button text to stop usb storage. -->
    <string name="usb_storage_stop_button_mount">Turn off USB storage</string>
    <!-- See USB_STORAGE_STOP_DIALOG.  If there was an error stopping, this is the text. -->
    <string name="usb_storage_stop_error_message">There was a problem turning off USB storage. Check to make sure you have unmounted the USB host, then try again.</string>

    <!-- USB_STORAGE_KILL_STORAGE_USERS dialog  -->
    <string name="dlg_confirm_kill_storage_users_title">Turn on USB storage</string>
    <!-- USB_STORAGE_KILL_STORAGE_USERS dialog message text -->
    <string name="dlg_confirm_kill_storage_users_text">If you turn on USB storage, some applications you are using will stop and may be unavailable until you turn off USB storage.</string>
    <!-- USB_STORAGE_ERROR dialog  dialog-->
    <string name="dlg_error_title">USB operation failed</string>
    <!-- USB_STORAGE_ERROR dialog  ok button-->
    <string name="dlg_ok">OK</string>

    <!-- External media format dialog strings -->
    <!-- This is the label for the activity, and should never be visible to the user. -->
    <!-- See EXTMEDIA_FORMAT.  EXTMEDIA_FORMAT_DIALOG:  After the user selects the notification, a dialog is shown asking if he wants to format the SD card.  This is the title. [CHAR LIMIT=20] -->
    <string name="extmedia_format_title" product="nosdcard">Format USB storage</string>
    <!-- See EXTMEDIA_FORMAT.  EXTMEDIA_FORMAT_DIALOG:  After the user selects the notification, a dialog is shown asking if he wants to format the SD card.  This is the title. -->
    <string name="extmedia_format_title" product="default">Format SD card</string>
    <!-- See EXTMEDIA_FORMAT.   This is the message. [CHAR LIMIT=NONE] -->
    <string name="extmedia_format_message" product="nosdcard">Format USB storage, erasing all files stored there?  Action cannot be reversed!</string>
    <!-- See EXTMEDIA_FORMAT.   This is the message. -->
    <string name="extmedia_format_message" product="default">Are you sure you want to format the SD card? All data on your card will be lost.</string>
    <!-- See EXTMEDIA_FORMAT.    This is the button text to format the sd card. -->
    <string name="extmedia_format_button_format">Format</string>

    <!-- Title of notification shown when ADB is actively connected to the phone. -->
    <string name="adb_active_notification_title">USB debugging connected</string>
    <!-- Message of notification shown when ADB is actively connected to the phone. -->
    <string name="adb_active_notification_message">Select to disable USB debugging.</string>

    <!-- Used to replace %s in urls retreived from the signin server with locales.  For Some        -->
    <!-- devices we don't support all the locales we ship to and need to replace the '%s' with a    -->
    <!-- locale string based on mcc values.  By default (0-length string) we don't replace the %s   -->
    <!-- at all and later replace it with a locale string based on the users chosen locale          -->
    <!-- DO NOT TRANSLATE -->
    <string name="locale_replacement">""</string>

    <!-- Title of the pop-up dialog in which the user switches input method components. -->
    <string name="select_input_method">Select input method</string>

    <string name="fast_scroll_alphabet">\u0020ABCDEFGHIJKLMNOPQRSTUVWXYZ</string>
    <string name="fast_scroll_numeric_alphabet">\u00200123456789ABCDEFGHIJKLMNOPQRSTUVWXYZ</string>

    <string name="candidates_style"><u>candidates</u></string>

    <!-- External media notification strings -->
    <!-- Shown when external media is being checked [CHAR LIMIT=30] -->
    <string name="ext_media_checking_notification_title" product="nosdcard">Preparing USB storage</string>
    <!-- Shown when external media is being checked -->
    <string name="ext_media_checking_notification_title" product="default">Preparing SD card</string>
    <string name="ext_media_checking_notification_message">Checking for errors.</string>

    <!-- Shown when external media is blank (or unsupported filesystem) [CHAR LIMIT=30] -->
    <string name="ext_media_nofs_notification_title" product="nosdcard">Blank USB storage</string>
    <!-- Shown when external media is blank (or unsupported filesystem) -->
    <string name="ext_media_nofs_notification_title" product="default">Blank SD card</string>
    <!-- Shown when USB storage cannot be read.  [CHAR LIMIT=NONE] -->
    <string name="ext_media_nofs_notification_message" product="nosdcard">USB storage blank or has unsupported filesystem.</string>
    <string name="ext_media_nofs_notification_message" product="default">SD card blank or has unsupported filesystem.</string>

    <!-- Shown when external media is unmountable (corrupt)) [CHAR LIMIT=30] -->
    <string name="ext_media_unmountable_notification_title" product="nosdcard">Damaged USB storage</string>
    <!-- Shown when external media is unmountable (corrupt)) -->
    <string name="ext_media_unmountable_notification_title" product="default">Damaged SD card</string>
    <!-- Shown when USB storage cannot be read.  [CHAR LIMIT=NONE] -->
    <string name="ext_media_unmountable_notification_message" product="nosdcard">USB storage damaged. You may have to reformat it.</string>
    <string name="ext_media_unmountable_notification_message" product="default">SD card damaged. You may have to reformat it.</string>

    <!-- Shown when external media is unsafely removed [CHAR LIMIT=30] -->
    <string name="ext_media_badremoval_notification_title" product="nosdcard">USB storage unexpectedly removed</string>
    <!-- Shown when external media is unsafely removed -->
    <string name="ext_media_badremoval_notification_title" product="default">SD card unexpectedly removed</string>
    <!-- Shown when external media is unsafely removed.  [CHAR LIMIT=NONE] -->
    <string name="ext_media_badremoval_notification_message" product="nosdcard">Unmount USB storage before removing to avoid data loss.</string>
    <string name="ext_media_badremoval_notification_message" product="default">Unmount SD card before removing to avoid data loss.</string>

    <!-- Shown when external media has been safely removed [CHAR LIMIT=30] -->
    <string name="ext_media_safe_unmount_notification_title" product="nosdcard">USB storage safe to remove</string>
    <!-- Shown when external media has been safely removed -->
    <string name="ext_media_safe_unmount_notification_title" product="default">SD card safe to remove</string>
    <!-- Shown when external media has been safely removed.  [CHAR LIMIT=NONE] -->
    <string name="ext_media_safe_unmount_notification_message" product="nosdcard">You can safely remove USB storage.</string>
    <string name="ext_media_safe_unmount_notification_message" product="default">You can safely remove SD card.</string>

    <!-- Shown when external media is missing [CHAR LIMIT=30] -->
    <string name="ext_media_nomedia_notification_title" product="nosdcard">Removed USB storage</string>
    <!-- Shown when external media is missing -->
    <string name="ext_media_nomedia_notification_title" product="default">Removed SD card</string>
    <!-- Shown when external media is missing.  [CHAR LIMIT=NONE] -->
    <string name="ext_media_nomedia_notification_message" product="nosdcard">USB storage removed. Insert new media.</string>
    <string name="ext_media_nomedia_notification_message" product="default">SD card removed. Insert a new one.</string>

    <!-- Shown in LauncherActivity when the requested target Intent didn't return any matching Activities, leaving the list empty. -->
    <string name="activity_list_empty">No matching activities found</string>

    <!-- permission attributes related to package usage statistics -->
    <!-- Title of an application permission, listed so the user can choose whether they want to allow the application to do this. -->
    <string name="permlab_pkgUsageStats">update component usage statistics</string>
    <!-- Description of an application permission, listed so the user can choose whether they want to allow the application to do this. -->
    <string name="permdesc_pkgUsageStats">Allows the modification of collected component usage statistics. Not for use by normal applications.</string>

    <!-- permission attributes related to default container service -->
    <!-- Title of an application permission that lets an application use default container service. -->
    <string name="permlab_copyProtectedData">Allows to invoke default container service to copy content. Not for use by normal applications.</string>
    <!-- Description of an application permission,  used to invoke default container service to copy content. -->
    <string name="permdesc_copyProtectedData">Allows to invoke default container service to copy content. Not for use by normal applications.</string>

    <!-- Shown in the tutorial for tap twice for zoom control. -->
    <string name="tutorial_double_tap_to_zoom_message_short">Tap twice for zoom control</string>


    <!-- Shown in gadget hosts (e.g. the home screen) when there was an error inflating
    the gadget. -->
    <string name="gadget_host_error_inflating">Error inflating widget</string>

    <!-- Long label for a button on a full-screen input method for the "Go" action. -->
    <string name="ime_action_go">Go</string>

    <!-- Long label for a button on a full-screen input method for the "Search" action. -->
    <string name="ime_action_search">Search</string>

    <!-- Long label for a button on a full-screen input method for the "Send" action. -->
    <string name="ime_action_send">Send</string>

    <!-- Long label for a button on a full-screen input method for the "Next" action. -->
    <string name="ime_action_next">Next</string>

    <!-- Long label for a button on a full-screen input method for the "Done" action. -->
    <string name="ime_action_done">Done</string>

    <!-- [CHAR LIMIT=6] Long label for a button on a full-screen input method for the "Previous" action. -->
    <string name="ime_action_previous">Prev</string>

    <!-- Long label for a button on a full-screen input method for an unknown action. -->
    <string name="ime_action_default">Execute</string>

    <!-- Strings for search suggestions. These are going here because they are referenced by both
         ContactsProvider and GoogleContactsProvider -->
    <skip />


    <!-- This string appears (on two lines) when you type a number into contacts search, to let you dial the phone number you typed.  The first line will be in bigger type than the second. -->
    <string name="dial_number_using">Dial number\nusing <xliff:g id="number" example="555">%s</xliff:g></string>

    <!-- This string appears (on two lines) when you type a number into contacts search, to let you create a contact whose phone number is the number you typed.  The first line will be in bigger type than the second. -->
    <string name="create_contact_using">Create contact\nusing <xliff:g id="number" example="555">%s</xliff:g></string>

    <!-- This string array should be overridden by the manufacture to present a list of carrier-id,locale. The wifi regulatory domain is extracted from the locale information. This is used at startup to set system defaults by checking the system property ro.carrier for the carrier-id and searching through this array -->
    <!-- An Array of [[Carrier-ID]                     -->
    <!--              [default-locale]]                -->
    <string-array translatable="false" name="carrier_properties">
    </string-array>

    <!-- Title for the selected state of a CompoundButton. -->
    <string name="accessibility_compound_button_selected">checked</string>

    <!-- Title for the unselected state of a CompoundButton. -->
    <string name="accessibility_compound_button_unselected">not checked</string>

    <string name="grant_credentials_permission_message_header">The following one or more applications request permission to access your account, now and in the future.</string>
    <string name="grant_credentials_permission_message_footer">Do you want to allow this request?</string>
    <string name="grant_permissions_header_text">Access Request</string>
    <string name="allow">Allow</string>
    <string name="deny">Deny</string>
    <string name="permission_request_notification_title">Permission Requested</string>
    <string name="permission_request_notification_with_subtitle">Permission Requested\nfor account <xliff:g id="account" example="foo@gmail.com">%s</xliff:g></string>

    <!-- Label to show for a service that is running because it is an input method. -->
    <string name="input_method_binding_label">Input method</string>
    <!-- Label to show for a service that is running because it is a sync adapter. -->
    <string name="sync_binding_label">Sync</string>
    <!-- Label to show for a service that is running because it is an accessibility module. -->
    <string name="accessibility_binding_label">Accessibility</string>
    <!-- Label to show for a service that is running because it is a wallpaper. -->
    <string name="wallpaper_binding_label">Wallpaper</string>
    <!-- Dialog title for user to select a different wallpaper from service list -->
    <string name="chooser_wallpaper">Change wallpaper</string>

    <!-- Do Not Translate: Alternate eri.xml -->
    <string name="alternate_eri_file">/data/eri.xml</string>

    <string name="pptp_vpn_description">Point-to-Point Tunneling Protocol</string>
    <string name="l2tp_vpn_description">Layer 2 Tunneling Protocol</string>
    <string name="l2tp_ipsec_psk_vpn_description">Pre-shared key based L2TP/IPSec VPN</string>
    <string name="l2tp_ipsec_crt_vpn_description">Certificate based L2TP/IPSec VPN</string>

    <!-- Localized strings for WebView -->
    <!-- Label for button in a WebView that will open a chooser to choose a file to upload -->
    <string name="upload_file">Choose file</string>
    <!-- Label for the file upload control when no file has been chosen yet -->
    <string name="no_file_chosen">No file chosen</string>
    <!-- Label for <input type="reset"> button in html -->
    <string name="reset">Reset</string>
    <!-- Label for <input type="submit"> button in html -->
    <string name="submit">Submit</string>

    <!-- Strings for car mode notification -->
    <!-- Shown when car mode is enabled -->
    <string name="car_mode_disable_notification_title">Car mode enabled</string>
    <string name="car_mode_disable_notification_message">Select to exit car mode.</string>

    <!-- Strings for tethered notification -->
    <!-- Shown when the device is tethered -->
    <string name="tethered_notification_title">Tethering or hotspot active</string>
    <string name="tethered_notification_message">Touch to configure</string>

    <!--  Strings for possible PreferenceActivity Back/Next buttons -->
    <string name="back_button_label">Back</string>
    <string name="next_button_label">Next</string>

    <!-- Optional button to Skip a PreferenceActivity [CHAR LIMIT=20] -->
    <string name="skip_button_label">Skip</string>

    <!-- Strings for throttling notification -->
    <!-- Shown when the user is in danger of being throttled -->
    <string name="throttle_warning_notification_title">High mobile data use</string>
    <string name="throttle_warning_notification_message">Touch to learn more about mobile data use</string>

    <!-- Strings for throttling notification -->
    <!-- Shown when the users bandwidth is reduced because of excessive data use -->
    <string name="throttled_notification_title">Mobile data limit exceeded</string>
    <string name="throttled_notification_message">Touch to learn more about mobile data use</string>

    <!-- Displayed on the Find dialog when there are no matches [CHAR LIMIT=NONE]-->
    <string name="no_matches">No matches</string>

    <!-- Find dialog hint text.  Also used in the menu item to open find on page [CHAR LIMIT=NONE] -->
    <string name="find_on_page">Find on page</string>

    <!-- Displayed on the Find dialog to display the index of the highlighted
         match and total number of matches found in the current page. [CHAR LIMIT=NONE] -->
    <plurals name="matches_found">
        <!-- Case of one match -->
        <item quantity="one">1 match</item>
        <!-- Case of multiple total matches -->
        <item quantity="other"><xliff:g id="index" example="2">%d</xliff:g> of <xliff:g id="total" example="137">%d</xliff:g></item>
    </plurals>

    <!-- Label for the "Done" button on the far left of action mode toolbars. -->
    <string name="action_mode_done">Done</string>

    <!-- Strings for ExternalStorageFormatter service. -->
    <!-- Text for progress dialog while unmounting USB storage volume [CHAR LIMIT=NONE] -->
    <string name="progress_unmounting" product="nosdcard">Unmounting USB storage...</string>
    <!-- Text for progress dialog while unmounting SD card [CHAR LIMIT=NONE] -->
    <string name="progress_unmounting" product="default">Unmounting SD card...</string>
    <!-- Text for progress dialog while erasing USB storage volume [CHAR LIMIT=NONE] -->
    <string name="progress_erasing" product="nosdcard">Erasing USB storage...</string>
    <!-- Text for progress dialog while erasing SD card [CHAR LIMIT=NONE] -->
    <string name="progress_erasing" product="default">Erasing SD card...</string>
    <!-- Text for message to user that an error happened when formatting USB storage [CHAR LIMIT=NONE] -->
    <string name="format_error" product="nosdcard">Failed to erase USB storage.</string>
    <!-- Text for message to user that an error happened when formatting SD card [CHAR LIMIT=NONE] -->
    <string name="format_error" product="default">Failed to erase SD card.</string>
    <!-- Text for message to user that SD card has been removed while in use [CHAR LIMIT=NONE] -->
    <string name="media_bad_removal">SD card was removed before being unmounted.</string>
    <!-- Text for message to user USB storage is currently being checked [CHAR LIMIT=NONE] -->
    <string name="media_checking" product="nosdcard">USB storage is currently being checked.</string>
    <!-- Text for message to user SD card is currently being checked [CHAR LIMIT=NONE] -->
    <string name="media_checking" product="default">SD card is currently being checked.</string>
    <!-- Text for message to user SD card has been removed [CHAR LIMIT=NONE] -->
    <string name="media_removed">SD card has been removed.</string>
    <!-- Text for message to user USB storage is currently mounted on a computer [CHAR LIMIT=NONE] -->
    <string name="media_shared" product="nosdcard">USB storage is currently in use by a computer.</string>
    <!-- Text for message to user SD card is currently mounted on a computer [CHAR LIMIT=NONE] -->
    <string name="media_shared" product="default">SD card is currently in use by a computer.</string>
    <!-- Text for message for an unknown external media state [CHAR LIMIT=NONE] -->
    <string name="media_unknown_state">External media in unknown state.</string>

<<<<<<< HEAD
    <!-- Text for WebView's text selection Action Mode -->
    <!-- ActionBar action to share the current selection [CHAR LIMIT=10] -->
    <string name="share">Share</string>
    <!-- ActionBar action to use the current selection to open the Find on page functionality [CHAR LIMIT=10]-->
    <string name="find">Find</string>

=======
    <!-- Network positioning notification ticker. The name of the user (e.g. John Doe) who sent
         the request is shown as a dynamic string. -->
    <string name="gpsNotifTicker">Location request from <xliff:g id="name">%s</xliff:g></string>
    <!-- Network positioning notification and verification title to inform the user about
         an incoming location request. -->
    <string name="gpsNotifTitle">Location request</string>
    <!-- Network positioning notification message. The name of the user (e.g. John Doe) and
         service (SUPL-service) who sent the request is shown as dynamic strings.
         Translation should not be longer than master text. -->
    <string name="gpsNotifMessage">Requested by <xliff:g id="name">%1$s</xliff:g> (<xliff:g id="service" example="SUPL-service">%2$s</xliff:g>)</string>
    <!-- Network positioning verification Yes. Button to push to share location information. -->
    <string name="gpsVerifYes">Yes</string>
    <!-- Network positioning verification No. Button to push to deny sharing of location
         information. -->
    <string name="gpsVerifNo">No</string>
>>>>>>> 6f61120d
</resources><|MERGE_RESOLUTION|>--- conflicted
+++ resolved
@@ -2615,14 +2615,12 @@
     <!-- Text for message for an unknown external media state [CHAR LIMIT=NONE] -->
     <string name="media_unknown_state">External media in unknown state.</string>
 
-<<<<<<< HEAD
     <!-- Text for WebView's text selection Action Mode -->
     <!-- ActionBar action to share the current selection [CHAR LIMIT=10] -->
     <string name="share">Share</string>
     <!-- ActionBar action to use the current selection to open the Find on page functionality [CHAR LIMIT=10]-->
     <string name="find">Find</string>
 
-=======
     <!-- Network positioning notification ticker. The name of the user (e.g. John Doe) who sent
          the request is shown as a dynamic string. -->
     <string name="gpsNotifTicker">Location request from <xliff:g id="name">%s</xliff:g></string>
@@ -2638,5 +2636,4 @@
     <!-- Network positioning verification No. Button to push to deny sharing of location
          information. -->
     <string name="gpsVerifNo">No</string>
->>>>>>> 6f61120d
 </resources>