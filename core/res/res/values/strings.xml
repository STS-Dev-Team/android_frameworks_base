--- conflicted
+++ resolved
@@ -1179,18 +1179,6 @@
       than the non-multicast mode.</string>
 
     <!-- Title of an application permission, listed so the user can choose whether they want to allow the application to do this. -->
-<<<<<<< HEAD
-    <string name="permlab_accessWimaxState">view WiMax state</string>
-    <!-- Description of an application permission, listed so the user can choose whether they want to allow the application to do this. -->
-    <string name="permdesc_accessWimaxState">Allows an application to view
-      the information about the state of WiMax.</string>
-
-    <!-- Title of an application permission, listed so the user can choose whether they want to allow the application to do this. -->
-    <string name="permlab_changeWimaxState">change WiMax state</string>
-    <!-- Description of an application permission, listed so the user can choose whether they want to allow the application to do this. -->
-    <string name="permdesc_changeWimaxState">Allows an application to connect
-      to and disconnect from WiMax Networks.</string>
-=======
     <string name="permlab_accessWimaxState">view WiMAX state</string>
     <!-- Description of an application permission, listed so the user can choose whether they want to allow the application to do this. -->
     <string name="permdesc_accessWimaxState">Allows an application to view
@@ -1201,7 +1189,6 @@
     <!-- Description of an application permission, listed so the user can choose whether they want to allow the application to do this. -->
     <string name="permdesc_changeWimaxState">Allows an application to connect
       to and disconnect from WiMAX network.</string>
->>>>>>> f0f1ceeb
 
     <!-- Title of an application permission, listed so the user can choose whether they want to allow the application to do this. -->
     <string name="permlab_bluetoothAdmin">bluetooth administration</string>
