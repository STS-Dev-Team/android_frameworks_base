--- conflicted
+++ resolved
@@ -144,14 +144,7 @@
     }
 
     public void reset() {
-<<<<<<< HEAD
-        if (mCurrentState != STATE_RESETTED) {
-            if ("true".equals(System.getProperty("omap.enhancement"))) {
-                mPlayer.stop();
-            }
-=======
         if (mCurrentState < STATE_RESETTED) {
->>>>>>> 4299f63e
             mPlayer.reset();
             if ("true".equals(System.getProperty("omap.enhancement"))) {
                 mPlayer.release();
