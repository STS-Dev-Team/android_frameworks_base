--- conflicted
+++ resolved
@@ -317,19 +317,16 @@
     
     public void crashApplication(int uid, int initialPid, String packageName,
             String message) throws RemoteException;
-<<<<<<< HEAD
-
-    // Cause the specified process to dump the specified heap.
-    public boolean dumpHeap(String process, boolean managed, String path,
-        ParcelFileDescriptor fd) throws RemoteException;
-=======
     
     public IBinder newUriPermissionOwner(String name) throws RemoteException;
     public void grantUriPermissionFromOwner(IBinder owner, int fromUid, String targetPkg,
             Uri uri, int mode) throws RemoteException;
     public void revokeUriPermissionFromOwner(IBinder owner, Uri uri,
             int mode) throws RemoteException;
->>>>>>> 66d633d2
+
+    // Cause the specified process to dump the specified heap.
+    public boolean dumpHeap(String process, boolean managed, String path,
+        ParcelFileDescriptor fd) throws RemoteException;
 
     /*
      * Private non-Binder interfaces
@@ -537,11 +534,8 @@
     int SET_IMMERSIVE_TRANSACTION = IBinder.FIRST_CALL_TRANSACTION+111;
     int IS_TOP_ACTIVITY_IMMERSIVE_TRANSACTION = IBinder.FIRST_CALL_TRANSACTION+112;
     int CRASH_APPLICATION_TRANSACTION = IBinder.FIRST_CALL_TRANSACTION+113;
-<<<<<<< HEAD
-    int DUMP_HEAP_TRANSACTION = IBinder.FIRST_CALL_TRANSACTION+114;
-=======
     int NEW_URI_PERMISSION_OWNER_TRANSACTION = IBinder.FIRST_CALL_TRANSACTION+114;
     int GRANT_URI_PERMISSION_FROM_OWNER_TRANSACTION = IBinder.FIRST_CALL_TRANSACTION+115;
     int REVOKE_URI_PERMISSION_FROM_OWNER_TRANSACTION = IBinder.FIRST_CALL_TRANSACTION+116;
->>>>>>> 66d633d2
+    int DUMP_HEAP_TRANSACTION = IBinder.FIRST_CALL_TRANSACTION+117;
 }