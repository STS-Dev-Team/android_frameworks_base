--- conflicted
+++ resolved
@@ -4280,11 +4280,8 @@
     }
 
     final void performPause() {
-<<<<<<< HEAD
         mFragments.dispatchPause();
-=======
         mCalled = false;
->>>>>>> abd1a3f0
         onPause();
         if (!mCalled && getApplicationInfo().targetSdkVersion
                 >= android.os.Build.VERSION_CODES.GINGERBREAD) {
