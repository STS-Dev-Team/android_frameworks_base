--- conflicted
+++ resolved
@@ -544,10 +544,6 @@
  *     <li> {@link #CATEGORY_DESK_DOCK}
  *     <li> {@link #CATEGORY_LE_DESK_DOCK}
  *     <li> {@link #CATEGORY_HE_DESK_DOCK}
-<<<<<<< HEAD
-=======
- *     <li> {@link #CATEGORY_KB_DOCK}
->>>>>>> 7fa1b6cf
  *     <li> {@link #CATEGORY_CAR_MODE}
  *     <li> {@link #CATEGORY_APP_MARKET}
  * </ul>
@@ -568,10 +564,6 @@
  *     <li> {@link #EXTRA_DOCK_STATE_LE_DESK}
  *     <li> {@link #EXTRA_DOCK_STATE_CAR}
  *     <li> {@link #EXTRA_DOCK_STATE_DESK}
-<<<<<<< HEAD
-=======
- *     <li> {@link #EXTRA_DOCK_STATE_KB}
->>>>>>> 7fa1b6cf
  *     <li> {@link #EXTRA_DOCK_STATE_UNDOCKED}
  *     <li> {@link #EXTRA_DONT_KILL_APP}
  *     <li> {@link #EXTRA_EMAIL}
@@ -2326,17 +2318,6 @@
     public static final String CATEGORY_HE_DESK_DOCK = "android.intent.category.HE_DESK_DOCK";
 
     /**
-<<<<<<< HEAD
-=======
-     * An activity to run when device is inserted into a keyboard dock.
-     * Used with {@link #ACTION_MAIN} to launch an activity.  For more
-     * information, see {@link android.app.UiModeManager}.
-     */
-    @SdkConstant(SdkConstantType.INTENT_CATEGORY)
-    public static final String CATEGORY_KB_DOCK = "android.intent.category.KB_DOCK";
-
-    /**
->>>>>>> 7fa1b6cf
      * Used to indicate that the activity can be used in a car environment.
      */
     @SdkConstant(SdkConstantType.INTENT_CATEGORY)
@@ -2607,12 +2588,7 @@
      * {@link android.content.Intent#EXTRA_DOCK_STATE_DESK}, or
      * {@link android.content.Intent#EXTRA_DOCK_STATE_CAR}, or
      * {@link android.content.Intent#EXTRA_DOCK_STATE_LE_DESK}, or
-<<<<<<< HEAD
      * {@link android.content.Intent#EXTRA_DOCK_STATE_HE_DESK}.
-=======
-     * {@link android.content.Intent#EXTRA_DOCK_STATE_HE_DESK}, or
-     * {@link android.content.Intent#EXTRA_DOCK_STATE_KB}.
->>>>>>> 7fa1b6cf
      */
     public static final String EXTRA_DOCK_STATE = "android.intent.extra.DOCK_STATE";
 
@@ -2647,15 +2623,6 @@
     public static final int EXTRA_DOCK_STATE_HE_DESK = 4;
 
     /**
-<<<<<<< HEAD
-=======
-     * Used as an int value for {@link android.content.Intent#EXTRA_DOCK_STATE}
-     * to represent that the device is in a keyboard dock.
-     */
-    public static final int EXTRA_DOCK_STATE_KB = 10;
-
-    /**
->>>>>>> 7fa1b6cf
      * Boolean that can be supplied as meta-data with a dock activity, to
      * indicate that the dock should take over the home key when it is active.
      */
