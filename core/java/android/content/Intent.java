--- conflicted
+++ resolved
@@ -2319,8 +2319,6 @@
 
     /**
      * Used to indicate that the activity can be used in a car environment.
-<<<<<<< HEAD
-=======
      */
     @SdkConstant(SdkConstantType.INTENT_CATEGORY)
     public static final String CATEGORY_CAR_MODE = "android.intent.category.CAR_MODE";
@@ -2329,7 +2327,6 @@
      * Used to indicate that a theme package has been installed or un-installed.
      *
      * @hide
->>>>>>> 5e155b9c
      */
     public static final String CATEGORY_THEME_PACKAGE_INSTALLED_STATE_CHANGE =
             "com.tmobile.intent.category.THEME_PACKAGE_INSTALL_STATE_CHANGE";
