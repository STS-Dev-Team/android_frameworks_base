package android.content.pm;

import android.os.Parcel;
import android.os.Parcelable;

/**
 * Overall information about the contents of a package.  This corresponds
 * to all of the information collected from AndroidManifest.xml.
 */
public class PackageInfo implements Parcelable {
    /**
     * The name of this package.  From the &lt;manifest&gt; tag's "name"
     * attribute.
     */
    public String packageName;

    /**
     * The version number of this package, as specified by the &lt;manifest&gt;
     * tag's {@link android.R.styleable#AndroidManifest_versionCode versionCode}
     * attribute.
     */
    public int versionCode;
    
    /**
     * The version name of this package, as specified by the &lt;manifest&gt;
     * tag's {@link android.R.styleable#AndroidManifest_versionName versionName}
     * attribute.
     */
    public String versionName;
    
    /**
     * The shared user ID name of this package, as specified by the &lt;manifest&gt;
     * tag's {@link android.R.styleable#AndroidManifest_sharedUserId sharedUserId}
     * attribute.
     */
    public String sharedUserId;
    
    /**
     * The shared user ID label of this package, as specified by the &lt;manifest&gt;
     * tag's {@link android.R.styleable#AndroidManifest_sharedUserLabel sharedUserLabel}
     * attribute.
     */
    public int sharedUserLabel;
    
    /**
     * Information collected from the &lt;application&gt; tag, or null if
     * there was none.
     */
    public ApplicationInfo applicationInfo;
    
    /**
     * All kernel group-IDs that have been assigned to this package.
     * This is only filled in if the flag {@link PackageManager#GET_GIDS} was set.
     */
    public int[] gids;

    /**
     * Array of all {@link android.R.styleable#AndroidManifestActivity
     * &lt;activity&gt;} tags included under &lt;application&gt;,
     * or null if there were none.  This is only filled in if the flag
     * {@link PackageManager#GET_ACTIVITIES} was set.
     */
    public ActivityInfo[] activities;

    /**
     * Array of all {@link android.R.styleable#AndroidManifestReceiver
     * &lt;receiver&gt;} tags included under &lt;application&gt;,
     * or null if there were none.  This is only filled in if the flag
     * {@link PackageManager#GET_RECEIVERS} was set.
     */
    public ActivityInfo[] receivers;

    /**
     * Array of all {@link android.R.styleable#AndroidManifestService
     * &lt;service&gt;} tags included under &lt;application&gt;,
     * or null if there were none.  This is only filled in if the flag
     * {@link PackageManager#GET_SERVICES} was set.
     */
    public ServiceInfo[] services;

    /**
     * Array of all {@link android.R.styleable#AndroidManifestProvider
     * &lt;provider&gt;} tags included under &lt;application&gt;,
     * or null if there were none.  This is only filled in if the flag
     * {@link PackageManager#GET_PROVIDERS} was set.
     */
    public ProviderInfo[] providers;

    /**
     * Array of all {@link android.R.styleable#AndroidManifestInstrumentation
     * &lt;instrumentation&gt;} tags included under &lt;manifest&gt;,
     * or null if there were none.  This is only filled in if the flag
     * {@link PackageManager#GET_INSTRUMENTATION} was set.
     */
    public InstrumentationInfo[] instrumentation;
    
    /**
     * Array of all {@link android.R.styleable#AndroidManifestPermission
     * &lt;permission&gt;} tags included under &lt;manifest&gt;,
     * or null if there were none.  This is only filled in if the flag
     * {@link PackageManager#GET_PERMISSIONS} was set.
     */
    public PermissionInfo[] permissions;
    
    /**
     * Array of all {@link android.R.styleable#AndroidManifestUsesPermission
     * &lt;uses-permission&gt;} tags included under &lt;manifest&gt;,
     * or null if there were none.  This is only filled in if the flag
     * {@link PackageManager#GET_PERMISSIONS} was set.  This list includes
     * all permissions requested, even those that were not granted or known
     * by the system at install time.
     */
    public String[] requestedPermissions;
    
    /**
     * Array of all signatures read from the package file.  This is only filled
     * in if the flag {@link PackageManager#GET_SIGNATURES} was set.
     */
    public Signature[] signatures;
    
    /**
     * Application specified preferred configuration
     * {@link android.R.styleable#AndroidManifestUsesConfiguration
     * &lt;uses-configuration&gt;} tags included under &lt;manifest&gt;,
     * or null if there were none. This is only filled in if the flag
     * {@link PackageManager#GET_CONFIGURATIONS} was set.  
     */
    public ConfigurationInfo[] configPreferences;

<<<<<<< HEAD
    /**
     * The features that this application has said it requires.
     */
    public FeatureInfo[] reqFeatures;
    
=======
    // Is Theme Apk
    public boolean isThemeApk = false;

    // ThemeInfo
    /**
     * {@hide}
     */
    public ThemeInfo [] themeInfos;

    // SoundsInfo
    /**
     * {@hide}
     */
    public SoundsInfo [] soundInfos;

>>>>>>> 9effa6db
    public PackageInfo() {
    }

    /*
     * Is Theme Apk is DRM protected (contains DRM-protected resources)
     *
     */
    private boolean drmProtectedThemeApk = false;

    /**
     * @hide
     *
     * @return Is Theme Apk is DRM protected (contains DRM-protected resources)
     */
    public boolean isDrmProtectedThemeApk() {
        return drmProtectedThemeApk;
    }

    /**
     * @hide
     *
     * @param value if Theme Apk is DRM protected (contains DRM-protected resources)
     */
    public void setDrmProtectedThemeApk(boolean value) {
        drmProtectedThemeApk = value;
    }

    /*
     * If isThemeApk and isDrmProtectedThemeApk are true - path to hidden locked zip file
     *
     */
    private String lockedZipFilePath;

    /**
     * @hide
     *
     * @return path for hidden locked zip file
     */
    public String getLockedZipFilePath() {
        return lockedZipFilePath;
    }

    /**
     * @hide
     *
     * @param value path for hidden locked zip file
     */
    public void setLockedZipFilePath(String value) {
        lockedZipFilePath = value;
    }

    public String toString() {
        return "PackageInfo{"
            + Integer.toHexString(System.identityHashCode(this))
            + " " + packageName + "}";
    }

    public int describeContents() {
        return 0;
    }

    public void writeToParcel(Parcel dest, int parcelableFlags) {
        dest.writeString(packageName);
        dest.writeInt(versionCode);
        dest.writeString(versionName);
        dest.writeString(sharedUserId);
        dest.writeInt(sharedUserLabel);
        if (applicationInfo != null) {
            dest.writeInt(1);
            applicationInfo.writeToParcel(dest, parcelableFlags);
        } else {
            dest.writeInt(0);
        }
        dest.writeIntArray(gids);
        dest.writeTypedArray(activities, parcelableFlags);
        dest.writeTypedArray(receivers, parcelableFlags);
        dest.writeTypedArray(services, parcelableFlags);
        dest.writeTypedArray(providers, parcelableFlags);
        dest.writeTypedArray(instrumentation, parcelableFlags);
        dest.writeTypedArray(permissions, parcelableFlags);
        dest.writeStringArray(requestedPermissions);
        dest.writeTypedArray(signatures, parcelableFlags);
        dest.writeTypedArray(configPreferences, parcelableFlags);
<<<<<<< HEAD
        dest.writeTypedArray(reqFeatures, parcelableFlags);
=======
        dest.writeInt((isThemeApk)? 1 : 0);
        dest.writeInt((drmProtectedThemeApk)? 1 : 0);
        dest.writeTypedArray(themeInfos, parcelableFlags);
        dest.writeTypedArray(soundInfos, parcelableFlags);
        dest.writeString(lockedZipFilePath);
>>>>>>> 9effa6db
    }

    public static final Parcelable.Creator<PackageInfo> CREATOR
            = new Parcelable.Creator<PackageInfo>() {
        public PackageInfo createFromParcel(Parcel source) {
            return new PackageInfo(source);
        }

        public PackageInfo[] newArray(int size) {
            return new PackageInfo[size];
        }
    };

    private PackageInfo(Parcel source) {
        packageName = source.readString();
        versionCode = source.readInt();
        versionName = source.readString();
        sharedUserId = source.readString();
        sharedUserLabel = source.readInt();
        int hasApp = source.readInt();
        if (hasApp != 0) {
            applicationInfo = ApplicationInfo.CREATOR.createFromParcel(source);
        }
        gids = source.createIntArray();
        activities = source.createTypedArray(ActivityInfo.CREATOR);
        receivers = source.createTypedArray(ActivityInfo.CREATOR);
        services = source.createTypedArray(ServiceInfo.CREATOR);
        providers = source.createTypedArray(ProviderInfo.CREATOR);
        instrumentation = source.createTypedArray(InstrumentationInfo.CREATOR);
        permissions = source.createTypedArray(PermissionInfo.CREATOR);
        requestedPermissions = source.createStringArray();
        signatures = source.createTypedArray(Signature.CREATOR);
        configPreferences = source.createTypedArray(ConfigurationInfo.CREATOR);
<<<<<<< HEAD
        reqFeatures = source.createTypedArray(FeatureInfo.CREATOR);
=======
        isThemeApk = (source.readInt() != 0);
        drmProtectedThemeApk = (source.readInt() != 0);
        themeInfos = source.createTypedArray(ThemeInfo.CREATOR);
        soundInfos = source.createTypedArray(SoundsInfo.CREATOR);
        lockedZipFilePath = source.readString();
>>>>>>> 9effa6db
    }
}<|MERGE_RESOLUTION|>--- conflicted
+++ resolved
@@ -127,13 +127,11 @@
      */
     public ConfigurationInfo[] configPreferences;
 
-<<<<<<< HEAD
     /**
      * The features that this application has said it requires.
      */
     public FeatureInfo[] reqFeatures;
     
-=======
     // Is Theme Apk
     public boolean isThemeApk = false;
 
@@ -149,7 +147,6 @@
      */
     public SoundsInfo [] soundInfos;
 
->>>>>>> 9effa6db
     public PackageInfo() {
     }
 
@@ -233,15 +230,14 @@
         dest.writeStringArray(requestedPermissions);
         dest.writeTypedArray(signatures, parcelableFlags);
         dest.writeTypedArray(configPreferences, parcelableFlags);
-<<<<<<< HEAD
         dest.writeTypedArray(reqFeatures, parcelableFlags);
-=======
+
+        /* Theme-specific. */
         dest.writeInt((isThemeApk)? 1 : 0);
         dest.writeInt((drmProtectedThemeApk)? 1 : 0);
         dest.writeTypedArray(themeInfos, parcelableFlags);
         dest.writeTypedArray(soundInfos, parcelableFlags);
         dest.writeString(lockedZipFilePath);
->>>>>>> 9effa6db
     }
 
     public static final Parcelable.Creator<PackageInfo> CREATOR
@@ -275,14 +271,13 @@
         requestedPermissions = source.createStringArray();
         signatures = source.createTypedArray(Signature.CREATOR);
         configPreferences = source.createTypedArray(ConfigurationInfo.CREATOR);
-<<<<<<< HEAD
         reqFeatures = source.createTypedArray(FeatureInfo.CREATOR);
-=======
+
+        /* Theme-specific. */
         isThemeApk = (source.readInt() != 0);
         drmProtectedThemeApk = (source.readInt() != 0);
         themeInfos = source.createTypedArray(ThemeInfo.CREATOR);
         soundInfos = source.createTypedArray(SoundsInfo.CREATOR);
         lockedZipFilePath = source.readString();
->>>>>>> 9effa6db
     }
 }