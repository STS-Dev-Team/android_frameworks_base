/*
 * Copyright (C) 2008 The Android Open Source Project
 *
 * Licensed under the Apache License, Version 2.0 (the "License");
 * you may not use this file except in compliance with the License.
 * You may obtain a copy of the License at
 *
 *      http://www.apache.org/licenses/LICENSE-2.0
 *
 * Unless required by applicable law or agreed to in writing, software
 * distributed under the License is distributed on an "AS IS" BASIS,
 * WITHOUT WARRANTIES OR CONDITIONS OF ANY KIND, either express or implied.
 * See the License for the specific language governing permissions and
 * limitations under the License.
 */

package android.net;

import android.content.BroadcastReceiver;
import android.content.Context;
import android.content.Intent;
import android.content.IntentFilter;
import android.net.NetworkInfo.DetailedState;
import android.os.Bundle;
import android.os.Handler;
import android.os.Looper;
import android.os.Message;
import android.os.Messenger;
import android.os.RemoteException;
import android.os.ServiceManager;
import android.telephony.TelephonyManager;
import android.text.TextUtils;
import android.util.Slog;

import com.android.internal.telephony.DctConstants;
import com.android.internal.telephony.ITelephony;
import com.android.internal.telephony.PhoneConstants;
import com.android.internal.telephony.TelephonyIntents;
import com.android.internal.util.AsyncChannel;

import java.io.CharArrayWriter;
import java.io.PrintWriter;

/**
 * Track the state of mobile data connectivity. This is done by
 * receiving broadcast intents from the Phone process whenever
 * the state of data connectivity changes.
 *
 * {@hide}
 */
public class MobileDataStateTracker implements NetworkStateTracker {

    private static final String TAG = "MobileDataStateTracker";
    private static final boolean DBG = false;
    private static final boolean VDBG = false;

    private PhoneConstants.DataState mMobileDataState;
    private ITelephony mPhoneService;

    private String mApnType;
    private NetworkInfo mNetworkInfo;
    private boolean mTeardownRequested = false;
    private Handler mTarget;
    private Context mContext;
    private LinkProperties mLinkProperties;
    private LinkCapabilities mLinkCapabilities;
    private boolean mPrivateDnsRouteSet = false;
    private boolean mDefaultRouteSet = false;

    // NOTE: these are only kept for debugging output; actual values are
    // maintained in DataConnectionTracker.
    protected boolean mUserDataEnabled = true;
    protected boolean mPolicyDataEnabled = true;

    private Handler mHandler;
    private AsyncChannel mDataConnectionTrackerAc;
    private Messenger mMessenger;

    /**
     * Create a new MobileDataStateTracker
     * @param netType the ConnectivityManager network type
     * @param tag the name of this network
     */
    public MobileDataStateTracker(int netType, String tag) {
        mNetworkInfo = new NetworkInfo(netType,
                TelephonyManager.getDefault().getNetworkType(), tag,
                TelephonyManager.getDefault().getNetworkTypeName());
        mApnType = networkTypeToApnType(netType);
    }

    /**
     * Begin monitoring data connectivity.
     *
     * @param context is the current Android context
     * @param target is the Hander to which to return the events.
     */
    public void startMonitoring(Context context, Handler target) {
        mTarget = target;
        mContext = context;

        mHandler = new MdstHandler(target.getLooper(), this);

        IntentFilter filter = new IntentFilter();
        filter.addAction(TelephonyIntents.ACTION_ANY_DATA_CONNECTION_STATE_CHANGED);
        filter.addAction(TelephonyIntents.ACTION_DATA_CONNECTION_FAILED);
        filter.addAction(DctConstants.ACTION_DATA_CONNECTION_TRACKER_MESSENGER);

        mContext.registerReceiver(new MobileDataStateReceiver(), filter);
        mMobileDataState = PhoneConstants.DataState.DISCONNECTED;
    }

    static class MdstHandler extends Handler {
        private MobileDataStateTracker mMdst;

        MdstHandler(Looper looper, MobileDataStateTracker mdst) {
            super(looper);
            mMdst = mdst;
        }

        @Override
        public void handleMessage(Message msg) {
            switch (msg.what) {
                case AsyncChannel.CMD_CHANNEL_HALF_CONNECTED:
                    if (msg.arg1 == AsyncChannel.STATUS_SUCCESSFUL) {
                        if (VDBG) {
                            mMdst.log("MdstHandler connected");
                        }
                        mMdst.mDataConnectionTrackerAc = (AsyncChannel) msg.obj;
                    } else {
                        if (VDBG) {
                            mMdst.log("MdstHandler %s NOT connected error=" + msg.arg1);
                        }
                    }
                    break;
                case AsyncChannel.CMD_CHANNEL_DISCONNECTED:
                    if (VDBG) mMdst.log("Disconnected from DataStateTracker");
                    mMdst.mDataConnectionTrackerAc = null;
                    break;
                default: {
                    if (VDBG) mMdst.log("Ignorning unknown message=" + msg);
                    break;
                }
            }
        }
    }

    public boolean isPrivateDnsRouteSet() {
        return mPrivateDnsRouteSet;
    }

    public void privateDnsRouteSet(boolean enabled) {
        mPrivateDnsRouteSet = enabled;
    }

    public NetworkInfo getNetworkInfo() {
        return mNetworkInfo;
    }

    public boolean isDefaultRouteSet() {
        return mDefaultRouteSet;
    }

    public void defaultRouteSet(boolean enabled) {
        mDefaultRouteSet = enabled;
    }

    /**
     * This is not implemented.
     */
    public void releaseWakeLock() {
    }

    private class MobileDataStateReceiver extends BroadcastReceiver {
        @Override
        public void onReceive(Context context, Intent intent) {
            if (intent.getAction().equals(TelephonyIntents.
                    ACTION_ANY_DATA_CONNECTION_STATE_CHANGED)) {
                String apnType = intent.getStringExtra(PhoneConstants.DATA_APN_TYPE_KEY);
                if (VDBG) {
                    log(String.format("Broadcast received: ACTION_ANY_DATA_CONNECTION_STATE_CHANGED"
                        + "mApnType=%s %s received apnType=%s", mApnType,
                        TextUtils.equals(apnType, mApnType) ? "==" : "!=", apnType));
                }
                if (!TextUtils.equals(apnType, mApnType)) {
                    return;
                }

<<<<<<< HEAD
=======

>>>>>>> 9ddec998
                int oldSubtype = mNetworkInfo.getSubtype();
                int newSubType = TelephonyManager.getDefault().getNetworkType();
                String subTypeName = TelephonyManager.getDefault().getNetworkTypeName();
                mNetworkInfo.setSubtype(newSubType, subTypeName);
                if (newSubType != oldSubtype && mNetworkInfo.isConnected()) {
                    Message msg = mTarget.obtainMessage(EVENT_NETWORK_SUBTYPE_CHANGED,
                                                        oldSubtype, 0, mNetworkInfo);
                    msg.sendToTarget();
                }

<<<<<<< HEAD
                PhoneConstants.DataState state = Enum.valueOf(PhoneConstants.DataState.class,
                        intent.getStringExtra(PhoneConstants.STATE_KEY));
                String reason = intent.getStringExtra(PhoneConstants.STATE_CHANGE_REASON_KEY);
                String apnName = intent.getStringExtra(PhoneConstants.DATA_APN_KEY);
                mNetworkInfo.setRoaming(intent.getBooleanExtra(
                        PhoneConstants.DATA_NETWORK_ROAMING_KEY, false));
=======
                Phone.DataState state = Enum.valueOf(Phone.DataState.class,
                        intent.getStringExtra(Phone.STATE_KEY));
                String reason = intent.getStringExtra(Phone.STATE_CHANGE_REASON_KEY);
                String apnName = intent.getStringExtra(Phone.DATA_APN_KEY);
                mNetworkInfo.setRoaming(intent.getBooleanExtra(
                        Phone.DATA_NETWORK_ROAMING_KEY, false));
>>>>>>> 9ddec998
                if (VDBG) {
                    log(mApnType + " setting isAvailable to " +
                            intent.getBooleanExtra(PhoneConstants.NETWORK_UNAVAILABLE_KEY,false));
                }
                mNetworkInfo.setIsAvailable(!intent.getBooleanExtra(
                        PhoneConstants.NETWORK_UNAVAILABLE_KEY, false));

                if (DBG) {
                    log("Received state=" + state + ", old=" + mMobileDataState +
                        ", reason=" + (reason == null ? "(unspecified)" : reason));
                }
                if (mMobileDataState != state) {
                    mMobileDataState = state;
                    switch (state) {
                        case DISCONNECTED:
                            if(isTeardownRequested()) {
                                setTeardownRequested(false);
                            }

                            setDetailedState(DetailedState.DISCONNECTED, reason, apnName);
                            // can't do this here - ConnectivityService needs it to clear stuff
                            // it's ok though - just leave it to be refreshed next time
                            // we connect.
                            //if (DBG) log("clearing mInterfaceName for "+ mApnType +
                            //        " as it DISCONNECTED");
                            //mInterfaceName = null;
                            break;
                        case CONNECTING:
                            setDetailedState(DetailedState.CONNECTING, reason, apnName);
                            break;
                        case SUSPENDED:
                            setDetailedState(DetailedState.SUSPENDED, reason, apnName);
                            break;
                        case CONNECTED:
                            mLinkProperties = intent.getParcelableExtra(
                                    PhoneConstants.DATA_LINK_PROPERTIES_KEY);
                            if (mLinkProperties == null) {
                                loge("CONNECTED event did not supply link properties.");
                                mLinkProperties = new LinkProperties();
                            }
                            mLinkCapabilities = intent.getParcelableExtra(
                                    PhoneConstants.DATA_LINK_CAPABILITIES_KEY);
                            if (mLinkCapabilities == null) {
                                loge("CONNECTED event did not supply link capabilities.");
                                mLinkCapabilities = new LinkCapabilities();
                            }
                            setDetailedState(DetailedState.CONNECTED, reason, apnName);
                            break;
                    }
                } else {
                    // There was no state change. Check if LinkProperties has been updated.
                    if (TextUtils.equals(reason, PhoneConstants.REASON_LINK_PROPERTIES_CHANGED)) {
                        mLinkProperties = intent.getParcelableExtra(
                                PhoneConstants.DATA_LINK_PROPERTIES_KEY);
                        if (mLinkProperties == null) {
                            loge("No link property in LINK_PROPERTIES change event.");
                            mLinkProperties = new LinkProperties();
                        }
                        // Just update reason field in this NetworkInfo
                        mNetworkInfo.setDetailedState(mNetworkInfo.getDetailedState(), reason,
                                                      mNetworkInfo.getExtraInfo());
                        Message msg = mTarget.obtainMessage(EVENT_CONFIGURATION_CHANGED,
                                                            mNetworkInfo);
                        msg.sendToTarget();
                    }
                }
            } else if (intent.getAction().
                    equals(TelephonyIntents.ACTION_DATA_CONNECTION_FAILED)) {
                String apnType = intent.getStringExtra(PhoneConstants.DATA_APN_TYPE_KEY);
                if (!TextUtils.equals(apnType, mApnType)) {
                    if (DBG) {
                        log(String.format(
                                "Broadcast received: ACTION_ANY_DATA_CONNECTION_FAILED ignore, " +
                                "mApnType=%s != received apnType=%s", mApnType, apnType));
                    }
                    return;
                }
                String reason = intent.getStringExtra(PhoneConstants.FAILURE_REASON_KEY);
                String apnName = intent.getStringExtra(PhoneConstants.DATA_APN_KEY);
                if (DBG) {
                    log("Received " + intent.getAction() +
                                " broadcast" + reason == null ? "" : "(" + reason + ")");
                }
                setDetailedState(DetailedState.FAILED, reason, apnName);
            } else if (intent.getAction().equals(DctConstants
                    .ACTION_DATA_CONNECTION_TRACKER_MESSENGER)) {
                if (VDBG) log(mApnType + " got ACTION_DATA_CONNECTION_TRACKER_MESSENGER");
                mMessenger =
                    intent.getParcelableExtra(DctConstants.EXTRA_MESSENGER);
                AsyncChannel ac = new AsyncChannel();
                ac.connect(mContext, MobileDataStateTracker.this.mHandler, mMessenger);
            } else {
                if (DBG) log("Broadcast received: ignore " + intent.getAction());
            }
        }
    }

    private void getPhoneService(boolean forceRefresh) {
        if ((mPhoneService == null) || forceRefresh) {
            mPhoneService = ITelephony.Stub.asInterface(ServiceManager.getService("phone"));
        }
    }

    /**
     * Report whether data connectivity is possible.
     */
    public boolean isAvailable() {
        return mNetworkInfo.isAvailable();
    }

    /**
     * Return the system properties name associated with the tcp buffer sizes
     * for this network.
     */
    public String getTcpBufferSizesPropName() {
        String networkTypeStr = "unknown";
        TelephonyManager tm = new TelephonyManager(mContext);
        //TODO We have to edit the parameter for getNetworkType regarding CDMA
        switch(tm.getNetworkType()) {
        case TelephonyManager.NETWORK_TYPE_GPRS:
            networkTypeStr = "gprs";
            break;
        case TelephonyManager.NETWORK_TYPE_EDGE:
            networkTypeStr = "edge";
            break;
        case TelephonyManager.NETWORK_TYPE_UMTS:
            networkTypeStr = "umts";
            break;
        case TelephonyManager.NETWORK_TYPE_HSDPA:
            networkTypeStr = "hsdpa";
            break;
        case TelephonyManager.NETWORK_TYPE_HSUPA:
            networkTypeStr = "hsupa";
            break;
        case TelephonyManager.NETWORK_TYPE_HSPA:
            networkTypeStr = "hspa";
            break;
        case TelephonyManager.NETWORK_TYPE_HSPAP:
            networkTypeStr = "hspap";
            break;
        case TelephonyManager.NETWORK_TYPE_CDMA:
            networkTypeStr = "cdma";
            break;
        case TelephonyManager.NETWORK_TYPE_1xRTT:
            networkTypeStr = "1xrtt";
            break;
        case TelephonyManager.NETWORK_TYPE_EVDO_0:
            networkTypeStr = "evdo";
            break;
        case TelephonyManager.NETWORK_TYPE_EVDO_A:
            networkTypeStr = "evdo";
            break;
        case TelephonyManager.NETWORK_TYPE_EVDO_B:
            networkTypeStr = "evdo_b";
            break;
        case TelephonyManager.NETWORK_TYPE_IDEN:
            networkTypeStr = "iden";
            break;
        case TelephonyManager.NETWORK_TYPE_LTE:
            networkTypeStr = "lte";
            break;
        case TelephonyManager.NETWORK_TYPE_EHRPD:
            networkTypeStr = "ehrpd";
            break;
        default:
            loge("unknown network type: " + tm.getNetworkType());
        }
        return "net.tcp.buffersize." + networkTypeStr;
    }

    /**
     * Tear down mobile data connectivity, i.e., disable the ability to create
     * mobile data connections.
     * TODO - make async and return nothing?
     */
    public boolean teardown() {
        setTeardownRequested(true);
        return (setEnableApn(mApnType, false) != PhoneConstants.APN_REQUEST_FAILED);
    }

    /**
     * Record the detailed state of a network, and if it is a
     * change from the previous state, send a notification to
     * any listeners.
     * @param state the new @{code DetailedState}
     * @param reason a {@code String} indicating a reason for the state change,
     * if one was supplied. May be {@code null}.
     * @param extraInfo optional {@code String} providing extra information about the state change
     */
    private void setDetailedState(NetworkInfo.DetailedState state, String reason,
            String extraInfo) {
        if (DBG) log("setDetailed state, old ="
                + mNetworkInfo.getDetailedState() + " and new state=" + state);
        if (state != mNetworkInfo.getDetailedState()) {
            boolean wasConnecting = (mNetworkInfo.getState() == NetworkInfo.State.CONNECTING);
            String lastReason = mNetworkInfo.getReason();
            /*
             * If a reason was supplied when the CONNECTING state was entered, and no
             * reason was supplied for entering the CONNECTED state, then retain the
             * reason that was supplied when going to CONNECTING.
             */
            if (wasConnecting && state == NetworkInfo.DetailedState.CONNECTED && reason == null
                    && lastReason != null)
                reason = lastReason;
            mNetworkInfo.setDetailedState(state, reason, extraInfo);
            Message msg = mTarget.obtainMessage(EVENT_STATE_CHANGED, new NetworkInfo(mNetworkInfo));
            msg.sendToTarget();
        }
    }

    public void setTeardownRequested(boolean isRequested) {
        mTeardownRequested = isRequested;
    }

    public boolean isTeardownRequested() {
        return mTeardownRequested;
    }

    /**
     * Re-enable mobile data connectivity after a {@link #teardown()}.
     * TODO - make async and always get a notification?
     */
    public boolean reconnect() {
        boolean retValue = false; //connected or expect to be?
        setTeardownRequested(false);
        switch (setEnableApn(mApnType, true)) {
            case PhoneConstants.APN_ALREADY_ACTIVE:
                // need to set self to CONNECTING so the below message is handled.
                retValue = true;
                break;
            case PhoneConstants.APN_REQUEST_STARTED:
                // set IDLE here , avoid the following second FAILED not sent out
                mNetworkInfo.setDetailedState(DetailedState.IDLE, null, null);
                retValue = true;
                break;
            case PhoneConstants.APN_REQUEST_FAILED:
            case PhoneConstants.APN_TYPE_NOT_AVAILABLE:
                break;
            default:
                loge("Error in reconnect - unexpected response.");
                break;
        }
        return retValue;
    }

    /**
     * Turn on or off the mobile radio. No connectivity will be possible while the
     * radio is off. The operation is a no-op if the radio is already in the desired state.
     * @param turnOn {@code true} if the radio should be turned on, {@code false} if
     */
    public boolean setRadio(boolean turnOn) {
        getPhoneService(false);
        /*
         * If the phone process has crashed in the past, we'll get a
         * RemoteException and need to re-reference the service.
         */
        for (int retry = 0; retry < 2; retry++) {
            if (mPhoneService == null) {
                loge("Ignoring mobile radio request because could not acquire PhoneService");
                break;
            }

            try {
                return mPhoneService.setRadio(turnOn);
            } catch (RemoteException e) {
                if (retry == 0) getPhoneService(true);
            }
        }

        loge("Could not set radio power to " + (turnOn ? "on" : "off"));
        return false;
    }

    @Override
    public void setUserDataEnable(boolean enabled) {
        if (DBG) log("setUserDataEnable: E enabled=" + enabled);
        final AsyncChannel channel = mDataConnectionTrackerAc;
        if (channel != null) {
            channel.sendMessage(DctConstants.CMD_SET_USER_DATA_ENABLE,
                    enabled ? DctConstants.ENABLED : DctConstants.DISABLED);
            mUserDataEnabled = enabled;
        }
        if (VDBG) log("setUserDataEnable: X enabled=" + enabled);
    }

    @Override
    public void setPolicyDataEnable(boolean enabled) {
        if (DBG) log("setPolicyDataEnable(enabled=" + enabled + ")");
        final AsyncChannel channel = mDataConnectionTrackerAc;
        if (channel != null) {
            channel.sendMessage(DctConstants.CMD_SET_POLICY_DATA_ENABLE,
                    enabled ? DctConstants.ENABLED : DctConstants.DISABLED);
            mPolicyDataEnabled = enabled;
        }
    }

    /**
     * carrier dependency is met/unmet
     * @param met
     */
    public void setDependencyMet(boolean met) {
        Bundle bundle = Bundle.forPair(DctConstants.APN_TYPE_KEY, mApnType);
        try {
            if (DBG) log("setDependencyMet: E met=" + met);
            Message msg = Message.obtain();
            msg.what = DctConstants.CMD_SET_DEPENDENCY_MET;
            msg.arg1 = (met ? DctConstants.ENABLED : DctConstants.DISABLED);
            msg.setData(bundle);
            mDataConnectionTrackerAc.sendMessage(msg);
            if (VDBG) log("setDependencyMet: X met=" + met);
        } catch (NullPointerException e) {
            loge("setDependencyMet: X mAc was null" + e);
        }
    }

    @Override
    public String toString() {
        final CharArrayWriter writer = new CharArrayWriter();
        final PrintWriter pw = new PrintWriter(writer);
        pw.print("Mobile data state: "); pw.println(mMobileDataState);
        pw.print("Data enabled: user="); pw.print(mUserDataEnabled);
        pw.print(", policy="); pw.println(mPolicyDataEnabled);
        return writer.toString();
    }

   /**
     * Internal method supporting the ENABLE_MMS feature.
     * @param apnType the type of APN to be enabled or disabled (e.g., mms)
     * @param enable {@code true} to enable the specified APN type,
     * {@code false} to disable it.
     * @return an integer value representing the outcome of the request.
     */
    private int setEnableApn(String apnType, boolean enable) {
        getPhoneService(false);
        /*
         * If the phone process has crashed in the past, we'll get a
         * RemoteException and need to re-reference the service.
         */
        for (int retry = 0; retry < 2; retry++) {
            if (mPhoneService == null) {
                loge("Ignoring feature request because could not acquire PhoneService");
                break;
            }

            try {
                if (enable) {
                    return mPhoneService.enableApnType(apnType);
                } else {
                    return mPhoneService.disableApnType(apnType);
                }
            } catch (RemoteException e) {
                if (retry == 0) getPhoneService(true);
            }
        }

        loge("Could not " + (enable ? "enable" : "disable") + " APN type \"" + apnType + "\"");
        return PhoneConstants.APN_REQUEST_FAILED;
    }

    public static String networkTypeToApnType(int netType) {
        switch(netType) {
            case ConnectivityManager.TYPE_MOBILE:
                return PhoneConstants.APN_TYPE_DEFAULT;  // TODO - use just one of these
            case ConnectivityManager.TYPE_MOBILE_MMS:
                return PhoneConstants.APN_TYPE_MMS;
            case ConnectivityManager.TYPE_MOBILE_SUPL:
                return PhoneConstants.APN_TYPE_SUPL;
            case ConnectivityManager.TYPE_MOBILE_DUN:
                return PhoneConstants.APN_TYPE_DUN;
            case ConnectivityManager.TYPE_MOBILE_HIPRI:
                return PhoneConstants.APN_TYPE_HIPRI;
            case ConnectivityManager.TYPE_MOBILE_FOTA:
                return PhoneConstants.APN_TYPE_FOTA;
            case ConnectivityManager.TYPE_MOBILE_IMS:
                return PhoneConstants.APN_TYPE_IMS;
            case ConnectivityManager.TYPE_MOBILE_CBS:
                return PhoneConstants.APN_TYPE_CBS;
            default:
                sloge("Error mapping networkType " + netType + " to apnType.");
                return null;
        }
    }

    /**
     * @see android.net.NetworkStateTracker#getLinkProperties()
     */
    public LinkProperties getLinkProperties() {
        return new LinkProperties(mLinkProperties);
    }

    /**
     * @see android.net.NetworkStateTracker#getLinkCapabilities()
     */
    public LinkCapabilities getLinkCapabilities() {
        return new LinkCapabilities(mLinkCapabilities);
    }

    private void log(String s) {
        Slog.d(TAG, mApnType + ": " + s);
    }

    private void loge(String s) {
        Slog.e(TAG, mApnType + ": " + s);
    }

    static private void sloge(String s) {
        Slog.e(TAG, s);
    }
}<|MERGE_RESOLUTION|>--- conflicted
+++ resolved
@@ -185,10 +185,6 @@
                     return;
                 }
 
-<<<<<<< HEAD
-=======
-
->>>>>>> 9ddec998
                 int oldSubtype = mNetworkInfo.getSubtype();
                 int newSubType = TelephonyManager.getDefault().getNetworkType();
                 String subTypeName = TelephonyManager.getDefault().getNetworkTypeName();
@@ -199,21 +195,12 @@
                     msg.sendToTarget();
                 }
 
-<<<<<<< HEAD
                 PhoneConstants.DataState state = Enum.valueOf(PhoneConstants.DataState.class,
                         intent.getStringExtra(PhoneConstants.STATE_KEY));
                 String reason = intent.getStringExtra(PhoneConstants.STATE_CHANGE_REASON_KEY);
                 String apnName = intent.getStringExtra(PhoneConstants.DATA_APN_KEY);
                 mNetworkInfo.setRoaming(intent.getBooleanExtra(
-                        PhoneConstants.DATA_NETWORK_ROAMING_KEY, false));
-=======
-                Phone.DataState state = Enum.valueOf(Phone.DataState.class,
-                        intent.getStringExtra(Phone.STATE_KEY));
-                String reason = intent.getStringExtra(Phone.STATE_CHANGE_REASON_KEY);
-                String apnName = intent.getStringExtra(Phone.DATA_APN_KEY);
-                mNetworkInfo.setRoaming(intent.getBooleanExtra(
-                        Phone.DATA_NETWORK_ROAMING_KEY, false));
->>>>>>> 9ddec998
+                        PhoneConstants.DATA_NETWORK_ROAMING_KEY, false));8
                 if (VDBG) {
                     log(mApnType + " setting isAvailable to " +
                             intent.getBooleanExtra(PhoneConstants.NETWORK_UNAVAILABLE_KEY,false));
