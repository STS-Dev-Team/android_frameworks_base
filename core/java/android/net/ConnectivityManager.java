--- conflicted
+++ resolved
@@ -209,29 +209,21 @@
      * default connections.
      */
     public static final int TYPE_WIMAX       = 6;
-<<<<<<< HEAD
     public static final int TYPE_MOBILE_WIMAX = 6; 
 
+    /**
+     * Bluetooth data connection.
+     * @hide
+     */
+    public static final int TYPE_BLUETOOTH   = 7;
+    /** {@hide} */
+    public static final int TYPE_DUMMY       = 8;
+    /** {@hide} */
+    public static final int TYPE_ETHERNET    = 9;
     /** {@hide} */
     public static final int MAX_RADIO_TYPE   = TYPE_WIMAX;
-
     /** {@hide} */
     public static final int MAX_NETWORK_TYPE = TYPE_WIMAX;
-=======
-    /**
-     * Bluetooth data connection.
-     * @hide
-     */
-    public static final int TYPE_BLUETOOTH   = 7;
-    /** {@hide} */
-    public static final int TYPE_DUMMY       = 8;
-    /** {@hide} */
-    public static final int TYPE_ETHERNET    = 9;
-    /** {@hide} TODO: Need to adjust this for WiMAX. */
-    public static final int MAX_RADIO_TYPE   = TYPE_WIFI;
-    /** {@hide} TODO: Need to adjust this for WiMAX. */
-    public static final int MAX_NETWORK_TYPE = TYPE_MOBILE_HIPRI;
->>>>>>> 322891c6
 
     public static final int DEFAULT_NETWORK_PREFERENCE = TYPE_WIFI;
 
