--- conflicted
+++ resolved
@@ -116,17 +116,17 @@
     public static final int NFC_UID = 1027;
 
     /**
-<<<<<<< HEAD
      * Defines the UID/GID for the FM Radio service process.
      * @hide
      */
     public static final int FMRADIO_UID = 1029;
-=======
+
+    /**
      * Defines the UID/GID for the Bluetooth service process.
      * @hide
      */
     public static final int BLUETOOTH_UID = 1002;
->>>>>>> 4299f63e
+
 
     /**
      * Defines the GID for the group that allows write access to the internal media storage.
