/*
 * Copyright (C) 2006 The Android Open Source Project
 * This code has been modified.  Portions copyright (C) 2010, T-Mobile USA, Inc.
 *
 * Licensed under the Apache License, Version 2.0 (the "License");
 * you may not use this file except in compliance with the License.
 * You may obtain a copy of the License at
 *
 *      http://www.apache.org/licenses/LICENSE-2.0
 *
 * Unless required by applicable law or agreed to in writing, software
 * distributed under the License is distributed on an "AS IS" BASIS,
 * WITHOUT WARRANTIES OR CONDITIONS OF ANY KIND, either express or implied.
 * See the License for the specific language governing permissions and
 * limitations under the License.
 */

package android.os;


/**
 * Gives access to the system properties store.  The system properties
 * store contains a list of string key-value pairs.
 *
 * {@hide}
 */
public class SystemProperties
{
    public static final int PROP_NAME_MAX = 31;
    public static final int PROP_VALUE_MAX = 91;

<<<<<<< HEAD
    //OMAP4
    public static final boolean OMAP_ENHANCEMENT = native_get_boolean("com.ti.omap_enhancement", false);

    //QCOM
=======
    // OMAP4 and OMAP3's OMAP_COMPAT
    public static final boolean OMAP_ENHANCEMENT = native_get_boolean("com.ti.omap_enhancement", false);
    public static final boolean OMAP_COMPAT = native_get_boolean("com.ti.omap_compat", false);

    // QCOM Hardware
>>>>>>> 6cb23345
    public static final boolean QCOM_HARDWARE = native_get_boolean("com.qc.hardware", false);
    public static final boolean QCOM_HDMI_OUT = native_get_boolean("com.qc.hdmi_out", false);

    private static native String native_get(String key);
    private static native String native_get(String key, String def);
    private static native int native_get_int(String key, int def);
    private static native long native_get_long(String key, long def);
    private static native boolean native_get_boolean(String key, boolean def);
    private static native void native_set(String key, String def);

    /**
     * Get the value for the given key.
     * @return an empty string if the key isn't found
     * @throws IllegalArgumentException if the key exceeds 32 characters
     */
    public static String get(String key) {
        if (key.length() > PROP_NAME_MAX) {
            throw new IllegalArgumentException("key.length > " + PROP_NAME_MAX);
        }
        return native_get(key);
    }

    /**
     * Get the value for the given key.
     * @return if the key isn't found, return def if it isn't null, or an empty string otherwise
     * @throws IllegalArgumentException if the key exceeds 32 characters
     */
    public static String get(String key, String def) {
        if (key.length() > PROP_NAME_MAX) {
            throw new IllegalArgumentException("key.length > " + PROP_NAME_MAX);
        }
        return native_get(key, def);
    }

    /**
     * Get the value for the given key, and return as an integer.
     * @param key the key to lookup
     * @param def a default value to return
     * @return the key parsed as an integer, or def if the key isn't found or
     *         cannot be parsed
     * @throws IllegalArgumentException if the key exceeds 32 characters
     */
    public static int getInt(String key, int def) {
        if (key.length() > PROP_NAME_MAX) {
            throw new IllegalArgumentException("key.length > " + PROP_NAME_MAX);
        }
        return native_get_int(key, def);
    }

    /**
     * Get the value for the given key, and return as a long.
     * @param key the key to lookup
     * @param def a default value to return
     * @return the key parsed as a long, or def if the key isn't found or
     *         cannot be parsed
     * @throws IllegalArgumentException if the key exceeds 32 characters
     */
    public static long getLong(String key, long def) {
        if (key.length() > PROP_NAME_MAX) {
            throw new IllegalArgumentException("key.length > " + PROP_NAME_MAX);
        }
        return native_get_long(key, def);
    }

    /**
     * Get the value for the given key, returned as a boolean.
     * Values 'n', 'no', '0', 'false' or 'off' are considered false.
     * Values 'y', 'yes', '1', 'true' or 'on' are considered true.
     * (case sensitive).
     * If the key does not exist, or has any other value, then the default
     * result is returned.
     * @param key the key to lookup
     * @param def a default value to return
     * @return the key parsed as a boolean, or def if the key isn't found or is
     *         not able to be parsed as a boolean.
     * @throws IllegalArgumentException if the key exceeds 32 characters
     */
    public static boolean getBoolean(String key, boolean def) {
        if (key.length() > PROP_NAME_MAX) {
            throw new IllegalArgumentException("key.length > " + PROP_NAME_MAX);
        }
        return native_get_boolean(key, def);
    }

    /**
     * Set the value for the given key.
     * @throws IllegalArgumentException if the key exceeds 32 characters
     * @throws IllegalArgumentException if the value exceeds 92 characters
     */
    public static void set(String key, String val) {
        if (key.length() > PROP_NAME_MAX) {
            throw new IllegalArgumentException("key.length > " + PROP_NAME_MAX);
        }
        if (val != null && val.length() > PROP_VALUE_MAX) {
            throw new IllegalArgumentException("val.length > " +
                PROP_VALUE_MAX);
        }
        native_set(key, val);
    }

    /**
     * Get the value for the given key.
     * @return def string if the key isn't found
     */
    public static String getLongString(String key, String def) {
        if (key.length() + 1 > PROP_NAME_MAX) {
            throw new IllegalArgumentException("key.length > " + PROP_NAME_MAX);
        }
        int chunks = getInt(key + '0', 0);
        if (chunks == 0) {
            return def;
        }
        StringBuffer sb = new StringBuffer();
        for (int i = 1; i <= chunks; i++) {
            sb.append(native_get(key + Integer.toString(i)));
        }
        return sb.toString();
    }

    /**
     * Set the value for the given key.
     * @throws IllegalArgumentException if the key exceeds 32 characters
     */
    public static void setLongString(String key, String val) {
        if (key.length() + 1 > PROP_NAME_MAX) {
            throw new IllegalArgumentException("key.length > " + PROP_NAME_MAX);
        }
        int chunks = 0;
        if (val != null && val.length() > 0) {
            chunks = 1 + val.length() / (PROP_VALUE_MAX + 1);
        }
        native_set(key + '0', Integer.toString(chunks));
        if (chunks > 0) {
            for (int i = 1, start = 0; i <= chunks; i++) {
                int end = start + PROP_VALUE_MAX;
                if (end > val.length()) {
                    end = val.length();
                }
                native_set(key + Integer.toString(i), val.substring(start, end));
                start = end;
            }
        }
    }

}<|MERGE_RESOLUTION|>--- conflicted
+++ resolved
@@ -29,18 +29,11 @@
     public static final int PROP_NAME_MAX = 31;
     public static final int PROP_VALUE_MAX = 91;
 
-<<<<<<< HEAD
-    //OMAP4
-    public static final boolean OMAP_ENHANCEMENT = native_get_boolean("com.ti.omap_enhancement", false);
-
-    //QCOM
-=======
     // OMAP4 and OMAP3's OMAP_COMPAT
     public static final boolean OMAP_ENHANCEMENT = native_get_boolean("com.ti.omap_enhancement", false);
     public static final boolean OMAP_COMPAT = native_get_boolean("com.ti.omap_compat", false);
 
     // QCOM Hardware
->>>>>>> 6cb23345
     public static final boolean QCOM_HARDWARE = native_get_boolean("com.qc.hardware", false);
     public static final boolean QCOM_HDMI_OUT = native_get_boolean("com.qc.hdmi_out", false);
 
