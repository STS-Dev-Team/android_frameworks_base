--- conflicted
+++ resolved
@@ -1036,10 +1036,7 @@
         }
     }
 
-<<<<<<< HEAD
-=======
     @RemotableViewMethod
->>>>>>> 2cee1010
     @Override
     public void setVisibility(int visibility) {
         super.setVisibility(visibility);
