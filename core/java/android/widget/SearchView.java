/*
 * Copyright (C) 2010 The Android Open Source Project
 *
 * Licensed under the Apache License, Version 2.0 (the "License");
 * you may not use this file except in compliance with the License.
 * You may obtain a copy of the License at
 *
 *      http://www.apache.org/licenses/LICENSE-2.0
 *
 * Unless required by applicable law or agreed to in writing, software
 * distributed under the License is distributed on an "AS IS" BASIS,
 * WITHOUT WARRANTIES OR CONDITIONS OF ANY KIND, either express or implied.
 * See the License for the specific language governing permissions and
 * limitations under the License.
 */

package android.widget;

import static android.widget.SuggestionsAdapter.getColumnString;

import android.app.PendingIntent;
import android.app.SearchManager;
import android.app.SearchableInfo;
import android.content.ActivityNotFoundException;
import android.content.ComponentName;
import android.content.Context;
import android.content.Intent;
import android.content.pm.PackageManager;
import android.content.pm.ResolveInfo;
import android.content.res.Configuration;
import android.content.res.Resources;
import android.content.res.TypedArray;
import android.database.Cursor;
import android.graphics.Rect;
import android.graphics.drawable.Drawable;
import android.net.Uri;
import android.os.Bundle;
import android.speech.RecognizerIntent;
import android.text.Editable;
import android.text.InputType;
import android.text.Spannable;
import android.text.SpannableStringBuilder;
import android.text.TextUtils;
import android.text.TextWatcher;
import android.text.style.ImageSpan;
import android.util.AttributeSet;
import android.util.Log;
import android.util.TypedValue;
import android.view.CollapsibleActionView;
import android.view.KeyEvent;
import android.view.LayoutInflater;
import android.view.View;
import android.view.accessibility.AccessibilityEvent;
import android.view.accessibility.AccessibilityNodeInfo;
import android.view.inputmethod.EditorInfo;
import android.view.inputmethod.InputMethodManager;
import android.widget.AdapterView.OnItemClickListener;
import android.widget.AdapterView.OnItemSelectedListener;
import android.widget.TextView.OnEditorActionListener;

import com.android.internal.R;

import java.util.WeakHashMap;

/**
 * A widget that provides a user interface for the user to enter a search query and submit a request
 * to a search provider. Shows a list of query suggestions or results, if available, and allows the
 * user to pick a suggestion or result to launch into.
 *
 * <p>
 * When the SearchView is used in an ActionBar as an action view for a collapsible menu item, it
 * needs to be set to iconified by default using {@link #setIconifiedByDefault(boolean)
 * setIconifiedByDefault(true)}. This is the default, so nothing needs to be done.
 * </p>
 * <p>
 * If you want the search field to always be visible, then call setIconifiedByDefault(false).
 * </p>
 *
 * <div class="special reference">
 * <h3>Developer Guides</h3>
 * <p>For information about using {@code SearchView}, read the
 * <a href="{@docRoot}guide/topics/search/index.html">Search</a> developer guide.</p>
 * </div>
 *
 * @see android.view.MenuItem#SHOW_AS_ACTION_COLLAPSE_ACTION_VIEW
 * @attr ref android.R.styleable#SearchView_iconifiedByDefault
 * @attr ref android.R.styleable#SearchView_imeOptions
 * @attr ref android.R.styleable#SearchView_inputType
 * @attr ref android.R.styleable#SearchView_maxWidth
 * @attr ref android.R.styleable#SearchView_queryHint
 */
public class SearchView extends LinearLayout implements CollapsibleActionView {

    private static final boolean DBG = false;
    private static final String LOG_TAG = "SearchView";

    /**
     * Private constant for removing the microphone in the keyboard.
     */
    private static final String IME_OPTION_NO_MICROPHONE = "nm";

    private OnQueryTextListener mOnQueryChangeListener;
    private OnCloseListener mOnCloseListener;
    private OnFocusChangeListener mOnQueryTextFocusChangeListener;
    private OnSuggestionListener mOnSuggestionListener;
    private OnClickListener mOnSearchClickListener;

    private boolean mIconifiedByDefault;
    private boolean mIconified;
    private CursorAdapter mSuggestionsAdapter;
    private View mSearchButton;
    private View mSubmitButton;
    private View mSearchPlate;
    private View mSubmitArea;
    private ImageView mCloseButton;
    private View mSearchEditFrame;
    private View mVoiceButton;
    private SearchAutoComplete mQueryTextView;
    private View mDropDownAnchor;
    private ImageView mSearchHintIcon;
    private boolean mSubmitButtonEnabled;
    private CharSequence mQueryHint;
    private boolean mQueryRefinement;
    private boolean mClearingFocus;
    private int mMaxWidth;
    private boolean mVoiceButtonEnabled;
    private CharSequence mOldQueryText;
    private CharSequence mUserQuery;
    private boolean mExpandedInActionView;
    private int mCollapsedImeOptions;

    private SearchableInfo mSearchable;
    private Bundle mAppSearchData;

    /*
     * SearchView can be set expanded before the IME is ready to be shown during
     * initial UI setup. The show operation is asynchronous to account for this.
     */
    private Runnable mShowImeRunnable = new Runnable() {
        public void run() {
            InputMethodManager imm = (InputMethodManager)
                    getContext().getSystemService(Context.INPUT_METHOD_SERVICE);

            if (imm != null) {
                imm.showSoftInputUnchecked(0, null);
            }
        }
    };

    private Runnable mUpdateDrawableStateRunnable = new Runnable() {
        public void run() {
            updateFocusedState();
        }
    };

    private Runnable mReleaseCursorRunnable = new Runnable() {
        public void run() {
            if (mSuggestionsAdapter != null && mSuggestionsAdapter instanceof SuggestionsAdapter) {
                mSuggestionsAdapter.changeCursor(null);
            }
        }
    };

    // For voice searching
    private final Intent mVoiceWebSearchIntent;
    private final Intent mVoiceAppSearchIntent;

    // A weak map of drawables we've gotten from other packages, so we don't load them
    // more than once.
    private final WeakHashMap<String, Drawable.ConstantState> mOutsideDrawablesCache =
            new WeakHashMap<String, Drawable.ConstantState>();

    /**
     * Callbacks for changes to the query text.
     */
    public interface OnQueryTextListener {

        /**
         * Called when the user submits the query. This could be due to a key press on the
         * keyboard or due to pressing a submit button.
         * The listener can override the standard behavior by returning true
         * to indicate that it has handled the submit request. Otherwise return false to
         * let the SearchView handle the submission by launching any associated intent.
         *
         * @param query the query text that is to be submitted
         *
         * @return true if the query has been handled by the listener, false to let the
         * SearchView perform the default action.
         */
        boolean onQueryTextSubmit(String query);

        /**
         * Called when the query text is changed by the user.
         *
         * @param newText the new content of the query text field.
         *
         * @return false if the SearchView should perform the default action of showing any
         * suggestions if available, true if the action was handled by the listener.
         */
        boolean onQueryTextChange(String newText);
    }

    public interface OnCloseListener {

        /**
         * The user is attempting to close the SearchView.
         *
         * @return true if the listener wants to override the default behavior of clearing the
         * text field and dismissing it, false otherwise.
         */
        boolean onClose();
    }

    /**
     * Callback interface for selection events on suggestions. These callbacks
     * are only relevant when a SearchableInfo has been specified by {@link #setSearchableInfo}.
     */
    public interface OnSuggestionListener {

        /**
         * Called when a suggestion was selected by navigating to it.
         * @param position the absolute position in the list of suggestions.
         *
         * @return true if the listener handles the event and wants to override the default
         * behavior of possibly rewriting the query based on the selected item, false otherwise.
         */
        boolean onSuggestionSelect(int position);

        /**
         * Called when a suggestion was clicked.
         * @param position the absolute position of the clicked item in the list of suggestions.
         *
         * @return true if the listener handles the event and wants to override the default
         * behavior of launching any intent or submitting a search query specified on that item.
         * Return false otherwise.
         */
        boolean onSuggestionClick(int position);
    }

    public SearchView(Context context) {
        this(context, null);
    }

    public SearchView(Context context, AttributeSet attrs) {
        super(context, attrs);

        LayoutInflater inflater = (LayoutInflater) context
                .getSystemService(Context.LAYOUT_INFLATER_SERVICE);
        inflater.inflate(R.layout.search_view, this, true);

        mSearchButton = findViewById(R.id.search_button);
        mQueryTextView = (SearchAutoComplete) findViewById(R.id.search_src_text);
        mQueryTextView.setSearchView(this);

        mSearchEditFrame = findViewById(R.id.search_edit_frame);
        mSearchPlate = findViewById(R.id.search_plate);
        mSubmitArea = findViewById(R.id.submit_area);
        mSubmitButton = findViewById(R.id.search_go_btn);
        mCloseButton = (ImageView) findViewById(R.id.search_close_btn);
        mVoiceButton = findViewById(R.id.search_voice_btn);
        mSearchHintIcon = (ImageView) findViewById(R.id.search_mag_icon);

        mSearchButton.setOnClickListener(mOnClickListener);
        mCloseButton.setOnClickListener(mOnClickListener);
        mSubmitButton.setOnClickListener(mOnClickListener);
        mVoiceButton.setOnClickListener(mOnClickListener);
        mQueryTextView.setOnClickListener(mOnClickListener);

        mQueryTextView.addTextChangedListener(mTextWatcher);
        mQueryTextView.setOnEditorActionListener(mOnEditorActionListener);
        mQueryTextView.setOnItemClickListener(mOnItemClickListener);
        mQueryTextView.setOnItemSelectedListener(mOnItemSelectedListener);
        mQueryTextView.setOnKeyListener(mTextKeyListener);
        // Inform any listener of focus changes
        mQueryTextView.setOnFocusChangeListener(new OnFocusChangeListener() {

            public void onFocusChange(View v, boolean hasFocus) {
                if (mOnQueryTextFocusChangeListener != null) {
                    mOnQueryTextFocusChangeListener.onFocusChange(SearchView.this, hasFocus);
                }
            }
        });

        TypedArray a = context.obtainStyledAttributes(attrs, R.styleable.SearchView, 0, 0);
        setIconifiedByDefault(a.getBoolean(R.styleable.SearchView_iconifiedByDefault, true));
        int maxWidth = a.getDimensionPixelSize(R.styleable.SearchView_maxWidth, -1);
        if (maxWidth != -1) {
            setMaxWidth(maxWidth);
        }
        CharSequence queryHint = a.getText(R.styleable.SearchView_queryHint);
        if (!TextUtils.isEmpty(queryHint)) {
            setQueryHint(queryHint);
        }
        int imeOptions = a.getInt(R.styleable.SearchView_imeOptions, -1);
        if (imeOptions != -1) {
            setImeOptions(imeOptions);
        }
        int inputType = a.getInt(R.styleable.SearchView_inputType, -1);
        if (inputType != -1) {
            setInputType(inputType);
        }

        a.recycle();

        boolean focusable = true;

        a = context.obtainStyledAttributes(attrs, R.styleable.View, 0, 0);
        focusable = a.getBoolean(R.styleable.View_focusable, focusable);
        a.recycle();
        setFocusable(focusable);

        // Save voice intent for later queries/launching
        mVoiceWebSearchIntent = new Intent(RecognizerIntent.ACTION_WEB_SEARCH);
        mVoiceWebSearchIntent.addFlags(Intent.FLAG_ACTIVITY_NEW_TASK);
        mVoiceWebSearchIntent.putExtra(RecognizerIntent.EXTRA_LANGUAGE_MODEL,
                RecognizerIntent.LANGUAGE_MODEL_WEB_SEARCH);

        mVoiceAppSearchIntent = new Intent(RecognizerIntent.ACTION_RECOGNIZE_SPEECH);
        mVoiceAppSearchIntent.addFlags(Intent.FLAG_ACTIVITY_NEW_TASK);

        mDropDownAnchor = findViewById(mQueryTextView.getDropDownAnchor());
        if (mDropDownAnchor != null) {
            mDropDownAnchor.addOnLayoutChangeListener(new OnLayoutChangeListener() {
                @Override
                public void onLayoutChange(View v, int left, int top, int right, int bottom,
                        int oldLeft, int oldTop, int oldRight, int oldBottom) {
                    adjustDropDownSizeAndPosition();
                }

            });
        }

        updateViewsVisibility(mIconifiedByDefault);
        updateQueryHint();
    }

    /**
     * Sets the SearchableInfo for this SearchView. Properties in the SearchableInfo are used
     * to display labels, hints, suggestions, create intents for launching search results screens
     * and controlling other affordances such as a voice button.
     *
     * @param searchable a SearchableInfo can be retrieved from the SearchManager, for a specific
     * activity or a global search provider.
     */
    public void setSearchableInfo(SearchableInfo searchable) {
        mSearchable = searchable;
        if (mSearchable != null) {
            updateSearchAutoComplete();
            updateQueryHint();
        }
        // Cache the voice search capability
        mVoiceButtonEnabled = hasVoiceSearch();

        if (mVoiceButtonEnabled) {
            // Disable the microphone on the keyboard, as a mic is displayed near the text box
            // TODO: use imeOptions to disable voice input when the new API will be available
            mQueryTextView.setPrivateImeOptions(IME_OPTION_NO_MICROPHONE);
        }
        updateViewsVisibility(isIconified());
    }

    /**
     * Sets the APP_DATA for legacy SearchDialog use.
     * @param appSearchData bundle provided by the app when launching the search dialog
     * @hide
     */
    public void setAppSearchData(Bundle appSearchData) {
        mAppSearchData = appSearchData;
    }

    /**
     * Sets the IME options on the query text field.
     *
     * @see TextView#setImeOptions(int)
     * @param imeOptions the options to set on the query text field
     *
     * @attr ref android.R.styleable#SearchView_imeOptions
     */
    public void setImeOptions(int imeOptions) {
        mQueryTextView.setImeOptions(imeOptions);
    }

    /**
     * Returns the IME options set on the query text field.
     * @return the ime options
     * @see TextView#setImeOptions(int)
     *
     * @attr ref android.R.styleable#SearchView_imeOptions
     */
    public int getImeOptions() {
        return mQueryTextView.getImeOptions();
    }

    /**
     * Sets the input type on the query text field.
     *
     * @see TextView#setInputType(int)
     * @param inputType the input type to set on the query text field
     *
     * @attr ref android.R.styleable#SearchView_inputType
     */
    public void setInputType(int inputType) {
        mQueryTextView.setInputType(inputType);
    }

    /**
     * Returns the input type set on the query text field.
     * @return the input type
     *
     * @attr ref android.R.styleable#SearchView_inputType
     */
    public int getInputType() {
        return mQueryTextView.getInputType();
    }

    /** @hide */
    @Override
    public boolean requestFocus(int direction, Rect previouslyFocusedRect) {
        // Don't accept focus if in the middle of clearing focus
        if (mClearingFocus) return false;
        // Check if SearchView is focusable.
        if (!isFocusable()) return false;
        // If it is not iconified, then give the focus to the text field
        if (!isIconified()) {
            boolean result = mQueryTextView.requestFocus(direction, previouslyFocusedRect);
            if (result) {
                updateViewsVisibility(false);
            }
            return result;
        } else {
            return super.requestFocus(direction, previouslyFocusedRect);
        }
    }

    /** @hide */
    @Override
    public void clearFocus() {
        mClearingFocus = true;
        setImeVisibility(false);
        super.clearFocus();
        mQueryTextView.clearFocus();
        mClearingFocus = false;
    }

    /**
     * Sets a listener for user actions within the SearchView.
     *
     * @param listener the listener object that receives callbacks when the user performs
     * actions in the SearchView such as clicking on buttons or typing a query.
     */
    public void setOnQueryTextListener(OnQueryTextListener listener) {
        mOnQueryChangeListener = listener;
    }

    /**
     * Sets a listener to inform when the user closes the SearchView.
     *
     * @param listener the listener to call when the user closes the SearchView.
     */
    public void setOnCloseListener(OnCloseListener listener) {
        mOnCloseListener = listener;
    }

    /**
     * Sets a listener to inform when the focus of the query text field changes.
     *
     * @param listener the listener to inform of focus changes.
     */
    public void setOnQueryTextFocusChangeListener(OnFocusChangeListener listener) {
        mOnQueryTextFocusChangeListener = listener;
    }

    /**
     * Sets a listener to inform when a suggestion is focused or clicked.
     *
     * @param listener the listener to inform of suggestion selection events.
     */
    public void setOnSuggestionListener(OnSuggestionListener listener) {
        mOnSuggestionListener = listener;
    }

    /**
     * Sets a listener to inform when the search button is pressed. This is only
     * relevant when the text field is not visible by default. Calling {@link #setIconified
     * setIconified(false)} can also cause this listener to be informed.
     *
     * @param listener the listener to inform when the search button is clicked or
     * the text field is programmatically de-iconified.
     */
    public void setOnSearchClickListener(OnClickListener listener) {
        mOnSearchClickListener = listener;
    }

    /**
     * Returns the query string currently in the text field.
     *
     * @return the query string
     */
    public CharSequence getQuery() {
        return mQueryTextView.getText();
    }

    /**
     * Sets a query string in the text field and optionally submits the query as well.
     *
     * @param query the query string. This replaces any query text already present in the
     * text field.
     * @param submit whether to submit the query right now or only update the contents of
     * text field.
     */
    public void setQuery(CharSequence query, boolean submit) {
        mQueryTextView.setText(query);
        if (query != null) {
            mQueryTextView.setSelection(mQueryTextView.length());
            mUserQuery = query;
        }

        // If the query is not empty and submit is requested, submit the query
        if (submit && !TextUtils.isEmpty(query)) {
            onSubmitQuery();
        }
    }

    /**
     * Sets the hint text to display in the query text field. This overrides any hint specified
     * in the SearchableInfo.
     *
     * @param hint the hint text to display
     *
     * @attr ref android.R.styleable#SearchView_queryHint
     */
    public void setQueryHint(CharSequence hint) {
        mQueryHint = hint;
        updateQueryHint();
    }

    /**
     * Gets the hint text to display in the query text field.
     * @return the query hint text, if specified, null otherwise.
     *
     * @attr ref android.R.styleable#SearchView_queryHint
     */
    public CharSequence getQueryHint() {
        if (mQueryHint != null) {
            return mQueryHint;
        } else if (mSearchable != null) {
            CharSequence hint = null;
            int hintId = mSearchable.getHintId();
            if (hintId != 0) {
                hint = getContext().getString(hintId);
            }
            return hint;
        }
        return null;
    }

    /**
     * Sets the default or resting state of the search field. If true, a single search icon is
     * shown by default and expands to show the text field and other buttons when pressed. Also,
     * if the default state is iconified, then it collapses to that state when the close button
     * is pressed. Changes to this property will take effect immediately.
     *
     * <p>The default value is true.</p>
     *
     * @param iconified whether the search field should be iconified by default
     *
     * @attr ref android.R.styleable#SearchView_iconifiedByDefault
     */
    public void setIconifiedByDefault(boolean iconified) {
        if (mIconifiedByDefault == iconified) return;
        mIconifiedByDefault = iconified;
        updateViewsVisibility(iconified);
        updateQueryHint();
    }

    /**
     * Returns the default iconified state of the search field.
     * @return
     *
     * @attr ref android.R.styleable#SearchView_iconifiedByDefault
     */
    public boolean isIconfiedByDefault() {
        return mIconifiedByDefault;
    }

    /**
     * Iconifies or expands the SearchView. Any query text is cleared when iconified. This is
     * a temporary state and does not override the default iconified state set by
     * {@link #setIconifiedByDefault(boolean)}. If the default state is iconified, then
     * a false here will only be valid until the user closes the field. And if the default
     * state is expanded, then a true here will only clear the text field and not close it.
     *
     * @param iconify a true value will collapse the SearchView to an icon, while a false will
     * expand it.
     */
    public void setIconified(boolean iconify) {
        if (iconify) {
            onCloseClicked();
        } else {
            onSearchClicked();
        }
    }

    /**
     * Returns the current iconified state of the SearchView.
     *
     * @return true if the SearchView is currently iconified, false if the search field is
     * fully visible.
     */
    public boolean isIconified() {
        return mIconified;
    }

    /**
     * Enables showing a submit button when the query is non-empty. In cases where the SearchView
     * is being used to filter the contents of the current activity and doesn't launch a separate
     * results activity, then the submit button should be disabled.
     *
     * @param enabled true to show a submit button for submitting queries, false if a submit
     * button is not required.
     */
    public void setSubmitButtonEnabled(boolean enabled) {
        mSubmitButtonEnabled = enabled;
        updateViewsVisibility(isIconified());
    }

    /**
     * Returns whether the submit button is enabled when necessary or never displayed.
     *
     * @return whether the submit button is enabled automatically when necessary
     */
    public boolean isSubmitButtonEnabled() {
        return mSubmitButtonEnabled;
    }

    /**
     * Specifies if a query refinement button should be displayed alongside each suggestion
     * or if it should depend on the flags set in the individual items retrieved from the
     * suggestions provider. Clicking on the query refinement button will replace the text
     * in the query text field with the text from the suggestion. This flag only takes effect
     * if a SearchableInfo has been specified with {@link #setSearchableInfo(SearchableInfo)}
     * and not when using a custom adapter.
     *
     * @param enable true if all items should have a query refinement button, false if only
     * those items that have a query refinement flag set should have the button.
     *
     * @see SearchManager#SUGGEST_COLUMN_FLAGS
     * @see SearchManager#FLAG_QUERY_REFINEMENT
     */
    public void setQueryRefinementEnabled(boolean enable) {
        mQueryRefinement = enable;
        if (mSuggestionsAdapter instanceof SuggestionsAdapter) {
            ((SuggestionsAdapter) mSuggestionsAdapter).setQueryRefinement(
                    enable ? SuggestionsAdapter.REFINE_ALL : SuggestionsAdapter.REFINE_BY_ENTRY);
        }
    }

    /**
     * Returns whether query refinement is enabled for all items or only specific ones.
     * @return true if enabled for all items, false otherwise.
     */
    public boolean isQueryRefinementEnabled() {
        return mQueryRefinement;
    }

    /**
     * You can set a custom adapter if you wish. Otherwise the default adapter is used to
     * display the suggestions from the suggestions provider associated with the SearchableInfo.
     *
     * @see #setSearchableInfo(SearchableInfo)
     */
    public void setSuggestionsAdapter(CursorAdapter adapter) {
        mSuggestionsAdapter = adapter;

        mQueryTextView.setAdapter(mSuggestionsAdapter);
    }

    /**
     * Returns the adapter used for suggestions, if any.
     * @return the suggestions adapter
     */
    public CursorAdapter getSuggestionsAdapter() {
        return mSuggestionsAdapter;
    }

    /**
     * Makes the view at most this many pixels wide
     *
     * @attr ref android.R.styleable#SearchView_maxWidth
     */
    public void setMaxWidth(int maxpixels) {
        mMaxWidth = maxpixels;

        requestLayout();
    }

    /**
     * Gets the specified maximum width in pixels, if set. Returns zero if
     * no maximum width was specified.
     * @return the maximum width of the view
     *
     * @attr ref android.R.styleable#SearchView_maxWidth
     */
    public int getMaxWidth() {
        return mMaxWidth;
    }

    @Override
    protected void onMeasure(int widthMeasureSpec, int heightMeasureSpec) {
        // Let the standard measurements take effect in iconified state.
        if (isIconified()) {
            super.onMeasure(widthMeasureSpec, heightMeasureSpec);
            return;
        }

        int widthMode = MeasureSpec.getMode(widthMeasureSpec);
        int width = MeasureSpec.getSize(widthMeasureSpec);

        switch (widthMode) {
        case MeasureSpec.AT_MOST:
            // If there is an upper limit, don't exceed maximum width (explicit or implicit)
            if (mMaxWidth > 0) {
                width = Math.min(mMaxWidth, width);
            } else {
                width = Math.min(getPreferredWidth(), width);
            }
            break;
        case MeasureSpec.EXACTLY:
            // If an exact width is specified, still don't exceed any specified maximum width
            if (mMaxWidth > 0) {
                width = Math.min(mMaxWidth, width);
            }
            break;
        case MeasureSpec.UNSPECIFIED:
            // Use maximum width, if specified, else preferred width
            width = mMaxWidth > 0 ? mMaxWidth : getPreferredWidth();
            break;
        }
        widthMode = MeasureSpec.EXACTLY;
        super.onMeasure(MeasureSpec.makeMeasureSpec(width, widthMode), heightMeasureSpec);
    }

    private int getPreferredWidth() {
        return getContext().getResources()
                .getDimensionPixelSize(R.dimen.search_view_preferred_width);
    }

    private void updateViewsVisibility(final boolean collapsed) {
        mIconified = collapsed;
        // Visibility of views that are visible when collapsed
        final int visCollapsed = collapsed ? VISIBLE : GONE;
        // Is there text in the query
        final boolean hasText = !TextUtils.isEmpty(mQueryTextView.getText());

        mSearchButton.setVisibility(visCollapsed);
        updateSubmitButton(hasText);
        mSearchEditFrame.setVisibility(collapsed ? GONE : VISIBLE);
        mSearchHintIcon.setVisibility(mIconifiedByDefault ? GONE : VISIBLE);
        updateCloseButton();
        updateVoiceButton(!hasText);
        updateSubmitArea();
    }

    private boolean hasVoiceSearch() {
        if (mSearchable != null && mSearchable.getVoiceSearchEnabled()) {
            Intent testIntent = null;
            if (mSearchable.getVoiceSearchLaunchWebSearch()) {
                testIntent = mVoiceWebSearchIntent;
            } else if (mSearchable.getVoiceSearchLaunchRecognizer()) {
                testIntent = mVoiceAppSearchIntent;
            }
            if (testIntent != null) {
                ResolveInfo ri = getContext().getPackageManager().resolveActivity(testIntent,
                        PackageManager.MATCH_DEFAULT_ONLY);
                return ri != null;
            }
        }
        return false;
    }

    private boolean isSubmitAreaEnabled() {
        return (mSubmitButtonEnabled || mVoiceButtonEnabled) && !isIconified();
    }

    private void updateSubmitButton(boolean hasText) {
        int visibility = GONE;
        if (mSubmitButtonEnabled && isSubmitAreaEnabled() && hasFocus()
                && (hasText || !mVoiceButtonEnabled)) {
            visibility = VISIBLE;
        }
        mSubmitButton.setVisibility(visibility);
    }

    private void updateSubmitArea() {
        int visibility = GONE;
        if (isSubmitAreaEnabled()
                && (mSubmitButton.getVisibility() == VISIBLE
                        || mVoiceButton.getVisibility() == VISIBLE)) {
            visibility = VISIBLE;
        }
        mSubmitArea.setVisibility(visibility);
    }

    private void updateCloseButton() {
        final boolean hasText = !TextUtils.isEmpty(mQueryTextView.getText());
        // Should we show the close button? It is not shown if there's no focus,
        // field is not iconified by default and there is no text in it.
        final boolean showClose = hasText || (mIconifiedByDefault && !mExpandedInActionView);
        mCloseButton.setVisibility(showClose ? VISIBLE : GONE);
        mCloseButton.getDrawable().setState(hasText ? ENABLED_STATE_SET : EMPTY_STATE_SET);
    }

    private void postUpdateFocusedState() {
        post(mUpdateDrawableStateRunnable);
    }

    private void updateFocusedState() {
        boolean focused = mQueryTextView.hasFocus();
        mSearchPlate.getBackground().setState(focused ? FOCUSED_STATE_SET : EMPTY_STATE_SET);
        mSubmitArea.getBackground().setState(focused ? FOCUSED_STATE_SET : EMPTY_STATE_SET);
        invalidate();
    }

    @Override
    protected void onDetachedFromWindow() {
        removeCallbacks(mUpdateDrawableStateRunnable);
        post(mReleaseCursorRunnable);
        super.onDetachedFromWindow();
    }

    private void setImeVisibility(final boolean visible) {
        if (visible) {
            post(mShowImeRunnable);
        } else {
            removeCallbacks(mShowImeRunnable);
            InputMethodManager imm = (InputMethodManager)
                    getContext().getSystemService(Context.INPUT_METHOD_SERVICE);

            if (imm != null) {
                imm.hideSoftInputFromWindow(getWindowToken(), 0);
            }
        }
    }

    /**
     * Called by the SuggestionsAdapter
     * @hide
     */
    /* package */void onQueryRefine(CharSequence queryText) {
        setQuery(queryText);
    }

    private final OnClickListener mOnClickListener = new OnClickListener() {

        public void onClick(View v) {
            if (v == mSearchButton) {
                onSearchClicked();
            } else if (v == mCloseButton) {
                onCloseClicked();
            } else if (v == mSubmitButton) {
                onSubmitQuery();
            } else if (v == mVoiceButton) {
                onVoiceClicked();
            } else if (v == mQueryTextView) {
                forceSuggestionQuery();
            }
        }
    };

    /**
     * Handles the key down event for dealing with action keys.
     *
     * @param keyCode This is the keycode of the typed key, and is the same value as
     *        found in the KeyEvent parameter.
     * @param event The complete event record for the typed key
     *
     * @return true if the event was handled here, or false if not.
     */
    @Override
    public boolean onKeyDown(int keyCode, KeyEvent event) {
        if (mSearchable == null) {
            return false;
        }

        // if it's an action specified by the searchable activity, launch the
        // entered query with the action key
        SearchableInfo.ActionKeyInfo actionKey = mSearchable.findActionKey(keyCode);
        if ((actionKey != null) && (actionKey.getQueryActionMsg() != null)) {
            launchQuerySearch(keyCode, actionKey.getQueryActionMsg(), mQueryTextView.getText()
                    .toString());
            return true;
        }

        return super.onKeyDown(keyCode, event);
    }

    /**
     * React to the user typing "enter" or other hardwired keys while typing in
     * the search box. This handles these special keys while the edit box has
     * focus.
     */
    View.OnKeyListener mTextKeyListener = new View.OnKeyListener() {
        public boolean onKey(View v, int keyCode, KeyEvent event) {
            // guard against possible race conditions
            if (mSearchable == null) {
                return false;
            }

            if (DBG) {
                Log.d(LOG_TAG, "mTextListener.onKey(" + keyCode + "," + event + "), selection: "
                        + mQueryTextView.getListSelection());
            }

            // If a suggestion is selected, handle enter, search key, and action keys
            // as presses on the selected suggestion
            if (mQueryTextView.isPopupShowing()
                    && mQueryTextView.getListSelection() != ListView.INVALID_POSITION) {
                return onSuggestionsKey(v, keyCode, event);
            }

            // If there is text in the query box, handle enter, and action keys
            // The search key is handled by the dialog's onKeyDown().
            if (!mQueryTextView.isEmpty() && event.hasNoModifiers()) {
                if (event.getAction() == KeyEvent.ACTION_UP) {
                    if (keyCode == KeyEvent.KEYCODE_ENTER) {
                        v.cancelLongPress();

                        // Launch as a regular search.
                        launchQuerySearch(KeyEvent.KEYCODE_UNKNOWN, null, mQueryTextView.getText()
                                .toString());
                        return true;
                    }
                }
                if (event.getAction() == KeyEvent.ACTION_DOWN) {
                    SearchableInfo.ActionKeyInfo actionKey = mSearchable.findActionKey(keyCode);
                    if ((actionKey != null) && (actionKey.getQueryActionMsg() != null)) {
                        launchQuerySearch(keyCode, actionKey.getQueryActionMsg(), mQueryTextView
                                .getText().toString());
                        return true;
                    }
                }
            }
            return false;
        }
    };

    /**
     * React to the user typing while in the suggestions list. First, check for
     * action keys. If not handled, try refocusing regular characters into the
     * EditText.
     */
    private boolean onSuggestionsKey(View v, int keyCode, KeyEvent event) {
        // guard against possible race conditions (late arrival after dismiss)
        if (mSearchable == null) {
            return false;
        }
        if (mSuggestionsAdapter == null) {
            return false;
        }
        if (event.getAction() == KeyEvent.ACTION_DOWN && event.hasNoModifiers()) {
            // First, check for enter or search (both of which we'll treat as a
            // "click")
            if (keyCode == KeyEvent.KEYCODE_ENTER || keyCode == KeyEvent.KEYCODE_SEARCH
                    || keyCode == KeyEvent.KEYCODE_TAB) {
                int position = mQueryTextView.getListSelection();
                return onItemClicked(position, KeyEvent.KEYCODE_UNKNOWN, null);
            }

            // Next, check for left/right moves, which we use to "return" the
            // user to the edit view
            if (keyCode == KeyEvent.KEYCODE_DPAD_LEFT || keyCode == KeyEvent.KEYCODE_DPAD_RIGHT) {
                // give "focus" to text editor, with cursor at the beginning if
                // left key, at end if right key
                // TODO: Reverse left/right for right-to-left languages, e.g.
                // Arabic
                int selPoint = (keyCode == KeyEvent.KEYCODE_DPAD_LEFT) ? 0 : mQueryTextView
                        .length();
                mQueryTextView.setSelection(selPoint);
                mQueryTextView.setListSelection(0);
                mQueryTextView.clearListSelection();
                mQueryTextView.ensureImeVisible(true);

                return true;
            }

            // Next, check for an "up and out" move
            if (keyCode == KeyEvent.KEYCODE_DPAD_UP && 0 == mQueryTextView.getListSelection()) {
                // TODO: restoreUserQuery();
                // let ACTV complete the move
                return false;
            }

            // Next, check for an "action key"
            SearchableInfo.ActionKeyInfo actionKey = mSearchable.findActionKey(keyCode);
            if ((actionKey != null)
                    && ((actionKey.getSuggestActionMsg() != null) || (actionKey
                            .getSuggestActionMsgColumn() != null))) {
                // launch suggestion using action key column
                int position = mQueryTextView.getListSelection();
                if (position != ListView.INVALID_POSITION) {
                    Cursor c = mSuggestionsAdapter.getCursor();
                    if (c.moveToPosition(position)) {
                        final String actionMsg = getActionKeyMessage(c, actionKey);
                        if (actionMsg != null && (actionMsg.length() > 0)) {
                            return onItemClicked(position, keyCode, actionMsg);
                        }
                    }
                }
            }
        }
        return false;
    }

    /**
     * For a given suggestion and a given cursor row, get the action message. If
     * not provided by the specific row/column, also check for a single
     * definition (for the action key).
     *
     * @param c The cursor providing suggestions
     * @param actionKey The actionkey record being examined
     *
     * @return Returns a string, or null if no action key message for this
     *         suggestion
     */
    private static String getActionKeyMessage(Cursor c, SearchableInfo.ActionKeyInfo actionKey) {
        String result = null;
        // check first in the cursor data, for a suggestion-specific message
        final String column = actionKey.getSuggestActionMsgColumn();
        if (column != null) {
            result = SuggestionsAdapter.getColumnString(c, column);
        }
        // If the cursor didn't give us a message, see if there's a single
        // message defined
        // for the actionkey (for all suggestions)
        if (result == null) {
            result = actionKey.getSuggestActionMsg();
        }
        return result;
    }

    private int getSearchIconId() {
        TypedValue outValue = new TypedValue();
        getContext().getTheme().resolveAttribute(com.android.internal.R.attr.searchViewSearchIcon,
                outValue, true);
        return outValue.resourceId;
    }

    private CharSequence getDecoratedHint(CharSequence hintText) {
        // If the field is always expanded, then don't add the search icon to the hint
        if (!mIconifiedByDefault) return hintText;

        SpannableStringBuilder ssb = new SpannableStringBuilder("   "); // for the icon
        ssb.append(hintText);
        Drawable searchIcon = getContext().getResources().getDrawable(getSearchIconId());
        int textSize = (int) (mQueryTextView.getTextSize() * 1.25);
        searchIcon.setBounds(0, 0, textSize, textSize);
        ssb.setSpan(new ImageSpan(searchIcon), 1, 2, Spannable.SPAN_EXCLUSIVE_EXCLUSIVE);
        return ssb;
    }

    private void updateQueryHint() {
        if (mQueryHint != null) {
            mQueryTextView.setHint(getDecoratedHint(mQueryHint));
        } else if (mSearchable != null) {
            CharSequence hint = null;
            int hintId = mSearchable.getHintId();
            if (hintId != 0) {
                hint = getContext().getString(hintId);
            }
            if (hint != null) {
                mQueryTextView.setHint(getDecoratedHint(hint));
            }
        } else {
            mQueryTextView.setHint(getDecoratedHint(""));
        }
    }

    /**
     * Updates the auto-complete text view.
     */
    private void updateSearchAutoComplete() {
        mQueryTextView.setDropDownAnimationStyle(0); // no animation
        mQueryTextView.setThreshold(mSearchable.getSuggestThreshold());
        mQueryTextView.setImeOptions(mSearchable.getImeOptions());
        int inputType = mSearchable.getInputType();
        // We only touch this if the input type is set up for text (which it almost certainly
        // should be, in the case of search!)
        if ((inputType & InputType.TYPE_MASK_CLASS) == InputType.TYPE_CLASS_TEXT) {
            // The existence of a suggestions authority is the proxy for "suggestions
            // are available here"
            inputType &= ~InputType.TYPE_TEXT_FLAG_AUTO_COMPLETE;
            if (mSearchable.getSuggestAuthority() != null) {
                inputType |= InputType.TYPE_TEXT_FLAG_AUTO_COMPLETE;
                // TYPE_TEXT_FLAG_AUTO_COMPLETE means that the text editor is performing
                // auto-completion based on its own semantics, which it will present to the user
                // as they type. This generally means that the input method should not show its
                // own candidates, and the spell checker should not be in action. The text editor
                // supplies its candidates by calling InputMethodManager.displayCompletions(),
                // which in turn will call InputMethodSession.displayCompletions().
                inputType |= InputType.TYPE_TEXT_FLAG_NO_SUGGESTIONS;
            }
        }
        mQueryTextView.setInputType(inputType);
        if (mSuggestionsAdapter != null) {
            mSuggestionsAdapter.changeCursor(null);
        }
        // attach the suggestions adapter, if suggestions are available
        // The existence of a suggestions authority is the proxy for "suggestions available here"
        if (mSearchable.getSuggestAuthority() != null) {
            mSuggestionsAdapter = new SuggestionsAdapter(getContext(),
                    this, mSearchable, mOutsideDrawablesCache);
            mQueryTextView.setAdapter(mSuggestionsAdapter);
            ((SuggestionsAdapter) mSuggestionsAdapter).setQueryRefinement(
                    mQueryRefinement ? SuggestionsAdapter.REFINE_ALL
                    : SuggestionsAdapter.REFINE_BY_ENTRY);
        }
    }

    /**
     * Update the visibility of the voice button.  There are actually two voice search modes,
     * either of which will activate the button.
     * @param empty whether the search query text field is empty. If it is, then the other
     * criteria apply to make the voice button visible.
     */
    private void updateVoiceButton(boolean empty) {
        int visibility = GONE;
        if (mVoiceButtonEnabled && !isIconified() && empty) {
            visibility = VISIBLE;
            mSubmitButton.setVisibility(GONE);
        }
        mVoiceButton.setVisibility(visibility);
    }

    private final OnEditorActionListener mOnEditorActionListener = new OnEditorActionListener() {

        /**
         * Called when the input method default action key is pressed.
         */
        public boolean onEditorAction(TextView v, int actionId, KeyEvent event) {
            onSubmitQuery();
            return true;
        }
    };

    private void onTextChanged(CharSequence newText) {
        CharSequence text = mQueryTextView.getText();
        mUserQuery = text;
        boolean hasText = !TextUtils.isEmpty(text);
        updateSubmitButton(hasText);
        updateVoiceButton(!hasText);
        updateCloseButton();
        updateSubmitArea();
        if (mOnQueryChangeListener != null && !TextUtils.equals(newText, mOldQueryText)) {
            mOnQueryChangeListener.onQueryTextChange(newText.toString());
        }
        mOldQueryText = newText.toString();
    }

    private void onSubmitQuery() {
        CharSequence query = mQueryTextView.getText();
        if (query != null && TextUtils.getTrimmedLength(query) > 0) {
            if (mOnQueryChangeListener == null
                    || !mOnQueryChangeListener.onQueryTextSubmit(query.toString())) {
                if (mSearchable != null) {
                    launchQuerySearch(KeyEvent.KEYCODE_UNKNOWN, null, query.toString());
                    setImeVisibility(false);
                }
                dismissSuggestions();
            }
        }
    }

    private void dismissSuggestions() {
        mQueryTextView.dismissDropDown();
    }

    private void onCloseClicked() {
        CharSequence text = mQueryTextView.getText();
        if (TextUtils.isEmpty(text)) {
            if (mIconifiedByDefault) {
                // If the app doesn't override the close behavior
                if (mOnCloseListener == null || !mOnCloseListener.onClose()) {
                    // hide the keyboard and remove focus
                    clearFocus();
                    // collapse the search field
                    updateViewsVisibility(true);
                }
            }
        } else {
            mQueryTextView.setText("");
            mQueryTextView.requestFocus();
            setImeVisibility(true);
        }

    }

    private void onSearchClicked() {
        updateViewsVisibility(false);
        mQueryTextView.requestFocus();
        setImeVisibility(true);
        if (mOnSearchClickListener != null) {
            mOnSearchClickListener.onClick(this);
        }
    }

    private void onVoiceClicked() {
        // guard against possible race conditions
        if (mSearchable == null) {
            return;
        }
        SearchableInfo searchable = mSearchable;
        try {
            if (searchable.getVoiceSearchLaunchWebSearch()) {
                Intent webSearchIntent = createVoiceWebSearchIntent(mVoiceWebSearchIntent,
                        searchable);
                getContext().startActivity(webSearchIntent);
            } else if (searchable.getVoiceSearchLaunchRecognizer()) {
                Intent appSearchIntent = createVoiceAppSearchIntent(mVoiceAppSearchIntent,
                        searchable);
                getContext().startActivity(appSearchIntent);
            }
        } catch (ActivityNotFoundException e) {
            // Should not happen, since we check the availability of
            // voice search before showing the button. But just in case...
            Log.w(LOG_TAG, "Could not find voice search activity");
        }
    }

    void onTextFocusChanged() {
        updateViewsVisibility(isIconified());
        // Delayed update to make sure that the focus has settled down and window focus changes
        // don't affect it. A synchronous update was not working.
        postUpdateFocusedState();
        if (mQueryTextView.hasFocus()) {
            forceSuggestionQuery();
        }
    }

    @Override
    public void onWindowFocusChanged(boolean hasWindowFocus) {
        super.onWindowFocusChanged(hasWindowFocus);

        postUpdateFocusedState();
    }

    /**
     * {@inheritDoc}
     */
    @Override
    public void onActionViewCollapsed() {
        clearFocus();
        updateViewsVisibility(true);
        mQueryTextView.setImeOptions(mCollapsedImeOptions);
        mExpandedInActionView = false;
    }

    /**
     * {@inheritDoc}
     */
    @Override
    public void onActionViewExpanded() {
        if (mExpandedInActionView) return;

        mExpandedInActionView = true;
        mCollapsedImeOptions = mQueryTextView.getImeOptions();
        mQueryTextView.setImeOptions(mCollapsedImeOptions | EditorInfo.IME_FLAG_NO_FULLSCREEN);
        mQueryTextView.setText("");
        setIconified(false);
    }

    @Override
    public void onInitializeAccessibilityEvent(AccessibilityEvent event) {
        super.onInitializeAccessibilityEvent(event);
        event.setClassName(SearchView.class.getName());
    }

    @Override
    public void onInitializeAccessibilityNodeInfo(AccessibilityNodeInfo info) {
        super.onInitializeAccessibilityNodeInfo(info);
        info.setClassName(SearchView.class.getName());
    }

    private void adjustDropDownSizeAndPosition() {
        if (mDropDownAnchor.getWidth() > 1) {
            Resources res = getContext().getResources();
            int anchorPadding = mSearchPlate.getPaddingLeft();
            Rect dropDownPadding = new Rect();
            int iconOffset = mIconifiedByDefault
                    ? res.getDimensionPixelSize(R.dimen.dropdownitem_icon_width)
                    + res.getDimensionPixelSize(R.dimen.dropdownitem_text_padding_left)
                    : 0;
            mQueryTextView.getDropDownBackground().getPadding(dropDownPadding);
            mQueryTextView.setDropDownHorizontalOffset(-(dropDownPadding.left + iconOffset)
                    + anchorPadding);
            mQueryTextView.setDropDownWidth(mDropDownAnchor.getWidth() + dropDownPadding.left
                    + dropDownPadding.right + iconOffset - (anchorPadding));
        }
    }

    private boolean onItemClicked(int position, int actionKey, String actionMsg) {
        if (mOnSuggestionListener == null
                || !mOnSuggestionListener.onSuggestionClick(position)) {
            launchSuggestion(position, KeyEvent.KEYCODE_UNKNOWN, null);
            setImeVisibility(false);
            dismissSuggestions();
            return true;
        }
        return false;
    }

    private boolean onItemSelected(int position) {
        if (mOnSuggestionListener == null
                || !mOnSuggestionListener.onSuggestionSelect(position)) {
            rewriteQueryFromSuggestion(position);
            return true;
        }
        return false;
    }

    private final OnItemClickListener mOnItemClickListener = new OnItemClickListener() {

        /**
         * Implements OnItemClickListener
         */
        public void onItemClick(AdapterView<?> parent, View view, int position, long id) {
            if (DBG) Log.d(LOG_TAG, "onItemClick() position " + position);
            onItemClicked(position, KeyEvent.KEYCODE_UNKNOWN, null);
        }
    };

    private final OnItemSelectedListener mOnItemSelectedListener = new OnItemSelectedListener() {

        /**
         * Implements OnItemSelectedListener
         */
        public void onItemSelected(AdapterView<?> parent, View view, int position, long id) {
            if (DBG) Log.d(LOG_TAG, "onItemSelected() position " + position);
            SearchView.this.onItemSelected(position);
        }

        /**
         * Implements OnItemSelectedListener
         */
        public void onNothingSelected(AdapterView<?> parent) {
            if (DBG)
                Log.d(LOG_TAG, "onNothingSelected()");
        }
    };

    /**
     * Query rewriting.
     */
    private void rewriteQueryFromSuggestion(int position) {
        CharSequence oldQuery = mQueryTextView.getText();
        Cursor c = mSuggestionsAdapter.getCursor();
        if (c == null) {
            return;
        }
        if (c.moveToPosition(position)) {
            // Get the new query from the suggestion.
            CharSequence newQuery = mSuggestionsAdapter.convertToString(c);
            if (newQuery != null) {
                // The suggestion rewrites the query.
                // Update the text field, without getting new suggestions.
                setQuery(newQuery);
            } else {
                // The suggestion does not rewrite the query, restore the user's query.
                setQuery(oldQuery);
            }
        } else {
            // We got a bad position, restore the user's query.
            setQuery(oldQuery);
        }
    }

    /**
     * Launches an intent based on a suggestion.
     *
     * @param position The index of the suggestion to create the intent from.
     * @param actionKey The key code of the action key that was pressed,
     *        or {@link KeyEvent#KEYCODE_UNKNOWN} if none.
     * @param actionMsg The message for the action key that was pressed,
     *        or <code>null</code> if none.
     * @return true if a successful launch, false if could not (e.g. bad position).
     */
    private boolean launchSuggestion(int position, int actionKey, String actionMsg) {
        Cursor c = mSuggestionsAdapter.getCursor();
        if ((c != null) && c.moveToPosition(position)) {

            Intent intent = createIntentFromSuggestion(c, actionKey, actionMsg);

            // launch the intent
            launchIntent(intent);

            return true;
        }
        return false;
    }

    /**
     * Launches an intent, including any special intent handling.
     */
    private void launchIntent(Intent intent) {
        if (intent == null) {
            return;
        }
        try {
            // If the intent was created from a suggestion, it will always have an explicit
            // component here.
            getContext().startActivity(intent);
        } catch (RuntimeException ex) {
            Log.e(LOG_TAG, "Failed launch activity: " + intent, ex);
        }
    }

    /**
     * Sets the text in the query box, without updating the suggestions.
     */
    private void setQuery(CharSequence query) {
        mQueryTextView.setText(query, true);
        // Move the cursor to the end
        mQueryTextView.setSelection(TextUtils.isEmpty(query) ? 0 : query.length());
    }

    private void launchQuerySearch(int actionKey, String actionMsg, String query) {
        String action = Intent.ACTION_SEARCH;
        Intent intent = createIntent(action, null, null, query, actionKey, actionMsg);
        getContext().startActivity(intent);
    }

    /**
     * Constructs an intent from the given information and the search dialog state.
     *
     * @param action Intent action.
     * @param data Intent data, or <code>null</code>.
     * @param extraData Data for {@link SearchManager#EXTRA_DATA_KEY} or <code>null</code>.
     * @param query Intent query, or <code>null</code>.
     * @param actionKey The key code of the action key that was pressed,
     *        or {@link KeyEvent#KEYCODE_UNKNOWN} if none.
     * @param actionMsg The message for the action key that was pressed,
     *        or <code>null</code> if none.
     * @param mode The search mode, one of the acceptable values for
     *             {@link SearchManager#SEARCH_MODE}, or {@code null}.
     * @return The intent.
     */
    private Intent createIntent(String action, Uri data, String extraData, String query,
            int actionKey, String actionMsg) {
        // Now build the Intent
        Intent intent = new Intent(action);
        intent.addFlags(Intent.FLAG_ACTIVITY_NEW_TASK);
        // We need CLEAR_TOP to avoid reusing an old task that has other activities
        // on top of the one we want. We don't want to do this in in-app search though,
        // as it can be destructive to the activity stack.
        if (data != null) {
            intent.setData(data);
        }
        intent.putExtra(SearchManager.USER_QUERY, mUserQuery);
        if (query != null) {
            intent.putExtra(SearchManager.QUERY, query);
        }
        if (extraData != null) {
            intent.putExtra(SearchManager.EXTRA_DATA_KEY, extraData);
        }
        if (mAppSearchData != null) {
            intent.putExtra(SearchManager.APP_DATA, mAppSearchData);
        }
        if (actionKey != KeyEvent.KEYCODE_UNKNOWN) {
            intent.putExtra(SearchManager.ACTION_KEY, actionKey);
            intent.putExtra(SearchManager.ACTION_MSG, actionMsg);
        }
        intent.setComponent(mSearchable.getSearchActivity());
        return intent;
    }

    /**
     * Create and return an Intent that can launch the voice search activity for web search.
     */
    private Intent createVoiceWebSearchIntent(Intent baseIntent, SearchableInfo searchable) {
        Intent voiceIntent = new Intent(baseIntent);
        ComponentName searchActivity = searchable.getSearchActivity();
        voiceIntent.putExtra(RecognizerIntent.EXTRA_CALLING_PACKAGE, searchActivity == null ? null
                : searchActivity.flattenToShortString());
        return voiceIntent;
    }

    /**
     * Create and return an Intent that can launch the voice search activity, perform a specific
     * voice transcription, and forward the results to the searchable activity.
     *
     * @param baseIntent The voice app search intent to start from
     * @return A completely-configured intent ready to send to the voice search activity
     */
    private Intent createVoiceAppSearchIntent(Intent baseIntent, SearchableInfo searchable) {
        ComponentName searchActivity = searchable.getSearchActivity();

        // create the necessary intent to set up a search-and-forward operation
        // in the voice search system.   We have to keep the bundle separate,
        // because it becomes immutable once it enters the PendingIntent
        Intent queryIntent = new Intent(Intent.ACTION_SEARCH);
        queryIntent.setComponent(searchActivity);
        PendingIntent pending = PendingIntent.getActivity(getContext(), 0, queryIntent,
                PendingIntent.FLAG_ONE_SHOT);

        // Now set up the bundle that will be inserted into the pending intent
        // when it's time to do the search.  We always build it here (even if empty)
        // because the voice search activity will always need to insert "QUERY" into
        // it anyway.
        Bundle queryExtras = new Bundle();
<<<<<<< HEAD
        if(this.mAppSearchData != null) {
            queryExtras.putParcelable(SearchManager.APP_DATA, this.mAppSearchData);
=======
        if (mAppSearchData != null) {
            queryExtras.putParcelable(SearchManager.APP_DATA, mAppSearchData);
>>>>>>> 35e2f960
        }

        // Now build the intent to launch the voice search.  Add all necessary
        // extras to launch the voice recognizer, and then all the necessary extras
        // to forward the results to the searchable activity
        Intent voiceIntent = new Intent(baseIntent);

        // Add all of the configuration options supplied by the searchable's metadata
        String languageModel = RecognizerIntent.LANGUAGE_MODEL_FREE_FORM;
        String prompt = null;
        String language = null;
        int maxResults = 1;

        Resources resources = getResources();
        if (searchable.getVoiceLanguageModeId() != 0) {
            languageModel = resources.getString(searchable.getVoiceLanguageModeId());
        }
        if (searchable.getVoicePromptTextId() != 0) {
            prompt = resources.getString(searchable.getVoicePromptTextId());
        }
        if (searchable.getVoiceLanguageId() != 0) {
            language = resources.getString(searchable.getVoiceLanguageId());
        }
        if (searchable.getVoiceMaxResults() != 0) {
            maxResults = searchable.getVoiceMaxResults();
        }
        voiceIntent.putExtra(RecognizerIntent.EXTRA_LANGUAGE_MODEL, languageModel);
        voiceIntent.putExtra(RecognizerIntent.EXTRA_PROMPT, prompt);
        voiceIntent.putExtra(RecognizerIntent.EXTRA_LANGUAGE, language);
        voiceIntent.putExtra(RecognizerIntent.EXTRA_MAX_RESULTS, maxResults);
        voiceIntent.putExtra(RecognizerIntent.EXTRA_CALLING_PACKAGE, searchActivity == null ? null
                : searchActivity.flattenToShortString());

        // Add the values that configure forwarding the results
        voiceIntent.putExtra(RecognizerIntent.EXTRA_RESULTS_PENDINGINTENT, pending);
        voiceIntent.putExtra(RecognizerIntent.EXTRA_RESULTS_PENDINGINTENT_BUNDLE, queryExtras);

        return voiceIntent;
    }

    /**
     * When a particular suggestion has been selected, perform the various lookups required
     * to use the suggestion.  This includes checking the cursor for suggestion-specific data,
     * and/or falling back to the XML for defaults;  It also creates REST style Uri data when
     * the suggestion includes a data id.
     *
     * @param c The suggestions cursor, moved to the row of the user's selection
     * @param actionKey The key code of the action key that was pressed,
     *        or {@link KeyEvent#KEYCODE_UNKNOWN} if none.
     * @param actionMsg The message for the action key that was pressed,
     *        or <code>null</code> if none.
     * @return An intent for the suggestion at the cursor's position.
     */
    private Intent createIntentFromSuggestion(Cursor c, int actionKey, String actionMsg) {
        try {
            // use specific action if supplied, or default action if supplied, or fixed default
            String action = getColumnString(c, SearchManager.SUGGEST_COLUMN_INTENT_ACTION);

            if (action == null) {
                action = mSearchable.getSuggestIntentAction();
            }
            if (action == null) {
                action = Intent.ACTION_SEARCH;
            }

            // use specific data if supplied, or default data if supplied
            String data = getColumnString(c, SearchManager.SUGGEST_COLUMN_INTENT_DATA);
            if (data == null) {
                data = mSearchable.getSuggestIntentData();
            }
            // then, if an ID was provided, append it.
            if (data != null) {
                String id = getColumnString(c, SearchManager.SUGGEST_COLUMN_INTENT_DATA_ID);
                if (id != null) {
                    data = data + "/" + Uri.encode(id);
                }
            }
            Uri dataUri = (data == null) ? null : Uri.parse(data);

            String query = getColumnString(c, SearchManager.SUGGEST_COLUMN_QUERY);
            String extraData = getColumnString(c, SearchManager.SUGGEST_COLUMN_INTENT_EXTRA_DATA);

            return createIntent(action, dataUri, extraData, query, actionKey, actionMsg);
        } catch (RuntimeException e ) {
            int rowNum;
            try {                       // be really paranoid now
                rowNum = c.getPosition();
            } catch (RuntimeException e2 ) {
                rowNum = -1;
            }
            Log.w(LOG_TAG, "Search suggestions cursor at row " + rowNum +
                            " returned exception.", e);
            return null;
        }
    }

    private void forceSuggestionQuery() {
        mQueryTextView.doBeforeTextChanged();
        mQueryTextView.doAfterTextChanged();
    }

    static boolean isLandscapeMode(Context context) {
        return context.getResources().getConfiguration().orientation
                == Configuration.ORIENTATION_LANDSCAPE;
    }

    /**
     * Callback to watch the text field for empty/non-empty
     */
    private TextWatcher mTextWatcher = new TextWatcher() {

        public void beforeTextChanged(CharSequence s, int start, int before, int after) { }

        public void onTextChanged(CharSequence s, int start,
                int before, int after) {
            SearchView.this.onTextChanged(s);
        }

        public void afterTextChanged(Editable s) {
        }
    };

    /**
     * Local subclass for AutoCompleteTextView.
     * @hide
     */
    public static class SearchAutoComplete extends AutoCompleteTextView {

        private int mThreshold;
        private SearchView mSearchView;

        public SearchAutoComplete(Context context) {
            super(context);
            mThreshold = getThreshold();
        }

        public SearchAutoComplete(Context context, AttributeSet attrs) {
            super(context, attrs);
            mThreshold = getThreshold();
        }

        public SearchAutoComplete(Context context, AttributeSet attrs, int defStyle) {
            super(context, attrs, defStyle);
            mThreshold = getThreshold();
        }

        void setSearchView(SearchView searchView) {
            mSearchView = searchView;
        }

        @Override
        public void setThreshold(int threshold) {
            super.setThreshold(threshold);
            mThreshold = threshold;
        }

        /**
         * Returns true if the text field is empty, or contains only whitespace.
         */
        private boolean isEmpty() {
            return TextUtils.getTrimmedLength(getText()) == 0;
        }

        /**
         * We override this method to avoid replacing the query box text when a
         * suggestion is clicked.
         */
        @Override
        protected void replaceText(CharSequence text) {
        }

        /**
         * We override this method to avoid an extra onItemClick being called on
         * the drop-down's OnItemClickListener by
         * {@link AutoCompleteTextView#onKeyUp(int, KeyEvent)} when an item is
         * clicked with the trackball.
         */
        @Override
        public void performCompletion() {
        }

        /**
         * We override this method to be sure and show the soft keyboard if
         * appropriate when the TextView has focus.
         */
        @Override
        public void onWindowFocusChanged(boolean hasWindowFocus) {
            super.onWindowFocusChanged(hasWindowFocus);

            if (hasWindowFocus && mSearchView.hasFocus() && getVisibility() == VISIBLE) {
                InputMethodManager inputManager = (InputMethodManager) getContext()
                        .getSystemService(Context.INPUT_METHOD_SERVICE);
                inputManager.showSoftInput(this, 0);
                // If in landscape mode, then make sure that
                // the ime is in front of the dropdown.
                if (isLandscapeMode(getContext())) {
                    ensureImeVisible(true);
                }
            }
        }

        @Override
        protected void onFocusChanged(boolean focused, int direction, Rect previouslyFocusedRect) {
            super.onFocusChanged(focused, direction, previouslyFocusedRect);
            mSearchView.onTextFocusChanged();
        }

        /**
         * We override this method so that we can allow a threshold of zero,
         * which ACTV does not.
         */
        @Override
        public boolean enoughToFilter() {
            return mThreshold <= 0 || super.enoughToFilter();
        }

        @Override
        public boolean onKeyPreIme(int keyCode, KeyEvent event) {
            if (keyCode == KeyEvent.KEYCODE_BACK) {
                // special case for the back key, we do not even try to send it
                // to the drop down list but instead, consume it immediately
                if (event.getAction() == KeyEvent.ACTION_DOWN && event.getRepeatCount() == 0) {
                    KeyEvent.DispatcherState state = getKeyDispatcherState();
                    if (state != null) {
                        state.startTracking(event, this);
                    }
                    return true;
                } else if (event.getAction() == KeyEvent.ACTION_UP) {
                    KeyEvent.DispatcherState state = getKeyDispatcherState();
                    if (state != null) {
                        state.handleUpEvent(event);
                    }
                    if (event.isTracking() && !event.isCanceled()) {
                        mSearchView.clearFocus();
                        mSearchView.setImeVisibility(false);
                        return true;
                    }
                }
            }
            return super.onKeyPreIme(keyCode, event);
        }

    }
}<|MERGE_RESOLUTION|>--- conflicted
+++ resolved
@@ -1506,13 +1506,8 @@
         // because the voice search activity will always need to insert "QUERY" into
         // it anyway.
         Bundle queryExtras = new Bundle();
-<<<<<<< HEAD
         if(this.mAppSearchData != null) {
             queryExtras.putParcelable(SearchManager.APP_DATA, this.mAppSearchData);
-=======
-        if (mAppSearchData != null) {
-            queryExtras.putParcelable(SearchManager.APP_DATA, mAppSearchData);
->>>>>>> 35e2f960
         }
 
         // Now build the intent to launch the voice search.  Add all necessary
