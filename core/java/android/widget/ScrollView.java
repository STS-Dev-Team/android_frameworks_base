--- conflicted
+++ resolved
@@ -949,13 +949,7 @@
             } else if (direction == View.FOCUS_DOWN) {
                 if (getChildCount() > 0) {
                     int daBottom = getChildAt(0).getBottom();
-<<<<<<< HEAD
-
-                    int screenBottom = getScrollY() + getHeight();
-
-=======
                     int screenBottom = getScrollY() + getHeight() - mPaddingBottom;
->>>>>>> 15b63ddd
                     if (daBottom - screenBottom < maxJump) {
                         scrollDelta = daBottom - screenBottom;
                     }
