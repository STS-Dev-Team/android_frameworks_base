--- conflicted
+++ resolved
@@ -7676,7 +7676,6 @@
         }
     }
 
-<<<<<<< HEAD
     private void stopSelectionActionMode() {
         if (mSelectionActionMode != null) {
             mSelectionActionMode.finish();
@@ -7819,13 +7818,6 @@
                 mSelectionModifierCursorController.hide();
             }
             mSelectionActionMode = null;
-=======
-    private void stopTextSelectionMode() {
-        if (mIsInTextSelectionMode) {
-            Selection.setSelection((Spannable) mText, getSelectionEnd());
-            hideSelectionModifierCursorController();
-            mIsInTextSelectionMode = false;
->>>>>>> 256ceea0
         }
     }
 
@@ -8368,11 +8360,7 @@
     
     private void hideControllers() {
         hideInsertionPointCursorController();
-<<<<<<< HEAD
-        stopSelectionActionMode();
-=======
         hideSelectionModifierCursorController();
->>>>>>> 256ceea0
     }
 
     private int getOffsetForHorizontal(int line, int x) {
