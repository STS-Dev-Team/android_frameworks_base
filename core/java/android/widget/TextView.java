/*
 * Copyright (C) 2006 The Android Open Source Project
 *
 * Licensed under the Apache License, Version 2.0 (the "License");
 * you may not use this file except in compliance with the License.
 * You may obtain a copy of the License at
 *
 *      http://www.apache.org/licenses/LICENSE-2.0
 *
 * Unless required by applicable law or agreed to in writing, software
 * distributed under the License is distributed on an "AS IS" BASIS,
 * WITHOUT WARRANTIES OR CONDITIONS OF ANY KIND, either express or implied.
 * See the License for the specific language governing permissions and
 * limitations under the License.
 */

package android.widget;

import android.R;
import android.content.ClipData;
import android.content.ClipData.Item;
import android.content.ClipboardManager;
import android.content.Context;
import android.content.pm.PackageManager;
import android.content.res.ColorStateList;
import android.content.res.Resources;
import android.content.res.TypedArray;
import android.content.res.XmlResourceParser;
import android.graphics.Canvas;
import android.graphics.Color;
import android.graphics.Paint;
import android.graphics.Path;
import android.graphics.Rect;
import android.graphics.RectF;
import android.graphics.Typeface;
import android.graphics.drawable.Drawable;
import android.inputmethodservice.ExtractEditText;
import android.net.Uri;
import android.os.Bundle;
import android.os.Handler;
import android.os.Message;
import android.os.Parcel;
import android.os.Parcelable;
import android.os.SystemClock;
import android.text.BoringLayout;
import android.text.DynamicLayout;
import android.text.Editable;
import android.text.GetChars;
import android.text.GraphicsOperations;
import android.text.InputFilter;
import android.text.InputType;
import android.text.Layout;
import android.text.ParcelableSpan;
import android.text.Selection;
import android.text.SpanWatcher;
import android.text.Spannable;
import android.text.SpannableString;
import android.text.SpannableStringBuilder;
import android.text.Spanned;
import android.text.SpannedString;
import android.text.StaticLayout;
import android.text.TextPaint;
import android.text.TextUtils;
import android.text.TextWatcher;
import android.text.method.ArrowKeyMovementMethod;
import android.text.method.DateKeyListener;
import android.text.method.DateTimeKeyListener;
import android.text.method.DialerKeyListener;
import android.text.method.DigitsKeyListener;
import android.text.method.KeyListener;
import android.text.method.LinkMovementMethod;
import android.text.method.MetaKeyKeyListener;
import android.text.method.MovementMethod;
import android.text.method.PasswordTransformationMethod;
import android.text.method.SingleLineTransformationMethod;
import android.text.method.TextKeyListener;
import android.text.method.TimeKeyListener;
import android.text.method.TransformationMethod;
import android.text.method.WordIterator;
import android.text.style.ClickableSpan;
import android.text.style.ParagraphStyle;
import android.text.style.SuggestionSpan;
import android.text.style.TextAppearanceSpan;
import android.text.style.URLSpan;
import android.text.style.UnderlineSpan;
import android.text.style.UpdateAppearance;
import android.text.util.Linkify;
import android.util.AttributeSet;
import android.util.DisplayMetrics;
import android.util.FloatMath;
import android.util.Log;
import android.util.TypedValue;
import android.view.ActionMode;
import android.view.ActionMode.Callback;
import android.view.ContextMenu;
import android.view.DragEvent;
import android.view.Gravity;
import android.view.HapticFeedbackConstants;
import android.view.KeyCharacterMap;
import android.view.KeyEvent;
import android.view.LayoutInflater;
import android.view.Menu;
import android.view.MenuItem;
import android.view.MotionEvent;
import android.view.View;
import android.view.ViewAncestor;
import android.view.ViewConfiguration;
import android.view.ViewDebug;
import android.view.ViewGroup;
import android.view.ViewGroup.LayoutParams;
import android.view.ViewParent;
import android.view.ViewTreeObserver;
import android.view.WindowManager;
import android.view.accessibility.AccessibilityEvent;
import android.view.accessibility.AccessibilityManager;
import android.view.animation.AnimationUtils;
import android.view.inputmethod.BaseInputConnection;
import android.view.inputmethod.CompletionInfo;
import android.view.inputmethod.CorrectionInfo;
import android.view.inputmethod.EditorInfo;
import android.view.inputmethod.ExtractedText;
import android.view.inputmethod.ExtractedTextRequest;
import android.view.inputmethod.InputConnection;
import android.view.inputmethod.InputMethodManager;
import android.widget.RemoteViews.RemoteView;

import com.android.internal.util.FastMath;
import com.android.internal.widget.EditableInputConnection;

import org.xmlpull.v1.XmlPullParserException;

import java.io.IOException;
import java.lang.ref.WeakReference;
import java.text.BreakIterator;
import java.util.ArrayList;

/**
 * Displays text to the user and optionally allows them to edit it.  A TextView
 * is a complete text editor, however the basic class is configured to not
 * allow editing; see {@link EditText} for a subclass that configures the text
 * view for editing.
 *
 * <p>
 * <b>XML attributes</b>
 * <p>
 * See {@link android.R.styleable#TextView TextView Attributes},
 * {@link android.R.styleable#View View Attributes}
 *
 * @attr ref android.R.styleable#TextView_text
 * @attr ref android.R.styleable#TextView_bufferType
 * @attr ref android.R.styleable#TextView_hint
 * @attr ref android.R.styleable#TextView_textColor
 * @attr ref android.R.styleable#TextView_textColorHighlight
 * @attr ref android.R.styleable#TextView_textColorHint
 * @attr ref android.R.styleable#TextView_textAppearance
 * @attr ref android.R.styleable#TextView_textColorLink
 * @attr ref android.R.styleable#TextView_textSize
 * @attr ref android.R.styleable#TextView_textScaleX
 * @attr ref android.R.styleable#TextView_typeface
 * @attr ref android.R.styleable#TextView_textStyle
 * @attr ref android.R.styleable#TextView_cursorVisible
 * @attr ref android.R.styleable#TextView_maxLines
 * @attr ref android.R.styleable#TextView_maxHeight
 * @attr ref android.R.styleable#TextView_lines
 * @attr ref android.R.styleable#TextView_height
 * @attr ref android.R.styleable#TextView_minLines
 * @attr ref android.R.styleable#TextView_minHeight
 * @attr ref android.R.styleable#TextView_maxEms
 * @attr ref android.R.styleable#TextView_maxWidth
 * @attr ref android.R.styleable#TextView_ems
 * @attr ref android.R.styleable#TextView_width
 * @attr ref android.R.styleable#TextView_minEms
 * @attr ref android.R.styleable#TextView_minWidth
 * @attr ref android.R.styleable#TextView_gravity
 * @attr ref android.R.styleable#TextView_scrollHorizontally
 * @attr ref android.R.styleable#TextView_password
 * @attr ref android.R.styleable#TextView_singleLine
 * @attr ref android.R.styleable#TextView_selectAllOnFocus
 * @attr ref android.R.styleable#TextView_includeFontPadding
 * @attr ref android.R.styleable#TextView_maxLength
 * @attr ref android.R.styleable#TextView_shadowColor
 * @attr ref android.R.styleable#TextView_shadowDx
 * @attr ref android.R.styleable#TextView_shadowDy
 * @attr ref android.R.styleable#TextView_shadowRadius
 * @attr ref android.R.styleable#TextView_autoLink
 * @attr ref android.R.styleable#TextView_linksClickable
 * @attr ref android.R.styleable#TextView_numeric
 * @attr ref android.R.styleable#TextView_digits
 * @attr ref android.R.styleable#TextView_phoneNumber
 * @attr ref android.R.styleable#TextView_inputMethod
 * @attr ref android.R.styleable#TextView_capitalize
 * @attr ref android.R.styleable#TextView_autoText
 * @attr ref android.R.styleable#TextView_editable
 * @attr ref android.R.styleable#TextView_freezesText
 * @attr ref android.R.styleable#TextView_ellipsize
 * @attr ref android.R.styleable#TextView_drawableTop
 * @attr ref android.R.styleable#TextView_drawableBottom
 * @attr ref android.R.styleable#TextView_drawableRight
 * @attr ref android.R.styleable#TextView_drawableLeft
 * @attr ref android.R.styleable#TextView_drawablePadding
 * @attr ref android.R.styleable#TextView_lineSpacingExtra
 * @attr ref android.R.styleable#TextView_lineSpacingMultiplier
 * @attr ref android.R.styleable#TextView_marqueeRepeatLimit
 * @attr ref android.R.styleable#TextView_inputType
 * @attr ref android.R.styleable#TextView_imeOptions
 * @attr ref android.R.styleable#TextView_privateImeOptions
 * @attr ref android.R.styleable#TextView_imeActionLabel
 * @attr ref android.R.styleable#TextView_imeActionId
 * @attr ref android.R.styleable#TextView_editorExtras
 */
@RemoteView
public class TextView extends View implements ViewTreeObserver.OnPreDrawListener {
    static final String LOG_TAG = "TextView";
    static final boolean DEBUG_EXTRACT = false;

    private static final int PRIORITY = 100;
    private int mCurrentAlpha = 255;

    final int[] mTempCoords = new int[2];
    Rect mTempRect;

    private ColorStateList mTextColor;
    private int mCurTextColor;
    private ColorStateList mHintTextColor;
    private ColorStateList mLinkTextColor;
    private int mCurHintTextColor;
    private boolean mFreezesText;
    private boolean mFrozenWithFocus;
    private boolean mTemporaryDetach;
    private boolean mDispatchTemporaryDetach;

    private boolean mDiscardNextActionUp = false;
    private boolean mIgnoreActionUpEvent = false;

    private Editable.Factory mEditableFactory = Editable.Factory.getInstance();
    private Spannable.Factory mSpannableFactory = Spannable.Factory.getInstance();

    private float mShadowRadius, mShadowDx, mShadowDy;

    private static final int PREDRAW_NOT_REGISTERED = 0;
    private static final int PREDRAW_PENDING = 1;
    private static final int PREDRAW_DONE = 2;
    private int mPreDrawState = PREDRAW_NOT_REGISTERED;

    private TextUtils.TruncateAt mEllipsize = null;

    // Enum for the "typeface" XML parameter.
    // TODO: How can we get this from the XML instead of hardcoding it here?
    private static final int SANS = 1;
    private static final int SERIF = 2;
    private static final int MONOSPACE = 3;

    // Bitfield for the "numeric" XML parameter.
    // TODO: How can we get this from the XML instead of hardcoding it here?
    private static final int SIGNED = 2;
    private static final int DECIMAL = 4;

    class Drawables {
        final Rect mCompoundRect = new Rect();
        Drawable mDrawableTop, mDrawableBottom, mDrawableLeft, mDrawableRight;
        int mDrawableSizeTop, mDrawableSizeBottom, mDrawableSizeLeft, mDrawableSizeRight;
        int mDrawableWidthTop, mDrawableWidthBottom, mDrawableHeightLeft, mDrawableHeightRight;
        int mDrawablePadding;
    }
    private Drawables mDrawables;

    private CharSequence mError;
    private boolean mErrorWasChanged;
    private ErrorPopup mPopup;
    /**
     * This flag is set if the TextView tries to display an error before it
     * is attached to the window (so its position is still unknown).
     * It causes the error to be shown later, when onAttachedToWindow()
     * is called.
     */
    private boolean mShowErrorAfterAttach;

    private CharWrapper mCharWrapper = null;

    private boolean mSelectionMoved = false;
    private boolean mTouchFocusSelected = false;

    private Marquee mMarquee;
    private boolean mRestartMarquee;

    private int mMarqueeRepeatLimit = 3;

    class InputContentType {
        int imeOptions = EditorInfo.IME_NULL;
        String privateImeOptions;
        CharSequence imeActionLabel;
        int imeActionId;
        Bundle extras;
        OnEditorActionListener onEditorActionListener;
        boolean enterDown;
    }
    InputContentType mInputContentType;

    class InputMethodState {
        Rect mCursorRectInWindow = new Rect();
        RectF mTmpRectF = new RectF();
        float[] mTmpOffset = new float[2];
        ExtractedTextRequest mExtracting;
        final ExtractedText mTmpExtracted = new ExtractedText();
        int mBatchEditNesting;
        boolean mCursorChanged;
        boolean mSelectionModeChanged;
        boolean mContentChanged;
        int mChangedStart, mChangedEnd, mChangedDelta;
    }
    InputMethodState mInputMethodState;

    private int mTextSelectHandleLeftRes;
    private int mTextSelectHandleRightRes;
    private int mTextSelectHandleRes;
    private int mTextEditPasteWindowLayout, mTextEditSidePasteWindowLayout;
    private int mTextEditNoPasteWindowLayout, mTextEditSideNoPasteWindowLayout;

    private int mTextEditSuggestionsBottomWindowLayout, mTextEditSuggestionsTopWindowLayout;
    private int mTextEditSuggestionItemLayout;
    private SuggestionsPopupWindow mSuggestionsPopupWindow;
    private SuggestionRangeSpan mSuggestionRangeSpan;
    private boolean mSuggestionsEnabled = true;

    private int mCursorDrawableRes;
    private final Drawable[] mCursorDrawable = new Drawable[2];
    private int mCursorCount; // Actual current number of used mCursorDrawable: 0, 1 or 2

    private Drawable mSelectHandleLeft;
    private Drawable mSelectHandleRight;
    private Drawable mSelectHandleCenter;

    private float mLastDownPositionX, mLastDownPositionY;
    private Callback mCustomSelectionActionModeCallback;

    private final int mSquaredTouchSlopDistance;
    // Set when this TextView gained focus with some text selected. Will start selection mode.
    private boolean mCreatedWithASelection = false;

    private WordIterator mWordIterator;

    /*
     * Kick-start the font cache for the zygote process (to pay the cost of
     * initializing freetype for our default font only once).
     */
    static {
        Paint p = new Paint();
        p.setAntiAlias(true);
        // We don't care about the result, just the side-effect of measuring.
        p.measureText("H");
    }

    /**
     * Interface definition for a callback to be invoked when an action is
     * performed on the editor.
     */
    public interface OnEditorActionListener {
        /**
         * Called when an action is being performed.
         *
         * @param v The view that was clicked.
         * @param actionId Identifier of the action.  This will be either the
         * identifier you supplied, or {@link EditorInfo#IME_NULL
         * EditorInfo.IME_NULL} if being called due to the enter key
         * being pressed.
         * @param event If triggered by an enter key, this is the event;
         * otherwise, this is null.
         * @return Return true if you have consumed the action, else false.
         */
        boolean onEditorAction(TextView v, int actionId, KeyEvent event);
    }
    
    public TextView(Context context) {
        this(context, null);
    }

    public TextView(Context context,
                    AttributeSet attrs) {
        this(context, attrs, com.android.internal.R.attr.textViewStyle);
    }

    @SuppressWarnings("deprecation")
    public TextView(Context context,
                    AttributeSet attrs,
                    int defStyle) {
        super(context, attrs, defStyle);
        mText = "";

        mTextPaint = new TextPaint(Paint.ANTI_ALIAS_FLAG);
        mTextPaint.density = getResources().getDisplayMetrics().density;
        mTextPaint.setCompatibilityScaling(
                getResources().getCompatibilityInfo().applicationScale);

        // If we get the paint from the skin, we should set it to left, since
        // the layout always wants it to be left.
        // mTextPaint.setTextAlign(Paint.Align.LEFT);

        mHighlightPaint = new Paint(Paint.ANTI_ALIAS_FLAG);
        mHighlightPaint.setCompatibilityScaling(
                getResources().getCompatibilityInfo().applicationScale);

        mMovement = getDefaultMovementMethod();
        mTransformation = null;

        TypedArray a =
            context.obtainStyledAttributes(
                attrs, com.android.internal.R.styleable.TextView, defStyle, 0);

        int textColorHighlight = 0;
        ColorStateList textColor = null;
        ColorStateList textColorHint = null;
        ColorStateList textColorLink = null;
        int textSize = 15;
        int typefaceIndex = -1;
        int styleIndex = -1;

        /*
         * Look the appearance up without checking first if it exists because
         * almost every TextView has one and it greatly simplifies the logic
         * to be able to parse the appearance first and then let specific tags
         * for this View override it.
         */
        TypedArray appearance = null;
        int ap = a.getResourceId(com.android.internal.R.styleable.TextView_textAppearance, -1);
        if (ap != -1) {
            appearance = context.obtainStyledAttributes(ap,
                                com.android.internal.R.styleable.
                                TextAppearance);
        }
        if (appearance != null) {
            int n = appearance.getIndexCount();
            for (int i = 0; i < n; i++) {
                int attr = appearance.getIndex(i);

                switch (attr) {
                case com.android.internal.R.styleable.TextAppearance_textColorHighlight:
                    textColorHighlight = appearance.getColor(attr, textColorHighlight);
                    break;

                case com.android.internal.R.styleable.TextAppearance_textColor:
                    textColor = appearance.getColorStateList(attr);
                    break;

                case com.android.internal.R.styleable.TextAppearance_textColorHint:
                    textColorHint = appearance.getColorStateList(attr);
                    break;

                case com.android.internal.R.styleable.TextAppearance_textColorLink:
                    textColorLink = appearance.getColorStateList(attr);
                    break;

                case com.android.internal.R.styleable.TextAppearance_textSize:
                    textSize = appearance.getDimensionPixelSize(attr, textSize);
                    break;

                case com.android.internal.R.styleable.TextAppearance_typeface:
                    typefaceIndex = appearance.getInt(attr, -1);
                    break;

                case com.android.internal.R.styleable.TextAppearance_textStyle:
                    styleIndex = appearance.getInt(attr, -1);
                    break;
                }
            }

            appearance.recycle();
        }

        boolean editable = getDefaultEditable();
        CharSequence inputMethod = null;
        int numeric = 0;
        CharSequence digits = null;
        boolean phone = false;
        boolean autotext = false;
        int autocap = -1;
        int buffertype = 0;
        boolean selectallonfocus = false;
        Drawable drawableLeft = null, drawableTop = null, drawableRight = null,
            drawableBottom = null;
        int drawablePadding = 0;
        int ellipsize = -1;
        boolean singleLine = false;
        int maxlength = -1;
        CharSequence text = "";
        CharSequence hint = null;
        int shadowcolor = 0;
        float dx = 0, dy = 0, r = 0;
        boolean password = false;
        int inputType = EditorInfo.TYPE_NULL;

        int n = a.getIndexCount();
        for (int i = 0; i < n; i++) {
            int attr = a.getIndex(i);

            switch (attr) {
            case com.android.internal.R.styleable.TextView_editable:
                editable = a.getBoolean(attr, editable);
                break;

            case com.android.internal.R.styleable.TextView_inputMethod:
                inputMethod = a.getText(attr);
                break;

            case com.android.internal.R.styleable.TextView_numeric:
                numeric = a.getInt(attr, numeric);
                break;

            case com.android.internal.R.styleable.TextView_digits:
                digits = a.getText(attr);
                break;

            case com.android.internal.R.styleable.TextView_phoneNumber:
                phone = a.getBoolean(attr, phone);
                break;

            case com.android.internal.R.styleable.TextView_autoText:
                autotext = a.getBoolean(attr, autotext);
                break;

            case com.android.internal.R.styleable.TextView_capitalize:
                autocap = a.getInt(attr, autocap);
                break;

            case com.android.internal.R.styleable.TextView_bufferType:
                buffertype = a.getInt(attr, buffertype);
                break;

            case com.android.internal.R.styleable.TextView_selectAllOnFocus:
                selectallonfocus = a.getBoolean(attr, selectallonfocus);
                break;

            case com.android.internal.R.styleable.TextView_autoLink:
                mAutoLinkMask = a.getInt(attr, 0);
                break;

            case com.android.internal.R.styleable.TextView_linksClickable:
                mLinksClickable = a.getBoolean(attr, true);
                break;

            case com.android.internal.R.styleable.TextView_drawableLeft:
                drawableLeft = a.getDrawable(attr);
                break;

            case com.android.internal.R.styleable.TextView_drawableTop:
                drawableTop = a.getDrawable(attr);
                break;

            case com.android.internal.R.styleable.TextView_drawableRight:
                drawableRight = a.getDrawable(attr);
                break;

            case com.android.internal.R.styleable.TextView_drawableBottom:
                drawableBottom = a.getDrawable(attr);
                break;

            case com.android.internal.R.styleable.TextView_drawablePadding:
                drawablePadding = a.getDimensionPixelSize(attr, drawablePadding);
                break;

            case com.android.internal.R.styleable.TextView_maxLines:
                setMaxLines(a.getInt(attr, -1));
                break;

            case com.android.internal.R.styleable.TextView_maxHeight:
                setMaxHeight(a.getDimensionPixelSize(attr, -1));
                break;

            case com.android.internal.R.styleable.TextView_lines:
                setLines(a.getInt(attr, -1));
                break;

            case com.android.internal.R.styleable.TextView_height:
                setHeight(a.getDimensionPixelSize(attr, -1));
                break;

            case com.android.internal.R.styleable.TextView_minLines:
                setMinLines(a.getInt(attr, -1));
                break;

            case com.android.internal.R.styleable.TextView_minHeight:
                setMinHeight(a.getDimensionPixelSize(attr, -1));
                break;

            case com.android.internal.R.styleable.TextView_maxEms:
                setMaxEms(a.getInt(attr, -1));
                break;

            case com.android.internal.R.styleable.TextView_maxWidth:
                setMaxWidth(a.getDimensionPixelSize(attr, -1));
                break;

            case com.android.internal.R.styleable.TextView_ems:
                setEms(a.getInt(attr, -1));
                break;

            case com.android.internal.R.styleable.TextView_width:
                setWidth(a.getDimensionPixelSize(attr, -1));
                break;

            case com.android.internal.R.styleable.TextView_minEms:
                setMinEms(a.getInt(attr, -1));
                break;

            case com.android.internal.R.styleable.TextView_minWidth:
                setMinWidth(a.getDimensionPixelSize(attr, -1));
                break;

            case com.android.internal.R.styleable.TextView_gravity:
                setGravity(a.getInt(attr, -1));
                break;

            case com.android.internal.R.styleable.TextView_hint:
                hint = a.getText(attr);
                break;

            case com.android.internal.R.styleable.TextView_text:
                text = a.getText(attr);
                break;

            case com.android.internal.R.styleable.TextView_scrollHorizontally:
                if (a.getBoolean(attr, false)) {
                    setHorizontallyScrolling(true);
                }
                break;

            case com.android.internal.R.styleable.TextView_singleLine:
                singleLine = a.getBoolean(attr, singleLine);
                break;

            case com.android.internal.R.styleable.TextView_ellipsize:
                ellipsize = a.getInt(attr, ellipsize);
                break;

            case com.android.internal.R.styleable.TextView_marqueeRepeatLimit:
                setMarqueeRepeatLimit(a.getInt(attr, mMarqueeRepeatLimit));
                break;

            case com.android.internal.R.styleable.TextView_includeFontPadding:
                if (!a.getBoolean(attr, true)) {
                    setIncludeFontPadding(false);
                }
                break;

            case com.android.internal.R.styleable.TextView_cursorVisible:
                if (!a.getBoolean(attr, true)) {
                    setCursorVisible(false);
                }
                break;

            case com.android.internal.R.styleable.TextView_maxLength:
                maxlength = a.getInt(attr, -1);
                break;

            case com.android.internal.R.styleable.TextView_textScaleX:
                setTextScaleX(a.getFloat(attr, 1.0f));
                break;

            case com.android.internal.R.styleable.TextView_freezesText:
                mFreezesText = a.getBoolean(attr, false);
                break;

            case com.android.internal.R.styleable.TextView_shadowColor:
                shadowcolor = a.getInt(attr, 0);
                break;

            case com.android.internal.R.styleable.TextView_shadowDx:
                dx = a.getFloat(attr, 0);
                break;

            case com.android.internal.R.styleable.TextView_shadowDy:
                dy = a.getFloat(attr, 0);
                break;

            case com.android.internal.R.styleable.TextView_shadowRadius:
                r = a.getFloat(attr, 0);
                break;

            case com.android.internal.R.styleable.TextView_enabled:
                setEnabled(a.getBoolean(attr, isEnabled()));
                break;

            case com.android.internal.R.styleable.TextView_textColorHighlight:
                textColorHighlight = a.getColor(attr, textColorHighlight);
                break;

            case com.android.internal.R.styleable.TextView_textColor:
                textColor = a.getColorStateList(attr);
                break;

            case com.android.internal.R.styleable.TextView_textColorHint:
                textColorHint = a.getColorStateList(attr);
                break;

            case com.android.internal.R.styleable.TextView_textColorLink:
                textColorLink = a.getColorStateList(attr);
                break;

            case com.android.internal.R.styleable.TextView_textSize:
                textSize = a.getDimensionPixelSize(attr, textSize);
                break;

            case com.android.internal.R.styleable.TextView_typeface:
                typefaceIndex = a.getInt(attr, typefaceIndex);
                break;

            case com.android.internal.R.styleable.TextView_textStyle:
                styleIndex = a.getInt(attr, styleIndex);
                break;

            case com.android.internal.R.styleable.TextView_password:
                password = a.getBoolean(attr, password);
                break;

            case com.android.internal.R.styleable.TextView_lineSpacingExtra:
                mSpacingAdd = a.getDimensionPixelSize(attr, (int) mSpacingAdd);
                break;

            case com.android.internal.R.styleable.TextView_lineSpacingMultiplier:
                mSpacingMult = a.getFloat(attr, mSpacingMult);
                break;

            case com.android.internal.R.styleable.TextView_inputType:
                inputType = a.getInt(attr, mInputType);
                break;

            case com.android.internal.R.styleable.TextView_imeOptions:
                if (mInputContentType == null) {
                    mInputContentType = new InputContentType();
                }
                mInputContentType.imeOptions = a.getInt(attr,
                        mInputContentType.imeOptions);
                break;

            case com.android.internal.R.styleable.TextView_imeActionLabel:
                if (mInputContentType == null) {
                    mInputContentType = new InputContentType();
                }
                mInputContentType.imeActionLabel = a.getText(attr);
                break;

            case com.android.internal.R.styleable.TextView_imeActionId:
                if (mInputContentType == null) {
                    mInputContentType = new InputContentType();
                }
                mInputContentType.imeActionId = a.getInt(attr,
                        mInputContentType.imeActionId);
                break;

            case com.android.internal.R.styleable.TextView_privateImeOptions:
                setPrivateImeOptions(a.getString(attr));
                break;

            case com.android.internal.R.styleable.TextView_editorExtras:
                try {
                    setInputExtras(a.getResourceId(attr, 0));
                } catch (XmlPullParserException e) {
                    Log.w(LOG_TAG, "Failure reading input extras", e);
                } catch (IOException e) {
                    Log.w(LOG_TAG, "Failure reading input extras", e);
                }
                break;

            case com.android.internal.R.styleable.TextView_textCursorDrawable:
                mCursorDrawableRes = a.getResourceId(attr, 0);
                break;

            case com.android.internal.R.styleable.TextView_textSelectHandleLeft:
                mTextSelectHandleLeftRes = a.getResourceId(attr, 0);
                break;

            case com.android.internal.R.styleable.TextView_textSelectHandleRight:
                mTextSelectHandleRightRes = a.getResourceId(attr, 0);
                break;

            case com.android.internal.R.styleable.TextView_textSelectHandle:
                mTextSelectHandleRes = a.getResourceId(attr, 0);
                break;

            case com.android.internal.R.styleable.TextView_textEditPasteWindowLayout:
                mTextEditPasteWindowLayout = a.getResourceId(attr, 0);
                break;

            case com.android.internal.R.styleable.TextView_textEditNoPasteWindowLayout:
                mTextEditNoPasteWindowLayout = a.getResourceId(attr, 0);
                break;

            case com.android.internal.R.styleable.TextView_textEditSidePasteWindowLayout:
                mTextEditSidePasteWindowLayout = a.getResourceId(attr, 0);
                break;

            case com.android.internal.R.styleable.TextView_textEditSideNoPasteWindowLayout:
                mTextEditSideNoPasteWindowLayout = a.getResourceId(attr, 0);
                break;

            case com.android.internal.R.styleable.TextView_textEditSuggestionsBottomWindowLayout:
                mTextEditSuggestionsBottomWindowLayout = a.getResourceId(attr, 0);
                break;

            case com.android.internal.R.styleable.TextView_textEditSuggestionsTopWindowLayout:
                mTextEditSuggestionsTopWindowLayout = a.getResourceId(attr, 0);
                break;

            case com.android.internal.R.styleable.TextView_textEditSuggestionItemLayout:
                mTextEditSuggestionItemLayout = a.getResourceId(attr, 0);
                break;

            case com.android.internal.R.styleable.TextView_textIsSelectable:
                mTextIsSelectable = a.getBoolean(attr, false);
                break;

            case com.android.internal.R.styleable.TextView_suggestionsEnabled:
                mSuggestionsEnabled = a.getBoolean(attr, true);
                break;
            }
        }
        a.recycle();

        BufferType bufferType = BufferType.EDITABLE;

        final int variation =
                inputType & (EditorInfo.TYPE_MASK_CLASS | EditorInfo.TYPE_MASK_VARIATION);
        final boolean passwordInputType = variation
                == (EditorInfo.TYPE_CLASS_TEXT | EditorInfo.TYPE_TEXT_VARIATION_PASSWORD);
        final boolean webPasswordInputType = variation
                == (EditorInfo.TYPE_CLASS_TEXT | EditorInfo.TYPE_TEXT_VARIATION_WEB_PASSWORD);
        final boolean numberPasswordInputType = variation
                == (EditorInfo.TYPE_CLASS_NUMBER | EditorInfo.TYPE_NUMBER_VARIATION_PASSWORD);

        if (inputMethod != null) {
            Class<?> c;

            try {
                c = Class.forName(inputMethod.toString());
            } catch (ClassNotFoundException ex) {
                throw new RuntimeException(ex);
            }

            try {
                mInput = (KeyListener) c.newInstance();
            } catch (InstantiationException ex) {
                throw new RuntimeException(ex);
            } catch (IllegalAccessException ex) {
                throw new RuntimeException(ex);
            }
            try {
                mInputType = inputType != EditorInfo.TYPE_NULL
                        ? inputType
                        : mInput.getInputType();
            } catch (IncompatibleClassChangeError e) {
                mInputType = EditorInfo.TYPE_CLASS_TEXT;
            }
        } else if (digits != null) {
            mInput = DigitsKeyListener.getInstance(digits.toString());
            // If no input type was specified, we will default to generic
            // text, since we can't tell the IME about the set of digits
            // that was selected.
            mInputType = inputType != EditorInfo.TYPE_NULL
                    ? inputType : EditorInfo.TYPE_CLASS_TEXT;
        } else if (inputType != EditorInfo.TYPE_NULL) {
            setInputType(inputType, true);
            // If set, the input type overrides what was set using the deprecated singleLine flag.
            singleLine = !isMultilineInputType(inputType);
        } else if (phone) {
            mInput = DialerKeyListener.getInstance();
            mInputType = inputType = EditorInfo.TYPE_CLASS_PHONE;
        } else if (numeric != 0) {
            mInput = DigitsKeyListener.getInstance((numeric & SIGNED) != 0,
                                                   (numeric & DECIMAL) != 0);
            inputType = EditorInfo.TYPE_CLASS_NUMBER;
            if ((numeric & SIGNED) != 0) {
                inputType |= EditorInfo.TYPE_NUMBER_FLAG_SIGNED;
            }
            if ((numeric & DECIMAL) != 0) {
                inputType |= EditorInfo.TYPE_NUMBER_FLAG_DECIMAL;
            }
            mInputType = inputType;
        } else if (autotext || autocap != -1) {
            TextKeyListener.Capitalize cap;

            inputType = EditorInfo.TYPE_CLASS_TEXT;

            switch (autocap) {
            case 1:
                cap = TextKeyListener.Capitalize.SENTENCES;
                inputType |= EditorInfo.TYPE_TEXT_FLAG_CAP_SENTENCES;
                break;

            case 2:
                cap = TextKeyListener.Capitalize.WORDS;
                inputType |= EditorInfo.TYPE_TEXT_FLAG_CAP_WORDS;
                break;

            case 3:
                cap = TextKeyListener.Capitalize.CHARACTERS;
                inputType |= EditorInfo.TYPE_TEXT_FLAG_CAP_CHARACTERS;
                break;

            default:
                cap = TextKeyListener.Capitalize.NONE;
                break;
            }

            mInput = TextKeyListener.getInstance(autotext, cap);
            mInputType = inputType;
        } else if (mTextIsSelectable) {
            // Prevent text changes from keyboard.
            mInputType = EditorInfo.TYPE_NULL;
            mInput = null;
            bufferType = BufferType.SPANNABLE;
            // Required to request focus while in touch mode.
            setFocusableInTouchMode(true);
            // So that selection can be changed using arrow keys and touch is handled.
            setMovementMethod(ArrowKeyMovementMethod.getInstance());
        } else if (editable) {
            mInput = TextKeyListener.getInstance();
            mInputType = EditorInfo.TYPE_CLASS_TEXT;
        } else {
            mInput = null;

            switch (buffertype) {
                case 0:
                    bufferType = BufferType.NORMAL;
                    break;
                case 1:
                    bufferType = BufferType.SPANNABLE;
                    break;
                case 2:
                    bufferType = BufferType.EDITABLE;
                    break;
            }
        }

        // mInputType has been set from inputType, possibly modified by mInputMethod.
        // Specialize mInputType to [web]password if we have a text class and the original input
        // type was a password.
        if ((mInputType & EditorInfo.TYPE_MASK_CLASS) == EditorInfo.TYPE_CLASS_TEXT) {
            if (password || passwordInputType) {
                mInputType = (mInputType & ~(EditorInfo.TYPE_MASK_VARIATION))
                        | EditorInfo.TYPE_TEXT_VARIATION_PASSWORD;
            }
            if (webPasswordInputType) {
                mInputType = (mInputType & ~(EditorInfo.TYPE_MASK_VARIATION))
                        | EditorInfo.TYPE_TEXT_VARIATION_WEB_PASSWORD;
            }
        } else if ((mInputType & EditorInfo.TYPE_MASK_CLASS) == EditorInfo.TYPE_CLASS_NUMBER) {
            if (numberPasswordInputType) {
                mInputType = (mInputType & ~(EditorInfo.TYPE_MASK_VARIATION))
                        | EditorInfo.TYPE_NUMBER_VARIATION_PASSWORD;
            }
        }

        if (selectallonfocus) {
            mSelectAllOnFocus = true;

            if (bufferType == BufferType.NORMAL)
                bufferType = BufferType.SPANNABLE;
        }

        setCompoundDrawablesWithIntrinsicBounds(
            drawableLeft, drawableTop, drawableRight, drawableBottom);
        setCompoundDrawablePadding(drawablePadding);

        // Same as setSingleLine(), but make sure the transformation method and the maximum number
        // of lines of height are unchanged for multi-line TextViews.
        setInputTypeSingleLine(singleLine);
        applySingleLine(singleLine, singleLine, singleLine);

        if (singleLine && mInput == null && ellipsize < 0) {
                ellipsize = 3; // END
        }

        switch (ellipsize) {
            case 1:
                setEllipsize(TextUtils.TruncateAt.START);
                break;
            case 2:
                setEllipsize(TextUtils.TruncateAt.MIDDLE);
                break;
            case 3:
                setEllipsize(TextUtils.TruncateAt.END);
                break;
            case 4:
                setHorizontalFadingEdgeEnabled(true);
                setEllipsize(TextUtils.TruncateAt.MARQUEE);
                break;
        }

        setTextColor(textColor != null ? textColor : ColorStateList.valueOf(0xFF000000));
        setHintTextColor(textColorHint);
        setLinkTextColor(textColorLink);
        if (textColorHighlight != 0) {
            setHighlightColor(textColorHighlight);
        }
        setRawTextSize(textSize);

        if (password || passwordInputType || webPasswordInputType || numberPasswordInputType) {
            setTransformationMethod(PasswordTransformationMethod.getInstance());
            typefaceIndex = MONOSPACE;
        } else if ((mInputType & (EditorInfo.TYPE_MASK_CLASS | EditorInfo.TYPE_MASK_VARIATION))
                == (EditorInfo.TYPE_CLASS_TEXT | EditorInfo.TYPE_TEXT_VARIATION_PASSWORD)) {
            typefaceIndex = MONOSPACE;
        }

        setTypefaceByIndex(typefaceIndex, styleIndex);

        if (shadowcolor != 0) {
            setShadowLayer(r, dx, dy, shadowcolor);
        }

        if (maxlength >= 0) {
            setFilters(new InputFilter[] { new InputFilter.LengthFilter(maxlength) });
        } else {
            setFilters(NO_FILTERS);
        }

        setText(text, bufferType);
        if (hint != null) setHint(hint);

        /*
         * Views are not normally focusable unless specified to be.
         * However, TextViews that have input or movement methods *are*
         * focusable by default.
         */
        a = context.obtainStyledAttributes(attrs,
                                           com.android.internal.R.styleable.View,
                                           defStyle, 0);

        boolean focusable = mMovement != null || mInput != null;
        boolean clickable = focusable;
        boolean longClickable = focusable;

        n = a.getIndexCount();
        for (int i = 0; i < n; i++) {
            int attr = a.getIndex(i);

            switch (attr) {
            case com.android.internal.R.styleable.View_focusable:
                focusable = a.getBoolean(attr, focusable);
                break;

            case com.android.internal.R.styleable.View_clickable:
                clickable = a.getBoolean(attr, clickable);
                break;

            case com.android.internal.R.styleable.View_longClickable:
                longClickable = a.getBoolean(attr, longClickable);
                break;
            }
        }
        a.recycle();

        setFocusable(focusable);
        setClickable(clickable);
        setLongClickable(longClickable);

        prepareCursorControllers();

        final ViewConfiguration viewConfiguration = ViewConfiguration.get(context);
        final int touchSlop = viewConfiguration.getScaledTouchSlop();
        mSquaredTouchSlopDistance = touchSlop * touchSlop;
    }

    private void setTypefaceByIndex(int typefaceIndex, int styleIndex) {
        Typeface tf = null;
        switch (typefaceIndex) {
            case SANS:
                tf = Typeface.SANS_SERIF;
                break;

            case SERIF:
                tf = Typeface.SERIF;
                break;

            case MONOSPACE:
                tf = Typeface.MONOSPACE;
                break;
        }

        setTypeface(tf, styleIndex);
    }

    @Override
    public void setEnabled(boolean enabled) {
        if (enabled == isEnabled()) {
            return;
        }

        if (!enabled) {
            // Hide the soft input if the currently active TextView is disabled
            InputMethodManager imm = InputMethodManager.peekInstance();
            if (imm != null && imm.isActive(this)) {
                imm.hideSoftInputFromWindow(getWindowToken(), 0);
            }
        }
        super.setEnabled(enabled);
    }

    /**
     * Sets the typeface and style in which the text should be displayed,
     * and turns on the fake bold and italic bits in the Paint if the
     * Typeface that you provided does not have all the bits in the
     * style that you specified.
     *
     * @attr ref android.R.styleable#TextView_typeface
     * @attr ref android.R.styleable#TextView_textStyle
     */
    public void setTypeface(Typeface tf, int style) {
        if (style > 0) {
            if (tf == null) {
                tf = Typeface.defaultFromStyle(style);
            } else {
                tf = Typeface.create(tf, style);
            }

            setTypeface(tf);
            // now compute what (if any) algorithmic styling is needed
            int typefaceStyle = tf != null ? tf.getStyle() : 0;
            int need = style & ~typefaceStyle;
            mTextPaint.setFakeBoldText((need & Typeface.BOLD) != 0);
            mTextPaint.setTextSkewX((need & Typeface.ITALIC) != 0 ? -0.25f : 0);
        } else {
            mTextPaint.setFakeBoldText(false);
            mTextPaint.setTextSkewX(0);
            setTypeface(tf);
        }
    }

    /**
     * Subclasses override this to specify that they have a KeyListener
     * by default even if not specifically called for in the XML options.
     */
    protected boolean getDefaultEditable() {
        return false;
    }

    /**
     * Subclasses override this to specify a default movement method.
     */
    protected MovementMethod getDefaultMovementMethod() {
        return null;
    }

    /**
     * Return the text the TextView is displaying. If setText() was called with
     * an argument of BufferType.SPANNABLE or BufferType.EDITABLE, you can cast
     * the return value from this method to Spannable or Editable, respectively.
     *
     * Note: The content of the return value should not be modified. If you want
     * a modifiable one, you should make your own copy first.
     */
    @ViewDebug.CapturedViewProperty
    public CharSequence getText() {
        return mText;
    }

    /**
     * Returns the length, in characters, of the text managed by this TextView
     */
    public int length() {
        return mText.length();
    }

    /**
     * Return the text the TextView is displaying as an Editable object.  If
     * the text is not editable, null is returned.
     *
     * @see #getText
     */
    public Editable getEditableText() {
        return (mText instanceof Editable) ? (Editable)mText : null;
    }

    /**
     * @return the height of one standard line in pixels.  Note that markup
     * within the text can cause individual lines to be taller or shorter
     * than this height, and the layout may contain additional first-
     * or last-line padding.
     */
    public int getLineHeight() {
        return FastMath.round(mTextPaint.getFontMetricsInt(null) * mSpacingMult + mSpacingAdd);
    }

    /**
     * @return the Layout that is currently being used to display the text.
     * This can be null if the text or width has recently changes.
     */
    public final Layout getLayout() {
        return mLayout;
    }

    /**
     * @return the current key listener for this TextView.
     * This will frequently be null for non-EditText TextViews.
     */
    public final KeyListener getKeyListener() {
        return mInput;
    }

    /**
     * Sets the key listener to be used with this TextView.  This can be null
     * to disallow user input.  Note that this method has significant and
     * subtle interactions with soft keyboards and other input method:
     * see {@link KeyListener#getInputType() KeyListener.getContentType()}
     * for important details.  Calling this method will replace the current
     * content type of the text view with the content type returned by the
     * key listener.
     * <p>
     * Be warned that if you want a TextView with a key listener or movement
     * method not to be focusable, or if you want a TextView without a
     * key listener or movement method to be focusable, you must call
     * {@link #setFocusable} again after calling this to get the focusability
     * back the way you want it.
     *
     * @attr ref android.R.styleable#TextView_numeric
     * @attr ref android.R.styleable#TextView_digits
     * @attr ref android.R.styleable#TextView_phoneNumber
     * @attr ref android.R.styleable#TextView_inputMethod
     * @attr ref android.R.styleable#TextView_capitalize
     * @attr ref android.R.styleable#TextView_autoText
     */
    public void setKeyListener(KeyListener input) {
        setKeyListenerOnly(input);
        fixFocusableAndClickableSettings();

        if (input != null) {
            try {
                mInputType = mInput.getInputType();
            } catch (IncompatibleClassChangeError e) {
                mInputType = EditorInfo.TYPE_CLASS_TEXT;
            }
            // Change inputType, without affecting transformation.
            // No need to applySingleLine since mSingleLine is unchanged.
            setInputTypeSingleLine(mSingleLine);
        } else {
            mInputType = EditorInfo.TYPE_NULL;
        }

        InputMethodManager imm = InputMethodManager.peekInstance();
        if (imm != null) imm.restartInput(this);
    }

    private void setKeyListenerOnly(KeyListener input) {
        mInput = input;
        if (mInput != null && !(mText instanceof Editable))
            setText(mText);

        setFilters((Editable) mText, mFilters);
    }

    /**
     * @return the movement method being used for this TextView.
     * This will frequently be null for non-EditText TextViews.
     */
    public final MovementMethod getMovementMethod() {
        return mMovement;
    }

    /**
     * Sets the movement method (arrow key handler) to be used for
     * this TextView.  This can be null to disallow using the arrow keys
     * to move the cursor or scroll the view.
     * <p>
     * Be warned that if you want a TextView with a key listener or movement
     * method not to be focusable, or if you want a TextView without a
     * key listener or movement method to be focusable, you must call
     * {@link #setFocusable} again after calling this to get the focusability
     * back the way you want it.
     */
    public final void setMovementMethod(MovementMethod movement) {
        mMovement = movement;

        if (mMovement != null && !(mText instanceof Spannable))
            setText(mText);

        fixFocusableAndClickableSettings();

        // SelectionModifierCursorController depends on textCanBeSelected, which depends on mMovement
        prepareCursorControllers();
    }

    private void fixFocusableAndClickableSettings() {
        if ((mMovement != null) || mInput != null) {
            setFocusable(true);
            setClickable(true);
            setLongClickable(true);
        } else {
            setFocusable(false);
            setClickable(false);
            setLongClickable(false);
        }
    }

    /**
     * @return the current transformation method for this TextView.
     * This will frequently be null except for single-line and password
     * fields.
     */
    public final TransformationMethod getTransformationMethod() {
        return mTransformation;
    }

    /**
     * Sets the transformation that is applied to the text that this
     * TextView is displaying.
     *
     * @attr ref android.R.styleable#TextView_password
     * @attr ref android.R.styleable#TextView_singleLine
     */
    public final void setTransformationMethod(TransformationMethod method) {
        if (method == mTransformation) {
            // Avoid the setText() below if the transformation is
            // the same.
            return;
        }
        if (mTransformation != null) {
            if (mText instanceof Spannable) {
                ((Spannable) mText).removeSpan(mTransformation);
            }
        }

        mTransformation = method;

        setText(mText);
    }

    /**
     * Returns the top padding of the view, plus space for the top
     * Drawable if any.
     */
    public int getCompoundPaddingTop() {
        final Drawables dr = mDrawables;
        if (dr == null || dr.mDrawableTop == null) {
            return mPaddingTop;
        } else {
            return mPaddingTop + dr.mDrawablePadding + dr.mDrawableSizeTop;
        }
    }

    /**
     * Returns the bottom padding of the view, plus space for the bottom
     * Drawable if any.
     */
    public int getCompoundPaddingBottom() {
        final Drawables dr = mDrawables;
        if (dr == null || dr.mDrawableBottom == null) {
            return mPaddingBottom;
        } else {
            return mPaddingBottom + dr.mDrawablePadding + dr.mDrawableSizeBottom;
        }
    }

    /**
     * Returns the left padding of the view, plus space for the left
     * Drawable if any.
     */
    public int getCompoundPaddingLeft() {
        final Drawables dr = mDrawables;
        if (dr == null || dr.mDrawableLeft == null) {
            return mPaddingLeft;
        } else {
            return mPaddingLeft + dr.mDrawablePadding + dr.mDrawableSizeLeft;
        }
    }

    /**
     * Returns the right padding of the view, plus space for the right
     * Drawable if any.
     */
    public int getCompoundPaddingRight() {
        final Drawables dr = mDrawables;
        if (dr == null || dr.mDrawableRight == null) {
            return mPaddingRight;
        } else {
            return mPaddingRight + dr.mDrawablePadding + dr.mDrawableSizeRight;
        }
    }

    /**
     * Returns the extended top padding of the view, including both the
     * top Drawable if any and any extra space to keep more than maxLines
     * of text from showing.  It is only valid to call this after measuring.
     */
    public int getExtendedPaddingTop() {
        if (mMaxMode != LINES) {
            return getCompoundPaddingTop();
        }

        if (mLayout.getLineCount() <= mMaximum) {
            return getCompoundPaddingTop();
        }

        int top = getCompoundPaddingTop();
        int bottom = getCompoundPaddingBottom();
        int viewht = getHeight() - top - bottom;
        int layoutht = mLayout.getLineTop(mMaximum);

        if (layoutht >= viewht) {
            return top;
        }

        final int gravity = mGravity & Gravity.VERTICAL_GRAVITY_MASK;
        if (gravity == Gravity.TOP) {
            return top;
        } else if (gravity == Gravity.BOTTOM) {
            return top + viewht - layoutht;
        } else { // (gravity == Gravity.CENTER_VERTICAL)
            return top + (viewht - layoutht) / 2;
        }
    }

    /**
     * Returns the extended bottom padding of the view, including both the
     * bottom Drawable if any and any extra space to keep more than maxLines
     * of text from showing.  It is only valid to call this after measuring.
     */
    public int getExtendedPaddingBottom() {
        if (mMaxMode != LINES) {
            return getCompoundPaddingBottom();
        }

        if (mLayout.getLineCount() <= mMaximum) {
            return getCompoundPaddingBottom();
        }

        int top = getCompoundPaddingTop();
        int bottom = getCompoundPaddingBottom();
        int viewht = getHeight() - top - bottom;
        int layoutht = mLayout.getLineTop(mMaximum);

        if (layoutht >= viewht) {
            return bottom;
        }

        final int gravity = mGravity & Gravity.VERTICAL_GRAVITY_MASK;
        if (gravity == Gravity.TOP) {
            return bottom + viewht - layoutht;
        } else if (gravity == Gravity.BOTTOM) {
            return bottom;
        } else { // (gravity == Gravity.CENTER_VERTICAL)
            return bottom + (viewht - layoutht) / 2;
        }
    }

    /**
     * Returns the total left padding of the view, including the left
     * Drawable if any.
     */
    public int getTotalPaddingLeft() {
        return getCompoundPaddingLeft();
    }

    /**
     * Returns the total right padding of the view, including the right
     * Drawable if any.
     */
    public int getTotalPaddingRight() {
        return getCompoundPaddingRight();
    }

    /**
     * Returns the total top padding of the view, including the top
     * Drawable if any, the extra space to keep more than maxLines
     * from showing, and the vertical offset for gravity, if any.
     */
    public int getTotalPaddingTop() {
        return getExtendedPaddingTop() + getVerticalOffset(true);
    }

    /**
     * Returns the total bottom padding of the view, including the bottom
     * Drawable if any, the extra space to keep more than maxLines
     * from showing, and the vertical offset for gravity, if any.
     */
    public int getTotalPaddingBottom() {
        return getExtendedPaddingBottom() + getBottomVerticalOffset(true);
    }

    /**
     * Sets the Drawables (if any) to appear to the left of, above,
     * to the right of, and below the text.  Use null if you do not
     * want a Drawable there.  The Drawables must already have had
     * {@link Drawable#setBounds} called.
     *
     * @attr ref android.R.styleable#TextView_drawableLeft
     * @attr ref android.R.styleable#TextView_drawableTop
     * @attr ref android.R.styleable#TextView_drawableRight
     * @attr ref android.R.styleable#TextView_drawableBottom
     */
    public void setCompoundDrawables(Drawable left, Drawable top,
                                     Drawable right, Drawable bottom) {
        Drawables dr = mDrawables;

        final boolean drawables = left != null || top != null
                || right != null || bottom != null;

        if (!drawables) {
            // Clearing drawables...  can we free the data structure?
            if (dr != null) {
                if (dr.mDrawablePadding == 0) {
                    mDrawables = null;
                } else {
                    // We need to retain the last set padding, so just clear
                    // out all of the fields in the existing structure.
                    if (dr.mDrawableLeft != null) dr.mDrawableLeft.setCallback(null);
                    dr.mDrawableLeft = null;
                    if (dr.mDrawableTop != null) dr.mDrawableTop.setCallback(null);
                    dr.mDrawableTop = null;
                    if (dr.mDrawableRight != null) dr.mDrawableRight.setCallback(null);
                    dr.mDrawableRight = null;
                    if (dr.mDrawableBottom != null) dr.mDrawableBottom.setCallback(null);
                    dr.mDrawableBottom = null;
                    dr.mDrawableSizeLeft = dr.mDrawableHeightLeft = 0;
                    dr.mDrawableSizeRight = dr.mDrawableHeightRight = 0;
                    dr.mDrawableSizeTop = dr.mDrawableWidthTop = 0;
                    dr.mDrawableSizeBottom = dr.mDrawableWidthBottom = 0;
                }
            }
        } else {
            if (dr == null) {
                mDrawables = dr = new Drawables();
            }

            if (dr.mDrawableLeft != left && dr.mDrawableLeft != null) {
                dr.mDrawableLeft.setCallback(null);
            }
            dr.mDrawableLeft = left;

            if (dr.mDrawableTop != top && dr.mDrawableTop != null) {
                dr.mDrawableTop.setCallback(null);
            }
            dr.mDrawableTop = top;

            if (dr.mDrawableRight != right && dr.mDrawableRight != null) {
                dr.mDrawableRight.setCallback(null);
            }
            dr.mDrawableRight = right;

            if (dr.mDrawableBottom != bottom && dr.mDrawableBottom != null) {
                dr.mDrawableBottom.setCallback(null);
            }
            dr.mDrawableBottom = bottom;

            final Rect compoundRect = dr.mCompoundRect;
            int[] state;

            state = getDrawableState();

            if (left != null) {
                left.setState(state);
                left.copyBounds(compoundRect);
                left.setCallback(this);
                dr.mDrawableSizeLeft = compoundRect.width();
                dr.mDrawableHeightLeft = compoundRect.height();
            } else {
                dr.mDrawableSizeLeft = dr.mDrawableHeightLeft = 0;
            }

            if (right != null) {
                right.setState(state);
                right.copyBounds(compoundRect);
                right.setCallback(this);
                dr.mDrawableSizeRight = compoundRect.width();
                dr.mDrawableHeightRight = compoundRect.height();
            } else {
                dr.mDrawableSizeRight = dr.mDrawableHeightRight = 0;
            }

            if (top != null) {
                top.setState(state);
                top.copyBounds(compoundRect);
                top.setCallback(this);
                dr.mDrawableSizeTop = compoundRect.height();
                dr.mDrawableWidthTop = compoundRect.width();
            } else {
                dr.mDrawableSizeTop = dr.mDrawableWidthTop = 0;
            }

            if (bottom != null) {
                bottom.setState(state);
                bottom.copyBounds(compoundRect);
                bottom.setCallback(this);
                dr.mDrawableSizeBottom = compoundRect.height();
                dr.mDrawableWidthBottom = compoundRect.width();
            } else {
                dr.mDrawableSizeBottom = dr.mDrawableWidthBottom = 0;
            }
        }

        invalidate();
        requestLayout();
    }

    /**
     * Sets the Drawables (if any) to appear to the left of, above,
     * to the right of, and below the text.  Use 0 if you do not
     * want a Drawable there. The Drawables' bounds will be set to
     * their intrinsic bounds.
     *
     * @param left Resource identifier of the left Drawable.
     * @param top Resource identifier of the top Drawable.
     * @param right Resource identifier of the right Drawable.
     * @param bottom Resource identifier of the bottom Drawable.
     *
     * @attr ref android.R.styleable#TextView_drawableLeft
     * @attr ref android.R.styleable#TextView_drawableTop
     * @attr ref android.R.styleable#TextView_drawableRight
     * @attr ref android.R.styleable#TextView_drawableBottom
     */
    public void setCompoundDrawablesWithIntrinsicBounds(int left, int top, int right, int bottom) {
        final Resources resources = getContext().getResources();
        setCompoundDrawablesWithIntrinsicBounds(left != 0 ? resources.getDrawable(left) : null,
                top != 0 ? resources.getDrawable(top) : null,
                right != 0 ? resources.getDrawable(right) : null,
                bottom != 0 ? resources.getDrawable(bottom) : null);
    }

    /**
     * Sets the Drawables (if any) to appear to the left of, above,
     * to the right of, and below the text.  Use null if you do not
     * want a Drawable there. The Drawables' bounds will be set to
     * their intrinsic bounds.
     *
     * @attr ref android.R.styleable#TextView_drawableLeft
     * @attr ref android.R.styleable#TextView_drawableTop
     * @attr ref android.R.styleable#TextView_drawableRight
     * @attr ref android.R.styleable#TextView_drawableBottom
     */
    public void setCompoundDrawablesWithIntrinsicBounds(Drawable left, Drawable top,
            Drawable right, Drawable bottom) {

        if (left != null) {
            left.setBounds(0, 0, left.getIntrinsicWidth(), left.getIntrinsicHeight());
        }
        if (right != null) {
            right.setBounds(0, 0, right.getIntrinsicWidth(), right.getIntrinsicHeight());
        }
        if (top != null) {
            top.setBounds(0, 0, top.getIntrinsicWidth(), top.getIntrinsicHeight());
        }
        if (bottom != null) {
            bottom.setBounds(0, 0, bottom.getIntrinsicWidth(), bottom.getIntrinsicHeight());
        }
        setCompoundDrawables(left, top, right, bottom);
    }

    /**
     * Returns drawables for the left, top, right, and bottom borders.
     */
    public Drawable[] getCompoundDrawables() {
        final Drawables dr = mDrawables;
        if (dr != null) {
            return new Drawable[] {
                dr.mDrawableLeft, dr.mDrawableTop, dr.mDrawableRight, dr.mDrawableBottom
            };
        } else {
            return new Drawable[] { null, null, null, null };
        }
    }

    /**
     * Sets the size of the padding between the compound drawables and
     * the text.
     *
     * @attr ref android.R.styleable#TextView_drawablePadding
     */
    public void setCompoundDrawablePadding(int pad) {
        Drawables dr = mDrawables;
        if (pad == 0) {
            if (dr != null) {
                dr.mDrawablePadding = pad;
            }
        } else {
            if (dr == null) {
                mDrawables = dr = new Drawables();
            }
            dr.mDrawablePadding = pad;
        }

        invalidate();
        requestLayout();
    }

    /**
     * Returns the padding between the compound drawables and the text.
     */
    public int getCompoundDrawablePadding() {
        final Drawables dr = mDrawables;
        return dr != null ? dr.mDrawablePadding : 0;
    }

    @Override
    public void setPadding(int left, int top, int right, int bottom) {
        if (left != mPaddingLeft ||
            right != mPaddingRight ||
            top != mPaddingTop ||
            bottom != mPaddingBottom) {
            nullLayouts();
        }

        // the super call will requestLayout()
        super.setPadding(left, top, right, bottom);
        invalidate();
    }

    /**
     * Gets the autolink mask of the text.  See {@link
     * android.text.util.Linkify#ALL Linkify.ALL} and peers for
     * possible values.
     *
     * @attr ref android.R.styleable#TextView_autoLink
     */
    public final int getAutoLinkMask() {
        return mAutoLinkMask;
    }

    /**
     * Sets the text color, size, style, hint color, and highlight color
     * from the specified TextAppearance resource.
     */
    public void setTextAppearance(Context context, int resid) {
        TypedArray appearance =
            context.obtainStyledAttributes(resid,
                                           com.android.internal.R.styleable.TextAppearance);

        int color;
        ColorStateList colors;
        int ts;

        color = appearance.getColor(com.android.internal.R.styleable.TextAppearance_textColorHighlight, 0);
        if (color != 0) {
            setHighlightColor(color);
        }

        colors = appearance.getColorStateList(com.android.internal.R.styleable.
                                              TextAppearance_textColor);
        if (colors != null) {
            setTextColor(colors);
        }

        ts = appearance.getDimensionPixelSize(com.android.internal.R.styleable.
                                              TextAppearance_textSize, 0);
        if (ts != 0) {
            setRawTextSize(ts);
        }

        colors = appearance.getColorStateList(com.android.internal.R.styleable.
                                              TextAppearance_textColorHint);
        if (colors != null) {
            setHintTextColor(colors);
        }

        colors = appearance.getColorStateList(com.android.internal.R.styleable.
                                              TextAppearance_textColorLink);
        if (colors != null) {
            setLinkTextColor(colors);
        }

        int typefaceIndex, styleIndex;

        typefaceIndex = appearance.getInt(com.android.internal.R.styleable.
                                          TextAppearance_typeface, -1);
        styleIndex = appearance.getInt(com.android.internal.R.styleable.
                                       TextAppearance_textStyle, -1);

        setTypefaceByIndex(typefaceIndex, styleIndex);
        
        appearance.recycle();
    }

    /**
     * @return the size (in pixels) of the default text size in this TextView.
     */
    public float getTextSize() {
        return mTextPaint.getTextSize();
    }

    /**
     * Set the default text size to the given value, interpreted as "scaled
     * pixel" units.  This size is adjusted based on the current density and
     * user font size preference.
     *
     * @param size The scaled pixel size.
     *
     * @attr ref android.R.styleable#TextView_textSize
     */
    @android.view.RemotableViewMethod
    public void setTextSize(float size) {
        setTextSize(TypedValue.COMPLEX_UNIT_SP, size);
    }

    /**
     * Set the default text size to a given unit and value.  See {@link
     * TypedValue} for the possible dimension units.
     *
     * @param unit The desired dimension unit.
     * @param size The desired size in the given units.
     *
     * @attr ref android.R.styleable#TextView_textSize
     */
    public void setTextSize(int unit, float size) {
        Context c = getContext();
        Resources r;

        if (c == null)
            r = Resources.getSystem();
        else
            r = c.getResources();

        setRawTextSize(TypedValue.applyDimension(
            unit, size, r.getDisplayMetrics()));
    }

    private void setRawTextSize(float size) {
        if (size != mTextPaint.getTextSize()) {
            mTextPaint.setTextSize(size);

            if (mLayout != null) {
                nullLayouts();
                requestLayout();
                invalidate();
            }
        }
    }

    /**
     * @return the extent by which text is currently being stretched
     * horizontally.  This will usually be 1.
     */
    public float getTextScaleX() {
        return mTextPaint.getTextScaleX();
    }

    /**
     * Sets the extent by which text should be stretched horizontally.
     *
     * @attr ref android.R.styleable#TextView_textScaleX
     */
    @android.view.RemotableViewMethod
    public void setTextScaleX(float size) {
        if (size != mTextPaint.getTextScaleX()) {
            mUserSetTextScaleX = true;
            mTextPaint.setTextScaleX(size);

            if (mLayout != null) {
                nullLayouts();
                requestLayout();
                invalidate();
            }
        }
    }

    /**
     * Sets the typeface and style in which the text should be displayed.
     * Note that not all Typeface families actually have bold and italic
     * variants, so you may need to use
     * {@link #setTypeface(Typeface, int)} to get the appearance
     * that you actually want.
     *
     * @attr ref android.R.styleable#TextView_typeface
     * @attr ref android.R.styleable#TextView_textStyle
     */
    public void setTypeface(Typeface tf) {
        if (mTextPaint.getTypeface() != tf) {
            mTextPaint.setTypeface(tf);

            if (mLayout != null) {
                nullLayouts();
                requestLayout();
                invalidate();
            }
        }
    }

    /**
     * @return the current typeface and style in which the text is being
     * displayed.
     */
    public Typeface getTypeface() {
        return mTextPaint.getTypeface();
    }

    /**
     * Sets the text color for all the states (normal, selected,
     * focused) to be this color.
     *
     * @attr ref android.R.styleable#TextView_textColor
     */
    @android.view.RemotableViewMethod
    public void setTextColor(int color) {
        mTextColor = ColorStateList.valueOf(color);
        updateTextColors();
    }

    /**
     * Sets the text color.
     *
     * @attr ref android.R.styleable#TextView_textColor
     */
    public void setTextColor(ColorStateList colors) {
        if (colors == null) {
            throw new NullPointerException();
        }

        mTextColor = colors;
        updateTextColors();
    }

    /**
     * Return the set of text colors.
     *
     * @return Returns the set of text colors.
     */
    public final ColorStateList getTextColors() {
        return mTextColor;
    }

    /**
     * <p>Return the current color selected for normal text.</p>
     *
     * @return Returns the current text color.
     */
    public final int getCurrentTextColor() {
        return mCurTextColor;
    }

    /**
     * Sets the color used to display the selection highlight.
     *
     * @attr ref android.R.styleable#TextView_textColorHighlight
     */
    @android.view.RemotableViewMethod
    public void setHighlightColor(int color) {
        if (mHighlightColor != color) {
            mHighlightColor = color;
            invalidate();
        }
    }

    /**
     * Gives the text a shadow of the specified radius and color, the specified
     * distance from its normal position.
     *
     * @attr ref android.R.styleable#TextView_shadowColor
     * @attr ref android.R.styleable#TextView_shadowDx
     * @attr ref android.R.styleable#TextView_shadowDy
     * @attr ref android.R.styleable#TextView_shadowRadius
     */
    public void setShadowLayer(float radius, float dx, float dy, int color) {
        mTextPaint.setShadowLayer(radius, dx, dy, color);

        mShadowRadius = radius;
        mShadowDx = dx;
        mShadowDy = dy;

        invalidate();
    }

    /**
     * @return the base paint used for the text.  Please use this only to
     * consult the Paint's properties and not to change them.
     */
    public TextPaint getPaint() {
        return mTextPaint;
    }

    /**
     * Sets the autolink mask of the text.  See {@link
     * android.text.util.Linkify#ALL Linkify.ALL} and peers for
     * possible values.
     *
     * @attr ref android.R.styleable#TextView_autoLink
     */
    @android.view.RemotableViewMethod
    public final void setAutoLinkMask(int mask) {
        mAutoLinkMask = mask;
    }

    /**
     * Sets whether the movement method will automatically be set to
     * {@link LinkMovementMethod} if {@link #setAutoLinkMask} has been
     * set to nonzero and links are detected in {@link #setText}.
     * The default is true.
     *
     * @attr ref android.R.styleable#TextView_linksClickable
     */
    @android.view.RemotableViewMethod
    public final void setLinksClickable(boolean whether) {
        mLinksClickable = whether;
    }

    /**
     * Returns whether the movement method will automatically be set to
     * {@link LinkMovementMethod} if {@link #setAutoLinkMask} has been
     * set to nonzero and links are detected in {@link #setText}.
     * The default is true.
     *
     * @attr ref android.R.styleable#TextView_linksClickable
     */
    public final boolean getLinksClickable() {
        return mLinksClickable;
    }

    /**
     * Returns the list of URLSpans attached to the text
     * (by {@link Linkify} or otherwise) if any.  You can call
     * {@link URLSpan#getURL} on them to find where they link to
     * or use {@link Spanned#getSpanStart} and {@link Spanned#getSpanEnd}
     * to find the region of the text they are attached to.
     */
    public URLSpan[] getUrls() {
        if (mText instanceof Spanned) {
            return ((Spanned) mText).getSpans(0, mText.length(), URLSpan.class);
        } else {
            return new URLSpan[0];
        }
    }

    /**
     * Sets the color of the hint text.
     *
     * @attr ref android.R.styleable#TextView_textColorHint
     */
    @android.view.RemotableViewMethod
    public final void setHintTextColor(int color) {
        mHintTextColor = ColorStateList.valueOf(color);
        updateTextColors();
    }

    /**
     * Sets the color of the hint text.
     *
     * @attr ref android.R.styleable#TextView_textColorHint
     */
    public final void setHintTextColor(ColorStateList colors) {
        mHintTextColor = colors;
        updateTextColors();
    }

    /**
     * <p>Return the color used to paint the hint text.</p>
     *
     * @return Returns the list of hint text colors.
     */
    public final ColorStateList getHintTextColors() {
        return mHintTextColor;
    }

    /**
     * <p>Return the current color selected to paint the hint text.</p>
     *
     * @return Returns the current hint text color.
     */
    public final int getCurrentHintTextColor() {
        return mHintTextColor != null ? mCurHintTextColor : mCurTextColor;
    }

    /**
     * Sets the color of links in the text.
     *
     * @attr ref android.R.styleable#TextView_textColorLink
     */
    @android.view.RemotableViewMethod
    public final void setLinkTextColor(int color) {
        mLinkTextColor = ColorStateList.valueOf(color);
        updateTextColors();
    }

    /**
     * Sets the color of links in the text.
     *
     * @attr ref android.R.styleable#TextView_textColorLink
     */
    public final void setLinkTextColor(ColorStateList colors) {
        mLinkTextColor = colors;
        updateTextColors();
    }

    /**
     * <p>Returns the color used to paint links in the text.</p>
     *
     * @return Returns the list of link text colors.
     */
    public final ColorStateList getLinkTextColors() {
        return mLinkTextColor;
    }

    /**
     * Sets the horizontal alignment of the text and the
     * vertical gravity that will be used when there is extra space
     * in the TextView beyond what is required for the text itself.
     *
     * @see android.view.Gravity
     * @attr ref android.R.styleable#TextView_gravity
     */
    public void setGravity(int gravity) {
        if ((gravity & Gravity.RELATIVE_HORIZONTAL_GRAVITY_MASK) == 0) {
            gravity |= Gravity.BEFORE;
        }
        if ((gravity & Gravity.VERTICAL_GRAVITY_MASK) == 0) {
            gravity |= Gravity.TOP;
        }

        boolean newLayout = false;

        if ((gravity & Gravity.RELATIVE_HORIZONTAL_GRAVITY_MASK) !=
            (mGravity & Gravity.RELATIVE_HORIZONTAL_GRAVITY_MASK)) {
            newLayout = true;
        }

        if (gravity != mGravity) {
            invalidate();
        }

        mGravity = gravity;

        if (mLayout != null && newLayout) {
            // XXX this is heavy-handed because no actual content changes.
            int want = mLayout.getWidth();
            int hintWant = mHintLayout == null ? 0 : mHintLayout.getWidth();

            makeNewLayout(want, hintWant, UNKNOWN_BORING, UNKNOWN_BORING,
                          mRight - mLeft - getCompoundPaddingLeft() -
                          getCompoundPaddingRight(), true);
        }
    }

    /**
     * Returns the horizontal and vertical alignment of this TextView.
     *
     * @see android.view.Gravity
     * @attr ref android.R.styleable#TextView_gravity
     */
    public int getGravity() {
        return mGravity;
    }

    /**
     * @return the flags on the Paint being used to display the text.
     * @see Paint#getFlags
     */
    public int getPaintFlags() {
        return mTextPaint.getFlags();
    }

    /**
     * Sets flags on the Paint being used to display the text and
     * reflows the text if they are different from the old flags.
     * @see Paint#setFlags
     */
    @android.view.RemotableViewMethod
    public void setPaintFlags(int flags) {
        if (mTextPaint.getFlags() != flags) {
            mTextPaint.setFlags(flags);

            if (mLayout != null) {
                nullLayouts();
                requestLayout();
                invalidate();
            }
        }
    }

    /**
     * Sets whether the text should be allowed to be wider than the
     * View is.  If false, it will be wrapped to the width of the View.
     *
     * @attr ref android.R.styleable#TextView_scrollHorizontally
     */
    public void setHorizontallyScrolling(boolean whether) {
        mHorizontallyScrolling = whether;

        if (mLayout != null) {
            nullLayouts();
            requestLayout();
            invalidate();
        }
    }

    /**
     * Makes the TextView at least this many lines tall.
     *
     * Setting this value overrides any other (minimum) height setting. A single line TextView will
     * set this value to 1.
     *
     * @attr ref android.R.styleable#TextView_minLines
     */
    @android.view.RemotableViewMethod
    public void setMinLines(int minlines) {
        mMinimum = minlines;
        mMinMode = LINES;

        requestLayout();
        invalidate();
    }

    /**
     * Makes the TextView at least this many pixels tall.
     *
     * Setting this value overrides any other (minimum) number of lines setting.
     *
     * @attr ref android.R.styleable#TextView_minHeight
     */
    @android.view.RemotableViewMethod
    public void setMinHeight(int minHeight) {
        mMinimum = minHeight;
        mMinMode = PIXELS;

        requestLayout();
        invalidate();
    }

    /**
     * Makes the TextView at most this many lines tall.
     *
     * Setting this value overrides any other (maximum) height setting.
     *
     * @attr ref android.R.styleable#TextView_maxLines
     */
    @android.view.RemotableViewMethod
    public void setMaxLines(int maxlines) {
        mMaximum = maxlines;
        mMaxMode = LINES;

        requestLayout();
        invalidate();
    }

    /**
     * Makes the TextView at most this many pixels tall.  This option is mutually exclusive with the
     * {@link #setMaxLines(int)} method.
     *
     * Setting this value overrides any other (maximum) number of lines setting.
     *
     * @attr ref android.R.styleable#TextView_maxHeight
     */
    @android.view.RemotableViewMethod
    public void setMaxHeight(int maxHeight) {
        mMaximum = maxHeight;
        mMaxMode = PIXELS;

        requestLayout();
        invalidate();
    }

    /**
     * Makes the TextView exactly this many lines tall.
     *
     * Note that setting this value overrides any other (minimum / maximum) number of lines or
     * height setting. A single line TextView will set this value to 1.
     *
     * @attr ref android.R.styleable#TextView_lines
     */
    @android.view.RemotableViewMethod
    public void setLines(int lines) {
        mMaximum = mMinimum = lines;
        mMaxMode = mMinMode = LINES;

        requestLayout();
        invalidate();
    }

    /**
     * Makes the TextView exactly this many pixels tall.
     * You could do the same thing by specifying this number in the
     * LayoutParams.
     *
     * Note that setting this value overrides any other (minimum / maximum) number of lines or
     * height setting.
     *
     * @attr ref android.R.styleable#TextView_height
     */
    @android.view.RemotableViewMethod
    public void setHeight(int pixels) {
        mMaximum = mMinimum = pixels;
        mMaxMode = mMinMode = PIXELS;

        requestLayout();
        invalidate();
    }

    /**
     * Makes the TextView at least this many ems wide
     *
     * @attr ref android.R.styleable#TextView_minEms
     */
    @android.view.RemotableViewMethod
    public void setMinEms(int minems) {
        mMinWidth = minems;
        mMinWidthMode = EMS;

        requestLayout();
        invalidate();
    }

    /**
     * Makes the TextView at least this many pixels wide
     *
     * @attr ref android.R.styleable#TextView_minWidth
     */
    @android.view.RemotableViewMethod
    public void setMinWidth(int minpixels) {
        mMinWidth = minpixels;
        mMinWidthMode = PIXELS;

        requestLayout();
        invalidate();
    }

    /**
     * Makes the TextView at most this many ems wide
     *
     * @attr ref android.R.styleable#TextView_maxEms
     */
    @android.view.RemotableViewMethod
    public void setMaxEms(int maxems) {
        mMaxWidth = maxems;
        mMaxWidthMode = EMS;

        requestLayout();
        invalidate();
    }

    /**
     * Makes the TextView at most this many pixels wide
     *
     * @attr ref android.R.styleable#TextView_maxWidth
     */
    @android.view.RemotableViewMethod
    public void setMaxWidth(int maxpixels) {
        mMaxWidth = maxpixels;
        mMaxWidthMode = PIXELS;

        requestLayout();
        invalidate();
    }

    /**
     * Makes the TextView exactly this many ems wide
     *
     * @attr ref android.R.styleable#TextView_ems
     */
    @android.view.RemotableViewMethod
    public void setEms(int ems) {
        mMaxWidth = mMinWidth = ems;
        mMaxWidthMode = mMinWidthMode = EMS;

        requestLayout();
        invalidate();
    }

    /**
     * Makes the TextView exactly this many pixels wide.
     * You could do the same thing by specifying this number in the
     * LayoutParams.
     *
     * @attr ref android.R.styleable#TextView_width
     */
    @android.view.RemotableViewMethod
    public void setWidth(int pixels) {
        mMaxWidth = mMinWidth = pixels;
        mMaxWidthMode = mMinWidthMode = PIXELS;

        requestLayout();
        invalidate();
    }


    /**
     * Sets line spacing for this TextView.  Each line will have its height
     * multiplied by <code>mult</code> and have <code>add</code> added to it.
     *
     * @attr ref android.R.styleable#TextView_lineSpacingExtra
     * @attr ref android.R.styleable#TextView_lineSpacingMultiplier
     */
    public void setLineSpacing(float add, float mult) {
        mSpacingMult = mult;
        mSpacingAdd = add;

        if (mLayout != null) {
            nullLayouts();
            requestLayout();
            invalidate();
        }
    }

    /**
     * Convenience method: Append the specified text to the TextView's
     * display buffer, upgrading it to BufferType.EDITABLE if it was
     * not already editable.
     */
    public final void append(CharSequence text) {
        append(text, 0, text.length());
    }

    /**
     * Convenience method: Append the specified text slice to the TextView's
     * display buffer, upgrading it to BufferType.EDITABLE if it was
     * not already editable.
     */
    public void append(CharSequence text, int start, int end) {
        if (!(mText instanceof Editable)) {
            setText(mText, BufferType.EDITABLE);
        }

        ((Editable) mText).append(text, start, end);
    }

    private void updateTextColors() {
        boolean inval = false;
        int color = mTextColor.getColorForState(getDrawableState(), 0);
        if (color != mCurTextColor) {
            mCurTextColor = color;
            inval = true;
        }
        if (mLinkTextColor != null) {
            color = mLinkTextColor.getColorForState(getDrawableState(), 0);
            if (color != mTextPaint.linkColor) {
                mTextPaint.linkColor = color;
                inval = true;
            }
        }
        if (mHintTextColor != null) {
            color = mHintTextColor.getColorForState(getDrawableState(), 0);
            if (color != mCurHintTextColor && mText.length() == 0) {
                mCurHintTextColor = color;
                inval = true;
            }
        }
        if (inval) {
            invalidate();
        }
    }

    @Override
    protected void drawableStateChanged() {
        super.drawableStateChanged();
        if (mTextColor != null && mTextColor.isStateful()
                || (mHintTextColor != null && mHintTextColor.isStateful())
                || (mLinkTextColor != null && mLinkTextColor.isStateful())) {
            updateTextColors();
        }

        final Drawables dr = mDrawables;
        if (dr != null) {
            int[] state = getDrawableState();
            if (dr.mDrawableTop != null && dr.mDrawableTop.isStateful()) {
                dr.mDrawableTop.setState(state);
            }
            if (dr.mDrawableBottom != null && dr.mDrawableBottom.isStateful()) {
                dr.mDrawableBottom.setState(state);
            }
            if (dr.mDrawableLeft != null && dr.mDrawableLeft.isStateful()) {
                dr.mDrawableLeft.setState(state);
            }
            if (dr.mDrawableRight != null && dr.mDrawableRight.isStateful()) {
                dr.mDrawableRight.setState(state);
            }
        }
    }

    /**
     * User interface state that is stored by TextView for implementing
     * {@link View#onSaveInstanceState}.
     */
    public static class SavedState extends BaseSavedState {
        int selStart;
        int selEnd;
        CharSequence text;
        boolean frozenWithFocus;
        CharSequence error;

        SavedState(Parcelable superState) {
            super(superState);
        }

        @Override
        public void writeToParcel(Parcel out, int flags) {
            super.writeToParcel(out, flags);
            out.writeInt(selStart);
            out.writeInt(selEnd);
            out.writeInt(frozenWithFocus ? 1 : 0);
            TextUtils.writeToParcel(text, out, flags);

            if (error == null) {
                out.writeInt(0);
            } else {
                out.writeInt(1);
                TextUtils.writeToParcel(error, out, flags);
            }
        }

        @Override
        public String toString() {
            String str = "TextView.SavedState{"
                    + Integer.toHexString(System.identityHashCode(this))
                    + " start=" + selStart + " end=" + selEnd;
            if (text != null) {
                str += " text=" + text;
            }
            return str + "}";
        }

        @SuppressWarnings("hiding")
        public static final Parcelable.Creator<SavedState> CREATOR
                = new Parcelable.Creator<SavedState>() {
            public SavedState createFromParcel(Parcel in) {
                return new SavedState(in);
            }

            public SavedState[] newArray(int size) {
                return new SavedState[size];
            }
        };

        private SavedState(Parcel in) {
            super(in);
            selStart = in.readInt();
            selEnd = in.readInt();
            frozenWithFocus = (in.readInt() != 0);
            text = TextUtils.CHAR_SEQUENCE_CREATOR.createFromParcel(in);

            if (in.readInt() != 0) {
                error = TextUtils.CHAR_SEQUENCE_CREATOR.createFromParcel(in);
            }
        }
    }

    @Override
    public Parcelable onSaveInstanceState() {
        Parcelable superState = super.onSaveInstanceState();

        // Save state if we are forced to
        boolean save = mFreezesText;
        int start = 0;
        int end = 0;

        if (mText != null) {
            start = getSelectionStart();
            end = getSelectionEnd();
            if (start >= 0 || end >= 0) {
                // Or save state if there is a selection
                save = true;
            }
        }

        if (save) {
            SavedState ss = new SavedState(superState);
            // XXX Should also save the current scroll position!
            ss.selStart = start;
            ss.selEnd = end;

            if (mText instanceof Spanned) {
                /*
                 * Calling setText() strips off any ChangeWatchers;
                 * strip them now to avoid leaking references.
                 * But do it to a copy so that if there are any
                 * further changes to the text of this view, it
                 * won't get into an inconsistent state.
                 */

                Spannable sp = new SpannableString(mText);

                for (ChangeWatcher cw :
                     sp.getSpans(0, sp.length(), ChangeWatcher.class)) {
                    sp.removeSpan(cw);
                }

                // hideControllers would do it, but it gets called after this method on rotation
                sp.removeSpan(mSuggestionRangeSpan);

                ss.text = sp;
            } else {
                ss.text = mText.toString();
            }

            if (isFocused() && start >= 0 && end >= 0) {
                ss.frozenWithFocus = true;
            }

            ss.error = mError;

            return ss;
        }

        return superState;
    }

    @Override
    public void onRestoreInstanceState(Parcelable state) {
        if (!(state instanceof SavedState)) {
            super.onRestoreInstanceState(state);
            return;
        }

        SavedState ss = (SavedState)state;
        super.onRestoreInstanceState(ss.getSuperState());

        // XXX restore buffer type too, as well as lots of other stuff
        if (ss.text != null) {
            setText(ss.text);
        }

        if (ss.selStart >= 0 && ss.selEnd >= 0) {
            if (mText instanceof Spannable) {
                int len = mText.length();

                if (ss.selStart > len || ss.selEnd > len) {
                    String restored = "";

                    if (ss.text != null) {
                        restored = "(restored) ";
                    }

                    Log.e(LOG_TAG, "Saved cursor position " + ss.selStart +
                          "/" + ss.selEnd + " out of range for " + restored +
                          "text " + mText);
                } else {
                    Selection.setSelection((Spannable) mText, ss.selStart,
                                           ss.selEnd);

                    if (ss.frozenWithFocus) {
                        mFrozenWithFocus = true;
                    }
                }
            }
        }

        if (ss.error != null) {
            final CharSequence error = ss.error;
            // Display the error later, after the first layout pass
            post(new Runnable() {
                public void run() {
                    setError(error);
                }
            });
        }
    }

    /**
     * Control whether this text view saves its entire text contents when
     * freezing to an icicle, in addition to dynamic state such as cursor
     * position.  By default this is false, not saving the text.  Set to true
     * if the text in the text view is not being saved somewhere else in
     * persistent storage (such as in a content provider) so that if the
     * view is later thawed the user will not lose their data.
     *
     * @param freezesText Controls whether a frozen icicle should include the
     * entire text data: true to include it, false to not.
     *
     * @attr ref android.R.styleable#TextView_freezesText
     */
    @android.view.RemotableViewMethod
    public void setFreezesText(boolean freezesText) {
        mFreezesText = freezesText;
    }

    /**
     * Return whether this text view is including its entire text contents
     * in frozen icicles.
     *
     * @return Returns true if text is included, false if it isn't.
     *
     * @see #setFreezesText
     */
    public boolean getFreezesText() {
        return mFreezesText;
    }

    ///////////////////////////////////////////////////////////////////////////

    /**
     * Sets the Factory used to create new Editables.
     */
    public final void setEditableFactory(Editable.Factory factory) {
        mEditableFactory = factory;
        setText(mText);
    }

    /**
     * Sets the Factory used to create new Spannables.
     */
    public final void setSpannableFactory(Spannable.Factory factory) {
        mSpannableFactory = factory;
        setText(mText);
    }

    /**
     * Sets the string value of the TextView. TextView <em>does not</em> accept
     * HTML-like formatting, which you can do with text strings in XML resource files.
     * To style your strings, attach android.text.style.* objects to a
     * {@link android.text.SpannableString SpannableString}, or see the
     * <a href="{@docRoot}guide/topics/resources/available-resources.html#stringresources">
     * Available Resource Types</a> documentation for an example of setting 
     * formatted text in the XML resource file.
     *
     * @attr ref android.R.styleable#TextView_text
     */
    @android.view.RemotableViewMethod
    public final void setText(CharSequence text) {
        setText(text, mBufferType);
    }

    /**
     * Like {@link #setText(CharSequence)},
     * except that the cursor position (if any) is retained in the new text.
     *
     * @param text The new text to place in the text view.
     *
     * @see #setText(CharSequence)
     */
    @android.view.RemotableViewMethod
    public final void setTextKeepState(CharSequence text) {
        setTextKeepState(text, mBufferType);
    }

    /**
     * Sets the text that this TextView is to display (see
     * {@link #setText(CharSequence)}) and also sets whether it is stored
     * in a styleable/spannable buffer and whether it is editable.
     *
     * @attr ref android.R.styleable#TextView_text
     * @attr ref android.R.styleable#TextView_bufferType
     */
    public void setText(CharSequence text, BufferType type) {
        setText(text, type, true, 0);

        if (mCharWrapper != null) {
            mCharWrapper.mChars = null;
        }
    }

    private void setText(CharSequence text, BufferType type,
                         boolean notifyBefore, int oldlen) {
        if (text == null) {
            text = "";
        }

        if (!mUserSetTextScaleX) mTextPaint.setTextScaleX(1.0f);

        if (text instanceof Spanned &&
            ((Spanned) text).getSpanStart(TextUtils.TruncateAt.MARQUEE) >= 0) {
            setHorizontalFadingEdgeEnabled(true);
            setEllipsize(TextUtils.TruncateAt.MARQUEE);
        }

        int n = mFilters.length;
        for (int i = 0; i < n; i++) {
            CharSequence out = mFilters[i].filter(text, 0, text.length(),
                                                  EMPTY_SPANNED, 0, 0);
            if (out != null) {
                text = out;
            }
        }

        if (notifyBefore) {
            if (mText != null) {
                oldlen = mText.length();
                sendBeforeTextChanged(mText, 0, oldlen, text.length());
            } else {
                sendBeforeTextChanged("", 0, 0, text.length());
            }
        }

        boolean needEditableForNotification = false;

        if (mListeners != null && mListeners.size() != 0) {
            needEditableForNotification = true;
        }

        if (type == BufferType.EDITABLE || mInput != null ||
            needEditableForNotification) {
            Editable t = mEditableFactory.newEditable(text);
            text = t;
            setFilters(t, mFilters);
            InputMethodManager imm = InputMethodManager.peekInstance();
            if (imm != null) imm.restartInput(this);
        } else if (type == BufferType.SPANNABLE || mMovement != null) {
            text = mSpannableFactory.newSpannable(text);
        } else if (!(text instanceof CharWrapper)) {
            text = TextUtils.stringOrSpannedString(text);
        }

        if (mAutoLinkMask != 0) {
            Spannable s2;

            if (type == BufferType.EDITABLE || text instanceof Spannable) {
                s2 = (Spannable) text;
            } else {
                s2 = mSpannableFactory.newSpannable(text);
            }

            if (Linkify.addLinks(s2, mAutoLinkMask)) {
                text = s2;
                type = (type == BufferType.EDITABLE) ? BufferType.EDITABLE : BufferType.SPANNABLE;

                /*
                 * We must go ahead and set the text before changing the
                 * movement method, because setMovementMethod() may call
                 * setText() again to try to upgrade the buffer type.
                 */
                mText = text;

                // Do not change the movement method for text that support text selection as it
                // would prevent an arbitrary cursor displacement.
                final boolean hasTextSelection = this instanceof EditText || mTextIsSelectable;
                if (mLinksClickable && !hasTextSelection) {
                    setMovementMethod(LinkMovementMethod.getInstance());
                }
            }
        }

        mBufferType = type;
        mText = text;

        if (mTransformation == null)
            mTransformed = text;
        else
            mTransformed = mTransformation.getTransformation(text, this);

        final int textLength = text.length();

        if (text instanceof Spannable) {
            Spannable sp = (Spannable) text;

            // Remove any ChangeWatchers that might have come
            // from other TextViews.
            final ChangeWatcher[] watchers = sp.getSpans(0, sp.length(), ChangeWatcher.class);
            final int count = watchers.length;
            for (int i = 0; i < count; i++)
                sp.removeSpan(watchers[i]);

            if (mChangeWatcher == null)
                mChangeWatcher = new ChangeWatcher();

            sp.setSpan(mChangeWatcher, 0, textLength, Spanned.SPAN_INCLUSIVE_INCLUSIVE |
                       (PRIORITY << Spanned.SPAN_PRIORITY_SHIFT));

            if (mInput != null) {
                sp.setSpan(mInput, 0, textLength, Spanned.SPAN_INCLUSIVE_INCLUSIVE);
            }

            if (mTransformation != null) {
                sp.setSpan(mTransformation, 0, textLength, Spanned.SPAN_INCLUSIVE_INCLUSIVE);

            }

            if (mMovement != null) {
                mMovement.initialize(this, (Spannable) text);

                /*
                 * Initializing the movement method will have set the
                 * selection, so reset mSelectionMoved to keep that from
                 * interfering with the normal on-focus selection-setting.
                 */
                mSelectionMoved = false;
            }
        }

        if (mLayout != null) {
            checkForRelayout();
        }

        sendOnTextChanged(text, 0, oldlen, textLength);
        onTextChanged(text, 0, oldlen, textLength);

        if (needEditableForNotification) {
            sendAfterTextChanged((Editable) text);
        }

        // SelectionModifierCursorController depends on textCanBeSelected, which depends on text
        prepareCursorControllers();
    }

    /**
     * Sets the TextView to display the specified slice of the specified
     * char array.  You must promise that you will not change the contents
     * of the array except for right before another call to setText(),
     * since the TextView has no way to know that the text
     * has changed and that it needs to invalidate and re-layout.
     */
    public final void setText(char[] text, int start, int len) {
        int oldlen = 0;

        if (start < 0 || len < 0 || start + len > text.length) {
            throw new IndexOutOfBoundsException(start + ", " + len);
        }

        /*
         * We must do the before-notification here ourselves because if
         * the old text is a CharWrapper we destroy it before calling
         * into the normal path.
         */
        if (mText != null) {
            oldlen = mText.length();
            sendBeforeTextChanged(mText, 0, oldlen, len);
        } else {
            sendBeforeTextChanged("", 0, 0, len);
        }

        if (mCharWrapper == null) {
            mCharWrapper = new CharWrapper(text, start, len);
        } else {
            mCharWrapper.set(text, start, len);
        }

        setText(mCharWrapper, mBufferType, false, oldlen);
    }

    private static class CharWrapper implements CharSequence, GetChars, GraphicsOperations {
        private char[] mChars;
        private int mStart, mLength;

        public CharWrapper(char[] chars, int start, int len) {
            mChars = chars;
            mStart = start;
            mLength = len;
        }

        /* package */ void set(char[] chars, int start, int len) {
            mChars = chars;
            mStart = start;
            mLength = len;
        }

        public int length() {
            return mLength;
        }

        public char charAt(int off) {
            return mChars[off + mStart];
        }

        @Override
        public String toString() {
            return new String(mChars, mStart, mLength);
        }

        public CharSequence subSequence(int start, int end) {
            if (start < 0 || end < 0 || start > mLength || end > mLength) {
                throw new IndexOutOfBoundsException(start + ", " + end);
            }

            return new String(mChars, start + mStart, end - start);
        }

        public void getChars(int start, int end, char[] buf, int off) {
            if (start < 0 || end < 0 || start > mLength || end > mLength) {
                throw new IndexOutOfBoundsException(start + ", " + end);
            }

            System.arraycopy(mChars, start + mStart, buf, off, end - start);
        }

        public void drawText(Canvas c, int start, int end,
                             float x, float y, Paint p) {
            c.drawText(mChars, start + mStart, end - start, x, y, p);
        }

        public void drawTextRun(Canvas c, int start, int end,
                int contextStart, int contextEnd, float x, float y, int flags, Paint p) {
            int count = end - start;
            int contextCount = contextEnd - contextStart;
            c.drawTextRun(mChars, start + mStart, count, contextStart + mStart,
                    contextCount, x, y, flags, p);
        }

        public float measureText(int start, int end, Paint p) {
            return p.measureText(mChars, start + mStart, end - start);
        }

        public int getTextWidths(int start, int end, float[] widths, Paint p) {
            return p.getTextWidths(mChars, start + mStart, end - start, widths);
        }

        public float getTextRunAdvances(int start, int end, int contextStart,
                int contextEnd, int flags, float[] advances, int advancesIndex,
                Paint p) {
            int count = end - start;
            int contextCount = contextEnd - contextStart;
            return p.getTextRunAdvances(mChars, start + mStart, count,
                    contextStart + mStart, contextCount, flags, advances,
                    advancesIndex);
        }

        public float getTextRunAdvances(int start, int end, int contextStart,
                int contextEnd, int flags, float[] advances, int advancesIndex,
                Paint p, int reserved) {
            int count = end - start;
            int contextCount = contextEnd - contextStart;
            return p.getTextRunAdvances(mChars, start + mStart, count,
                    contextStart + mStart, contextCount, flags, advances,
                    advancesIndex, reserved);
        }

        public int getTextRunCursor(int contextStart, int contextEnd, int flags,
                int offset, int cursorOpt, Paint p) {
            int contextCount = contextEnd - contextStart;
            return p.getTextRunCursor(mChars, contextStart + mStart,
                    contextCount, flags, offset + mStart, cursorOpt);
        }
    }

    /**
     * Like {@link #setText(CharSequence, android.widget.TextView.BufferType)},
     * except that the cursor position (if any) is retained in the new text.
     *
     * @see #setText(CharSequence, android.widget.TextView.BufferType)
     */
    public final void setTextKeepState(CharSequence text, BufferType type) {
        int start = getSelectionStart();
        int end = getSelectionEnd();
        int len = text.length();

        setText(text, type);

        if (start >= 0 || end >= 0) {
            if (mText instanceof Spannable) {
                Selection.setSelection((Spannable) mText,
                                       Math.max(0, Math.min(start, len)),
                                       Math.max(0, Math.min(end, len)));
            }
        }
    }

    @android.view.RemotableViewMethod
    public final void setText(int resid) {
        setText(getContext().getResources().getText(resid));
    }

    public final void setText(int resid, BufferType type) {
        setText(getContext().getResources().getText(resid), type);
    }

    /**
     * Sets the text to be displayed when the text of the TextView is empty.
     * Null means to use the normal empty text. The hint does not currently
     * participate in determining the size of the view.
     *
     * @attr ref android.R.styleable#TextView_hint
     */
    @android.view.RemotableViewMethod
    public final void setHint(CharSequence hint) {
        mHint = TextUtils.stringOrSpannedString(hint);

        if (mLayout != null) {
            checkForRelayout();
        }

        if (mText.length() == 0) {
            invalidate();
        }
    }

    /**
     * Sets the text to be displayed when the text of the TextView is empty,
     * from a resource.
     *
     * @attr ref android.R.styleable#TextView_hint
     */
    @android.view.RemotableViewMethod
    public final void setHint(int resid) {
        setHint(getContext().getResources().getText(resid));
    }

    /**
     * Returns the hint that is displayed when the text of the TextView
     * is empty.
     *
     * @attr ref android.R.styleable#TextView_hint
     */
    @ViewDebug.CapturedViewProperty
    public CharSequence getHint() {
        return mHint;
    }

    private boolean isMultilineInputType(int type) {
        return (type & (EditorInfo.TYPE_MASK_CLASS | EditorInfo.TYPE_TEXT_FLAG_MULTI_LINE)) ==
            (EditorInfo.TYPE_CLASS_TEXT | EditorInfo.TYPE_TEXT_FLAG_MULTI_LINE);
    }

    /**
     * Set the type of the content with a constant as defined for {@link EditorInfo#inputType}. This
     * will take care of changing the key listener, by calling {@link #setKeyListener(KeyListener)},
     * to match the given content type.  If the given content type is {@link EditorInfo#TYPE_NULL}
     * then a soft keyboard will not be displayed for this text view.
     *
     * Note that the maximum number of displayed lines (see {@link #setMaxLines(int)}) will be
     * modified if you change the {@link EditorInfo#TYPE_TEXT_FLAG_MULTI_LINE} flag of the input
     * type.
     *
     * @see #getInputType()
     * @see #setRawInputType(int)
     * @see android.text.InputType
     * @attr ref android.R.styleable#TextView_inputType
     */
    public void setInputType(int type) {
        final boolean wasPassword = isPasswordInputType(mInputType);
        final boolean wasVisiblePassword = isVisiblePasswordInputType(mInputType);
        setInputType(type, false);
        final boolean isPassword = isPasswordInputType(type);
        final boolean isVisiblePassword = isVisiblePasswordInputType(type);
        boolean forceUpdate = false;
        if (isPassword) {
            setTransformationMethod(PasswordTransformationMethod.getInstance());
            setTypefaceByIndex(MONOSPACE, 0);
        } else if (isVisiblePassword) {
            if (mTransformation == PasswordTransformationMethod.getInstance()) {
                forceUpdate = true;
            }
            setTypefaceByIndex(MONOSPACE, 0);
        } else if (wasPassword || wasVisiblePassword) {
            // not in password mode, clean up typeface and transformation
            setTypefaceByIndex(-1, -1);
            if (mTransformation == PasswordTransformationMethod.getInstance()) {
                forceUpdate = true;
            }
        }
        
        boolean singleLine = !isMultilineInputType(type);
        
        // We need to update the single line mode if it has changed or we
        // were previously in password mode.
        if (mSingleLine != singleLine || forceUpdate) {
            // Change single line mode, but only change the transformation if
            // we are not in password mode.
            applySingleLine(singleLine, !isPassword, true);
        }
        
        InputMethodManager imm = InputMethodManager.peekInstance();
        if (imm != null) imm.restartInput(this);
    }

    /**
     * It would be better to rely on the input type for everything. A password inputType should have
     * a password transformation. We should hence use isPasswordInputType instead of this method.
     *
     * We should:
     * - Call setInputType in setKeyListener instead of changing the input type directly (which
     * would install the correct transformation).
     * - Refuse the installation of a non-password transformation in setTransformation if the input
     * type is password.
     *
     * However, this is like this for legacy reasons and we cannot break existing apps. This method
     * is useful since it matches what the user can see (obfuscated text or not).
     *
     * @return true if the current transformation method is of the password type.
     */
    private boolean hasPasswordTransformationMethod() {
        return mTransformation instanceof PasswordTransformationMethod;
    }

    private boolean isPasswordInputType(int inputType) {
        final int variation =
                inputType & (EditorInfo.TYPE_MASK_CLASS | EditorInfo.TYPE_MASK_VARIATION);
        return variation
                == (EditorInfo.TYPE_CLASS_TEXT | EditorInfo.TYPE_TEXT_VARIATION_PASSWORD)
                || variation
                == (EditorInfo.TYPE_CLASS_TEXT | EditorInfo.TYPE_TEXT_VARIATION_WEB_PASSWORD)
                || variation
                == (EditorInfo.TYPE_CLASS_NUMBER | EditorInfo.TYPE_NUMBER_VARIATION_PASSWORD);
    }

    private boolean isVisiblePasswordInputType(int inputType) {
        final int variation =
                inputType & (EditorInfo.TYPE_MASK_CLASS | EditorInfo.TYPE_MASK_VARIATION);
        return variation
                == (EditorInfo.TYPE_CLASS_TEXT | EditorInfo.TYPE_TEXT_VARIATION_VISIBLE_PASSWORD);
    }

    /**
     * Directly change the content type integer of the text view, without
     * modifying any other state.
     * @see #setInputType(int)
     * @see android.text.InputType
     * @attr ref android.R.styleable#TextView_inputType
     */
    public void setRawInputType(int type) {
        mInputType = type;
    }

    private void setInputType(int type, boolean direct) {
        final int cls = type & EditorInfo.TYPE_MASK_CLASS;
        KeyListener input;
        if (cls == EditorInfo.TYPE_CLASS_TEXT) {
            boolean autotext = (type & EditorInfo.TYPE_TEXT_FLAG_AUTO_CORRECT) != 0;
            TextKeyListener.Capitalize cap;
            if ((type & EditorInfo.TYPE_TEXT_FLAG_CAP_CHARACTERS) != 0) {
                cap = TextKeyListener.Capitalize.CHARACTERS;
            } else if ((type & EditorInfo.TYPE_TEXT_FLAG_CAP_WORDS) != 0) {
                cap = TextKeyListener.Capitalize.WORDS;
            } else if ((type & EditorInfo.TYPE_TEXT_FLAG_CAP_SENTENCES) != 0) {
                cap = TextKeyListener.Capitalize.SENTENCES;
            } else {
                cap = TextKeyListener.Capitalize.NONE;
            }
            input = TextKeyListener.getInstance(autotext, cap);
        } else if (cls == EditorInfo.TYPE_CLASS_NUMBER) {
            input = DigitsKeyListener.getInstance(
                    (type & EditorInfo.TYPE_NUMBER_FLAG_SIGNED) != 0,
                    (type & EditorInfo.TYPE_NUMBER_FLAG_DECIMAL) != 0);
        } else if (cls == EditorInfo.TYPE_CLASS_DATETIME) {
            switch (type & EditorInfo.TYPE_MASK_VARIATION) {
                case EditorInfo.TYPE_DATETIME_VARIATION_DATE:
                    input = DateKeyListener.getInstance();
                    break;
                case EditorInfo.TYPE_DATETIME_VARIATION_TIME:
                    input = TimeKeyListener.getInstance();
                    break;
                default:
                    input = DateTimeKeyListener.getInstance();
                    break;
            }
        } else if (cls == EditorInfo.TYPE_CLASS_PHONE) {
            input = DialerKeyListener.getInstance();
        } else {
            input = TextKeyListener.getInstance();
        }
        setRawInputType(type);
        if (direct) mInput = input;
        else {
            setKeyListenerOnly(input);
        }
    }

    /**
     * Get the type of the content.
     *
     * @see #setInputType(int)
     * @see android.text.InputType
     */
    public int getInputType() {
        return mInputType;
    }

    /**
     * Change the editor type integer associated with the text view, which
     * will be reported to an IME with {@link EditorInfo#imeOptions} when it
     * has focus.
     * @see #getImeOptions
     * @see android.view.inputmethod.EditorInfo
     * @attr ref android.R.styleable#TextView_imeOptions
     */
    public void setImeOptions(int imeOptions) {
        if (mInputContentType == null) {
            mInputContentType = new InputContentType();
        }
        mInputContentType.imeOptions = imeOptions;
    }

    /**
     * Get the type of the IME editor.
     *
     * @see #setImeOptions(int)
     * @see android.view.inputmethod.EditorInfo
     */
    public int getImeOptions() {
        return mInputContentType != null
                ? mInputContentType.imeOptions : EditorInfo.IME_NULL;
    }

    /**
     * Change the custom IME action associated with the text view, which
     * will be reported to an IME with {@link EditorInfo#actionLabel}
     * and {@link EditorInfo#actionId} when it has focus.
     * @see #getImeActionLabel
     * @see #getImeActionId
     * @see android.view.inputmethod.EditorInfo
     * @attr ref android.R.styleable#TextView_imeActionLabel
     * @attr ref android.R.styleable#TextView_imeActionId
     */
    public void setImeActionLabel(CharSequence label, int actionId) {
        if (mInputContentType == null) {
            mInputContentType = new InputContentType();
        }
        mInputContentType.imeActionLabel = label;
        mInputContentType.imeActionId = actionId;
    }

    /**
     * Get the IME action label previous set with {@link #setImeActionLabel}.
     *
     * @see #setImeActionLabel
     * @see android.view.inputmethod.EditorInfo
     */
    public CharSequence getImeActionLabel() {
        return mInputContentType != null
                ? mInputContentType.imeActionLabel : null;
    }

    /**
     * Get the IME action ID previous set with {@link #setImeActionLabel}.
     *
     * @see #setImeActionLabel
     * @see android.view.inputmethod.EditorInfo
     */
    public int getImeActionId() {
        return mInputContentType != null
                ? mInputContentType.imeActionId : 0;
    }

    /**
     * Set a special listener to be called when an action is performed
     * on the text view.  This will be called when the enter key is pressed,
     * or when an action supplied to the IME is selected by the user.  Setting
     * this means that the normal hard key event will not insert a newline
     * into the text view, even if it is multi-line; holding down the ALT
     * modifier will, however, allow the user to insert a newline character.
     */
    public void setOnEditorActionListener(OnEditorActionListener l) {
        if (mInputContentType == null) {
            mInputContentType = new InputContentType();
        }
        mInputContentType.onEditorActionListener = l;
    }
    
    /**
     * Called when an attached input method calls
     * {@link InputConnection#performEditorAction(int)
     * InputConnection.performEditorAction()}
     * for this text view.  The default implementation will call your action
     * listener supplied to {@link #setOnEditorActionListener}, or perform
     * a standard operation for {@link EditorInfo#IME_ACTION_NEXT
     * EditorInfo.IME_ACTION_NEXT}, {@link EditorInfo#IME_ACTION_PREVIOUS
     * EditorInfo.IME_ACTION_PREVIOUS}, or {@link EditorInfo#IME_ACTION_DONE
     * EditorInfo.IME_ACTION_DONE}.
     * 
     * <p>For backwards compatibility, if no IME options have been set and the
     * text view would not normally advance focus on enter, then
     * the NEXT and DONE actions received here will be turned into an enter
     * key down/up pair to go through the normal key handling.
     * 
     * @param actionCode The code of the action being performed.
     * 
     * @see #setOnEditorActionListener
     */
    public void onEditorAction(int actionCode) {
        final InputContentType ict = mInputContentType;
        if (ict != null) {
            if (ict.onEditorActionListener != null) {
                if (ict.onEditorActionListener.onEditorAction(this,
                        actionCode, null)) {
                    return;
                }
            }
            
            // This is the handling for some default action.
            // Note that for backwards compatibility we don't do this
            // default handling if explicit ime options have not been given,
            // instead turning this into the normal enter key codes that an
            // app may be expecting.
            if (actionCode == EditorInfo.IME_ACTION_NEXT) {
                View v = focusSearch(FOCUS_DOWN);
                if (v != null) {
                    if (!v.requestFocus(FOCUS_DOWN)) {
                        throw new IllegalStateException("focus search returned a view " +
                                "that wasn't able to take focus!");
                    }
                }
                return;
                
            } else if (actionCode == EditorInfo.IME_ACTION_PREVIOUS) {
                View v = focusSearch(FOCUS_UP);
                if (v != null) {
                    if (!v.requestFocus(FOCUS_UP)) {
                        throw new IllegalStateException("focus search returned a view " +
                                "that wasn't able to take focus!");
                    }
                }
                return;

            } else if (actionCode == EditorInfo.IME_ACTION_DONE) {
                InputMethodManager imm = InputMethodManager.peekInstance();
                if (imm != null && imm.isActive(this)) {
                    imm.hideSoftInputFromWindow(getWindowToken(), 0);
                }
                return;
            }
        }
        
        Handler h = getHandler();
        if (h != null) {
            long eventTime = SystemClock.uptimeMillis();
            h.sendMessage(h.obtainMessage(ViewAncestor.DISPATCH_KEY_FROM_IME,
                    new KeyEvent(eventTime, eventTime,
                    KeyEvent.ACTION_DOWN, KeyEvent.KEYCODE_ENTER, 0, 0,
                    KeyCharacterMap.VIRTUAL_KEYBOARD, 0,
                    KeyEvent.FLAG_SOFT_KEYBOARD | KeyEvent.FLAG_KEEP_TOUCH_MODE
                    | KeyEvent.FLAG_EDITOR_ACTION)));
            h.sendMessage(h.obtainMessage(ViewAncestor.DISPATCH_KEY_FROM_IME,
                    new KeyEvent(SystemClock.uptimeMillis(), eventTime,
                    KeyEvent.ACTION_UP, KeyEvent.KEYCODE_ENTER, 0, 0,
                    KeyCharacterMap.VIRTUAL_KEYBOARD, 0,
                    KeyEvent.FLAG_SOFT_KEYBOARD | KeyEvent.FLAG_KEEP_TOUCH_MODE
                    | KeyEvent.FLAG_EDITOR_ACTION)));
        }
    }
    
    /**
     * Set the private content type of the text, which is the
     * {@link EditorInfo#privateImeOptions EditorInfo.privateImeOptions}
     * field that will be filled in when creating an input connection.
     *
     * @see #getPrivateImeOptions()
     * @see EditorInfo#privateImeOptions
     * @attr ref android.R.styleable#TextView_privateImeOptions
     */
    public void setPrivateImeOptions(String type) {
        if (mInputContentType == null) mInputContentType = new InputContentType();
        mInputContentType.privateImeOptions = type;
    }

    /**
     * Get the private type of the content.
     *
     * @see #setPrivateImeOptions(String)
     * @see EditorInfo#privateImeOptions
     */
    public String getPrivateImeOptions() {
        return mInputContentType != null
                ? mInputContentType.privateImeOptions : null;
    }

    /**
     * Set the extra input data of the text, which is the
     * {@link EditorInfo#extras TextBoxAttribute.extras}
     * Bundle that will be filled in when creating an input connection.  The
     * given integer is the resource ID of an XML resource holding an
     * {@link android.R.styleable#InputExtras &lt;input-extras&gt;} XML tree.
     *
     * @see #getInputExtras(boolean) 
     * @see EditorInfo#extras
     * @attr ref android.R.styleable#TextView_editorExtras
     */
    public void setInputExtras(int xmlResId)
            throws XmlPullParserException, IOException {
        XmlResourceParser parser = getResources().getXml(xmlResId);
        if (mInputContentType == null) mInputContentType = new InputContentType();
        mInputContentType.extras = new Bundle();
        getResources().parseBundleExtras(parser, mInputContentType.extras);
    }

    /**
     * Retrieve the input extras currently associated with the text view, which
     * can be viewed as well as modified.
     *
     * @param create If true, the extras will be created if they don't already
     * exist.  Otherwise, null will be returned if none have been created.
     * @see #setInputExtras(int)
     * @see EditorInfo#extras
     * @attr ref android.R.styleable#TextView_editorExtras
     */
    public Bundle getInputExtras(boolean create) {
        if (mInputContentType == null) {
            if (!create) return null;
            mInputContentType = new InputContentType();
        }
        if (mInputContentType.extras == null) {
            if (!create) return null;
            mInputContentType.extras = new Bundle();
        }
        return mInputContentType.extras;
    }

    /**
     * Returns the error message that was set to be displayed with
     * {@link #setError}, or <code>null</code> if no error was set
     * or if it the error was cleared by the widget after user input.
     */
    public CharSequence getError() {
        return mError;
    }

    /**
     * Sets the right-hand compound drawable of the TextView to the "error"
     * icon and sets an error message that will be displayed in a popup when
     * the TextView has focus.  The icon and error message will be reset to
     * null when any key events cause changes to the TextView's text.  If the
     * <code>error</code> is <code>null</code>, the error message and icon
     * will be cleared.
     */
    @android.view.RemotableViewMethod
    public void setError(CharSequence error) {
        if (error == null) {
            setError(null, null);
        } else {
            Drawable dr = getContext().getResources().
                getDrawable(com.android.internal.R.drawable.indicator_input_error);

            dr.setBounds(0, 0, dr.getIntrinsicWidth(), dr.getIntrinsicHeight());
            setError(error, dr);
        }
    }

    /**
     * Sets the right-hand compound drawable of the TextView to the specified
     * icon and sets an error message that will be displayed in a popup when
     * the TextView has focus.  The icon and error message will be reset to
     * null when any key events cause changes to the TextView's text.  The
     * drawable must already have had {@link Drawable#setBounds} set on it.
     * If the <code>error</code> is <code>null</code>, the error message will
     * be cleared (and you should provide a <code>null</code> icon as well).
     */
    public void setError(CharSequence error, Drawable icon) {
        error = TextUtils.stringOrSpannedString(error);

        mError = error;
        mErrorWasChanged = true;
        final Drawables dr = mDrawables;
        if (dr != null) {
            setCompoundDrawables(dr.mDrawableLeft, dr.mDrawableTop, icon, dr.mDrawableBottom);
        } else {
            setCompoundDrawables(null, null, icon, null);
        }

        if (error == null) {
            if (mPopup != null) {
                if (mPopup.isShowing()) {
                    mPopup.dismiss();
                }

                mPopup = null;
            }
        } else {
            if (isFocused()) {
                showError();
            }
        }
    }

    private void showError() {
        if (getWindowToken() == null) {
            mShowErrorAfterAttach = true;
            return;
        }

        if (mPopup == null) {
            LayoutInflater inflater = LayoutInflater.from(getContext());
            final TextView err = (TextView) inflater.inflate(
                    com.android.internal.R.layout.textview_hint, null);

            final float scale = getResources().getDisplayMetrics().density;
            mPopup = new ErrorPopup(err, (int) (200 * scale + 0.5f), (int) (50 * scale + 0.5f));
            mPopup.setFocusable(false);
            // The user is entering text, so the input method is needed.  We
            // don't want the popup to be displayed on top of it.
            mPopup.setInputMethodMode(PopupWindow.INPUT_METHOD_NEEDED);
        }

        TextView tv = (TextView) mPopup.getContentView();
        chooseSize(mPopup, mError, tv);
        tv.setText(mError);

        mPopup.showAsDropDown(this, getErrorX(), getErrorY());
        mPopup.fixDirection(mPopup.isAboveAnchor());
    }

    private static class ErrorPopup extends PopupWindow {
        private boolean mAbove = false;
        private final TextView mView;
        private int mPopupInlineErrorBackgroundId = 0;
        private int mPopupInlineErrorAboveBackgroundId = 0;

        ErrorPopup(TextView v, int width, int height) {
            super(v, width, height);
            mView = v;
            // Make sure the TextView has a background set as it will be used the first time it is
            // shown and positionned. Initialized with below background, which should have
            // dimensions identical to the above version for this to work (and is more likely).
            mPopupInlineErrorBackgroundId = getResourceId(mPopupInlineErrorBackgroundId,
                    com.android.internal.R.styleable.Theme_errorMessageBackground);
            mView.setBackgroundResource(mPopupInlineErrorBackgroundId);
        }

        void fixDirection(boolean above) {
            mAbove = above;

            if (above) {
                mPopupInlineErrorAboveBackgroundId =
                    getResourceId(mPopupInlineErrorAboveBackgroundId,
                            com.android.internal.R.styleable.Theme_errorMessageAboveBackground);
            } else {
                mPopupInlineErrorBackgroundId = getResourceId(mPopupInlineErrorBackgroundId,
                        com.android.internal.R.styleable.Theme_errorMessageBackground);
            }

            mView.setBackgroundResource(above ? mPopupInlineErrorAboveBackgroundId :
                mPopupInlineErrorBackgroundId);
        }

        private int getResourceId(int currentId, int index) {
            if (currentId == 0) {
                TypedArray styledAttributes = mView.getContext().obtainStyledAttributes(
                        R.styleable.Theme);
                currentId = styledAttributes.getResourceId(index, 0);
                styledAttributes.recycle();
            }
            return currentId;
        }

        @Override
        public void update(int x, int y, int w, int h, boolean force) {
            super.update(x, y, w, h, force);

            boolean above = isAboveAnchor();
            if (above != mAbove) {
                fixDirection(above);
            }
        }
    }

    /**
     * Returns the Y offset to make the pointy top of the error point
     * at the middle of the error icon.
     */
    private int getErrorX() {
        /*
         * The "25" is the distance between the point and the right edge
         * of the background
         */
        final float scale = getResources().getDisplayMetrics().density;

        final Drawables dr = mDrawables;
        return getWidth() - mPopup.getWidth() - getPaddingRight() -
                (dr != null ? dr.mDrawableSizeRight : 0) / 2 + (int) (25 * scale + 0.5f);
    }

    /**
     * Returns the Y offset to make the pointy top of the error point
     * at the bottom of the error icon.
     */
    private int getErrorY() {
        /*
         * Compound, not extended, because the icon is not clipped
         * if the text height is smaller.
         */
        final int compoundPaddingTop = getCompoundPaddingTop();
        int vspace = mBottom - mTop - getCompoundPaddingBottom() - compoundPaddingTop;

        final Drawables dr = mDrawables;
        int icontop = compoundPaddingTop +
                (vspace - (dr != null ? dr.mDrawableHeightRight : 0)) / 2;

        /*
         * The "2" is the distance between the point and the top edge
         * of the background.
         */
        final float scale = getResources().getDisplayMetrics().density;
        return icontop + (dr != null ? dr.mDrawableHeightRight : 0) - getHeight() -
                (int) (2 * scale + 0.5f);
    }

    private void hideError() {
        if (mPopup != null) {
            if (mPopup.isShowing()) {
                mPopup.dismiss();
            }
        }

        mShowErrorAfterAttach = false;
    }

    private void chooseSize(PopupWindow pop, CharSequence text, TextView tv) {
        int wid = tv.getPaddingLeft() + tv.getPaddingRight();
        int ht = tv.getPaddingTop() + tv.getPaddingBottom();

        /*
         * Figure out how big the text would be if we laid it out to the
         * full width of this view minus the border.
         */
        int cap = getWidth() - wid;
        if (cap < 0) {
            cap = 200; // We must not be measured yet -- setFrame() will fix it.
        }

        Layout l = new StaticLayout(text, tv.getPaint(), cap,
                                    Layout.Alignment.ALIGN_NORMAL, 1, 0, true);
        float max = 0;
        for (int i = 0; i < l.getLineCount(); i++) {
            max = Math.max(max, l.getLineWidth(i));
        }

        /*
         * Now set the popup size to be big enough for the text plus the border.
         */
        pop.setWidth(wid + (int) Math.ceil(max));
        pop.setHeight(ht + l.getHeight());
    }


    @Override
    protected boolean setFrame(int l, int t, int r, int b) {
        boolean result = super.setFrame(l, t, r, b);

        if (mPopup != null) {
            TextView tv = (TextView) mPopup.getContentView();
            chooseSize(mPopup, mError, tv);
            mPopup.update(this, getErrorX(), getErrorY(),
                          mPopup.getWidth(), mPopup.getHeight());
        }

        restartMarqueeIfNeeded();

        return result;
    }

    private void restartMarqueeIfNeeded() {
        if (mRestartMarquee && mEllipsize == TextUtils.TruncateAt.MARQUEE) {
            mRestartMarquee = false;
            startMarquee();
        }
    }

    /**
     * Sets the list of input filters that will be used if the buffer is
     * Editable.  Has no effect otherwise.
     *
     * @attr ref android.R.styleable#TextView_maxLength
     */
    public void setFilters(InputFilter[] filters) {
        if (filters == null) {
            throw new IllegalArgumentException();
        }

        mFilters = filters;

        if (mText instanceof Editable) {
            setFilters((Editable) mText, filters);
        }
    }

    /**
     * Sets the list of input filters on the specified Editable,
     * and includes mInput in the list if it is an InputFilter.
     */
    private void setFilters(Editable e, InputFilter[] filters) {
        if (mInput instanceof InputFilter) {
            InputFilter[] nf = new InputFilter[filters.length + 1];

            System.arraycopy(filters, 0, nf, 0, filters.length);
            nf[filters.length] = (InputFilter) mInput;

            e.setFilters(nf);
        } else {
            e.setFilters(filters);
        }
    }

    /**
     * Returns the current list of input filters.
     */
    public InputFilter[] getFilters() {
        return mFilters;
    }

    /////////////////////////////////////////////////////////////////////////

    private int getVerticalOffset(boolean forceNormal) {
        int voffset = 0;
        final int gravity = mGravity & Gravity.VERTICAL_GRAVITY_MASK;

        Layout l = mLayout;
        if (!forceNormal && mText.length() == 0 && mHintLayout != null) {
            l = mHintLayout;
        }

        if (gravity != Gravity.TOP) {
            int boxht;

            if (l == mHintLayout) {
                boxht = getMeasuredHeight() - getCompoundPaddingTop() -
                        getCompoundPaddingBottom();
            } else {
                boxht = getMeasuredHeight() - getExtendedPaddingTop() -
                        getExtendedPaddingBottom();
            }
            int textht = l.getHeight();

            if (textht < boxht) {
                if (gravity == Gravity.BOTTOM)
                    voffset = boxht - textht;
                else // (gravity == Gravity.CENTER_VERTICAL)
                    voffset = (boxht - textht) >> 1;
            }
        }
        return voffset;
    }

    private int getBottomVerticalOffset(boolean forceNormal) {
        int voffset = 0;
        final int gravity = mGravity & Gravity.VERTICAL_GRAVITY_MASK;

        Layout l = mLayout;
        if (!forceNormal && mText.length() == 0 && mHintLayout != null) {
            l = mHintLayout;
        }

        if (gravity != Gravity.BOTTOM) {
            int boxht;

            if (l == mHintLayout) {
                boxht = getMeasuredHeight() - getCompoundPaddingTop() -
                        getCompoundPaddingBottom();
            } else {
                boxht = getMeasuredHeight() - getExtendedPaddingTop() -
                        getExtendedPaddingBottom();
            }
            int textht = l.getHeight();

            if (textht < boxht) {
                if (gravity == Gravity.TOP)
                    voffset = boxht - textht;
                else // (gravity == Gravity.CENTER_VERTICAL)
                    voffset = (boxht - textht) >> 1;
            }
        }
        return voffset;
    }

    private void invalidateCursorPath() {
        if (mHighlightPathBogus) {
            invalidateCursor();
        } else {
            final int horizontalPadding = getCompoundPaddingLeft();
            final int verticalPadding = getExtendedPaddingTop() + getVerticalOffset(true);

            if (mCursorCount == 0) {
                synchronized (sTempRect) {
                    /*
                     * The reason for this concern about the thickness of the
                     * cursor and doing the floor/ceil on the coordinates is that
                     * some EditTexts (notably textfields in the Browser) have
                     * anti-aliased text where not all the characters are
                     * necessarily at integer-multiple locations.  This should
                     * make sure the entire cursor gets invalidated instead of
                     * sometimes missing half a pixel.
                     */
                    float thick = FloatMath.ceil(mTextPaint.getStrokeWidth());
                    if (thick < 1.0f) {
                        thick = 1.0f;
                    }

                    thick /= 2.0f;

                    mHighlightPath.computeBounds(sTempRect, false);

                    invalidate((int) FloatMath.floor(horizontalPadding + sTempRect.left - thick),
                            (int) FloatMath.floor(verticalPadding + sTempRect.top - thick),
                            (int) FloatMath.ceil(horizontalPadding + sTempRect.right + thick),
                            (int) FloatMath.ceil(verticalPadding + sTempRect.bottom + thick));
                }
            } else {
                for (int i = 0; i < mCursorCount; i++) {
                    Rect bounds = mCursorDrawable[i].getBounds();
                    invalidate(bounds.left + horizontalPadding, bounds.top + verticalPadding,
                            bounds.right + horizontalPadding, bounds.bottom + verticalPadding);
                }
            }
        }
    }

    private void invalidateCursor() {
        int where = getSelectionEnd();

        invalidateCursor(where, where, where);
    }

    private void invalidateCursor(int a, int b, int c) {
        if (mLayout == null) {
            invalidate();
        } else {
            if (a >= 0 || b >= 0 || c >= 0) {
                int first = Math.min(Math.min(a, b), c);
                int last = Math.max(Math.max(a, b), c);

                int line = mLayout.getLineForOffset(first);
                int top = mLayout.getLineTop(line);

                // This is ridiculous, but the descent from the line above
                // can hang down into the line we really want to redraw,
                // so we have to invalidate part of the line above to make
                // sure everything that needs to be redrawn really is.
                // (But not the whole line above, because that would cause
                // the same problem with the descenders on the line above it!)
                if (line > 0) {
                    top -= mLayout.getLineDescent(line - 1);
                }

                int line2;

                if (first == last)
                    line2 = line;
                else
                    line2 = mLayout.getLineForOffset(last);

                int bottom = mLayout.getLineTop(line2 + 1);

                final int horizontalPadding = getCompoundPaddingLeft();
                final int verticalPadding = getExtendedPaddingTop() + getVerticalOffset(true);
                
                // If used, the cursor drawables can have an arbitrary dimension that can go beyond
                // the invalidated lines specified above.
                for (int i = 0; i < mCursorCount; i++) {
                    Rect bounds = mCursorDrawable[i].getBounds();
                    top = Math.min(top, bounds.top);
                    bottom = Math.max(bottom, bounds.bottom);
                    // Horizontal bounds are already full width, no need to update
                }

                invalidate(horizontalPadding + mScrollX, top + verticalPadding,
                        horizontalPadding + mScrollX + getWidth() -
                        getCompoundPaddingLeft() - getCompoundPaddingRight(),
                        bottom + verticalPadding);
            }
        }
    }

    private void registerForPreDraw() {
        final ViewTreeObserver observer = getViewTreeObserver();

        if (mPreDrawState == PREDRAW_NOT_REGISTERED) {
            observer.addOnPreDrawListener(this);
            mPreDrawState = PREDRAW_PENDING;
        } else if (mPreDrawState == PREDRAW_DONE) {
            mPreDrawState = PREDRAW_PENDING;
        }

        // else state is PREDRAW_PENDING, so keep waiting.
    }

    /**
     * {@inheritDoc}
     */
    public boolean onPreDraw() {
        if (mPreDrawState != PREDRAW_PENDING) {
            return true;
        }

        if (mLayout == null) {
            assumeLayout();
        }

        boolean changed = false;

        if (mMovement != null) {
            /* This code also provides auto-scrolling when a cursor is moved using a
             * CursorController (insertion point or selection limits).
             * For selection, ensure start or end is visible depending on controller's state.
             */
            int curs = getSelectionEnd();
            // Do not create the controller if it is not already created.
            if (mSelectionModifierCursorController != null &&
                    mSelectionModifierCursorController.isSelectionStartDragged()) {
                curs = getSelectionStart();
            }

            /*
             * TODO: This should really only keep the end in view if
             * it already was before the text changed.  I'm not sure
             * of a good way to tell from here if it was.
             */
            if (curs < 0 &&
                  (mGravity & Gravity.VERTICAL_GRAVITY_MASK) == Gravity.BOTTOM) {
                curs = mText.length();
            }

            if (curs >= 0) {
                changed = bringPointIntoView(curs);
            }
        } else {
            changed = bringTextIntoView();
        }

        // This has to be checked here since:
        // - onFocusChanged cannot start it when focus is given to a view with selected text (after
        //   a screen rotation) since layout is not yet initialized at that point.
        if (mCreatedWithASelection) {
            startSelectionActionMode();
            mCreatedWithASelection = false;
        }

        // Phone specific code (there is no ExtractEditText on tablets).
        // ExtractEditText does not call onFocus when it is displayed, and mHasSelectionOnFocus can
        // not be set. Do the test here instead.
        if (this instanceof ExtractEditText && hasSelection()) {
            startSelectionActionMode();
        }

        mPreDrawState = PREDRAW_DONE;
        return !changed;
    }

    @Override
    protected void onAttachedToWindow() {
        super.onAttachedToWindow();

        mTemporaryDetach = false;
        
        if (mShowErrorAfterAttach) {
            showError();
            mShowErrorAfterAttach = false;
        }

        final ViewTreeObserver observer = getViewTreeObserver();
        // No need to create the controller.
        // The get method will add the listener on controller creation.
        if (mInsertionPointCursorController != null) {
            observer.addOnTouchModeChangeListener(mInsertionPointCursorController);
        }
        if (mSelectionModifierCursorController != null) {
            observer.addOnTouchModeChangeListener(mSelectionModifierCursorController);
        }
    }

    @Override
    protected void onDetachedFromWindow() {
        super.onDetachedFromWindow();

        final ViewTreeObserver observer = getViewTreeObserver();
        if (mPreDrawState != PREDRAW_NOT_REGISTERED) {
            observer.removeOnPreDrawListener(this);
            mPreDrawState = PREDRAW_NOT_REGISTERED;
        }

        if (mError != null) {
            hideError();
        }

        if (mBlink != null) {
            mBlink.removeCallbacks(mBlink);
        }

        if (mInsertionPointCursorController != null) {
            mInsertionPointCursorController.onDetached();
        }

        if (mSelectionModifierCursorController != null) {
            mSelectionModifierCursorController.onDetached();
        }

        hideControllers();
    }

    @Override
    protected boolean isPaddingOffsetRequired() {
        return mShadowRadius != 0 || mDrawables != null;
    }

    @Override
    protected int getLeftPaddingOffset() {
        return getCompoundPaddingLeft() - mPaddingLeft +
                (int) Math.min(0, mShadowDx - mShadowRadius);
    }

    @Override
    protected int getTopPaddingOffset() {
        return (int) Math.min(0, mShadowDy - mShadowRadius);
    }

    @Override
    protected int getBottomPaddingOffset() {
        return (int) Math.max(0, mShadowDy + mShadowRadius);
    }

    @Override
    protected int getRightPaddingOffset() {
        return -(getCompoundPaddingRight() - mPaddingRight) +
                (int) Math.max(0, mShadowDx + mShadowRadius);
    }

    @Override
    protected boolean verifyDrawable(Drawable who) {
        final boolean verified = super.verifyDrawable(who);
        if (!verified && mDrawables != null) {
            return who == mDrawables.mDrawableLeft || who == mDrawables.mDrawableTop ||
                    who == mDrawables.mDrawableRight || who == mDrawables.mDrawableBottom;
        }
        return verified;
    }

    @Override
    public void jumpDrawablesToCurrentState() {
        super.jumpDrawablesToCurrentState();
        if (mDrawables != null) {
            if (mDrawables.mDrawableLeft != null) {
                mDrawables.mDrawableLeft.jumpToCurrentState();
            }
            if (mDrawables.mDrawableTop != null) {
                mDrawables.mDrawableTop.jumpToCurrentState();
            }
            if (mDrawables.mDrawableRight != null) {
                mDrawables.mDrawableRight.jumpToCurrentState();
            }
            if (mDrawables.mDrawableBottom != null) {
                mDrawables.mDrawableBottom.jumpToCurrentState();
            }
        }
    }

    @Override
    public void invalidateDrawable(Drawable drawable) {
        if (verifyDrawable(drawable)) {
            final Rect dirty = drawable.getBounds();
            int scrollX = mScrollX;
            int scrollY = mScrollY;

            // IMPORTANT: The coordinates below are based on the coordinates computed
            // for each compound drawable in onDraw(). Make sure to update each section
            // accordingly.
            final TextView.Drawables drawables = mDrawables;
            if (drawables != null) {
                if (drawable == drawables.mDrawableLeft) {
                    final int compoundPaddingTop = getCompoundPaddingTop();
                    final int compoundPaddingBottom = getCompoundPaddingBottom();
                    final int vspace = mBottom - mTop - compoundPaddingBottom - compoundPaddingTop;

                    scrollX += mPaddingLeft;
                    scrollY += compoundPaddingTop + (vspace - drawables.mDrawableHeightLeft) / 2;
                } else if (drawable == drawables.mDrawableRight) {
                    final int compoundPaddingTop = getCompoundPaddingTop();
                    final int compoundPaddingBottom = getCompoundPaddingBottom();
                    final int vspace = mBottom - mTop - compoundPaddingBottom - compoundPaddingTop;

                    scrollX += (mRight - mLeft - mPaddingRight - drawables.mDrawableSizeRight);
                    scrollY += compoundPaddingTop + (vspace - drawables.mDrawableHeightRight) / 2;
                } else if (drawable == drawables.mDrawableTop) {
                    final int compoundPaddingLeft = getCompoundPaddingLeft();
                    final int compoundPaddingRight = getCompoundPaddingRight();
                    final int hspace = mRight - mLeft - compoundPaddingRight - compoundPaddingLeft;

                    scrollX += compoundPaddingLeft + (hspace - drawables.mDrawableWidthTop) / 2;
                    scrollY += mPaddingTop;
                } else if (drawable == drawables.mDrawableBottom) {
                    final int compoundPaddingLeft = getCompoundPaddingLeft();
                    final int compoundPaddingRight = getCompoundPaddingRight();
                    final int hspace = mRight - mLeft - compoundPaddingRight - compoundPaddingLeft;

                    scrollX += compoundPaddingLeft + (hspace - drawables.mDrawableWidthBottom) / 2;
                    scrollY += (mBottom - mTop - mPaddingBottom - drawables.mDrawableSizeBottom);
                }
            }

            invalidate(dirty.left + scrollX, dirty.top + scrollY,
                    dirty.right + scrollX, dirty.bottom + scrollY);
        }
    }

    @Override
    public boolean isLayoutRtl(Drawable who) {
        if (who == null) return false;
        if (mDrawables != null) {
            final Drawables drawables = mDrawables;
            if (who == drawables.mDrawableLeft || who == drawables.mDrawableRight ||
                who == drawables.mDrawableTop || who == drawables.mDrawableBottom) {
                return isLayoutRtl();
            }
        }
        return super.isLayoutRtl(who);
    }

    @Override
    protected boolean onSetAlpha(int alpha) {
        // Alpha is supported if and only if the drawing can be done in one pass.
        // TODO text with spans with a background color currently do not respect this alpha.
        if (getBackground() == null) {
            mCurrentAlpha = alpha;
            final Drawables dr = mDrawables;
            if (dr != null) {
                if (dr.mDrawableLeft != null) dr.mDrawableLeft.mutate().setAlpha(alpha);
                if (dr.mDrawableTop != null) dr.mDrawableTop.mutate().setAlpha(alpha);
                if (dr.mDrawableRight != null) dr.mDrawableRight.mutate().setAlpha(alpha);
                if (dr.mDrawableBottom != null) dr.mDrawableBottom.mutate().setAlpha(alpha);
            }
            return true;
        }

        mCurrentAlpha = 255;
        return false;
    }

    /**
     * When a TextView is used to display a useful piece of information to the user (such as a
     * contact's address), it should be made selectable, so that the user can select and copy this
     * content.
     *
     * Use {@link #setTextIsSelectable(boolean)} or the
     * {@link android.R.styleable#TextView_textIsSelectable} XML attribute to make this TextView
     * selectable (text is not selectable by default).
     *
     * Note that the content of an EditText is always selectable.
     *
     * @return True if the text displayed in this TextView can be selected by the user.
     *
     * @attr ref android.R.styleable#TextView_textIsSelectable
     */
    public boolean isTextSelectable() {
        return mTextIsSelectable;
    }

    /**
     * Sets whether or not (default) the content of this view is selectable by the user.
     * 
     * Note that this methods affect the {@link #setFocusable(boolean)},
     * {@link #setFocusableInTouchMode(boolean)} {@link #setClickable(boolean)} and
     * {@link #setLongClickable(boolean)} states and you may want to restore these if they were
     * customized.
     *
     * See {@link #isTextSelectable} for details.
     *
     * @param selectable Whether or not the content of this TextView should be selectable.
     */
    public void setTextIsSelectable(boolean selectable) {
        if (mTextIsSelectable == selectable) return;

        mTextIsSelectable = selectable;

        setFocusableInTouchMode(selectable);
        setFocusable(selectable);
        setClickable(selectable);
        setLongClickable(selectable);

        // mInputType is already EditorInfo.TYPE_NULL and mInput is null;

        setMovementMethod(selectable ? ArrowKeyMovementMethod.getInstance() : null);
        setText(getText(), selectable ? BufferType.SPANNABLE : BufferType.NORMAL);

        // Called by setText above, but safer in case of future code changes
        prepareCursorControllers();
    }

    @Override
    protected int[] onCreateDrawableState(int extraSpace) {
        final int[] drawableState;

        if (mSingleLine) {
            drawableState = super.onCreateDrawableState(extraSpace);
        } else {
            drawableState = super.onCreateDrawableState(extraSpace + 1);
            mergeDrawableStates(drawableState, MULTILINE_STATE_SET);
        }

        if (mTextIsSelectable) {
            // Disable pressed state, which was introduced when TextView was made clickable.
            // Prevents text color change.
            // setClickable(false) would have a similar effect, but it also disables focus changes
            // and long press actions, which are both needed by text selection.
            final int length = drawableState.length;
            for (int i = 0; i < length; i++) {
                if (drawableState[i] == R.attr.state_pressed) {
                    final int[] nonPressedState = new int[length - 1];
                    System.arraycopy(drawableState, 0, nonPressedState, 0, i);
                    System.arraycopy(drawableState, i + 1, nonPressedState, i, length - i - 1);
                    return nonPressedState;
                }
            }
        }

        return drawableState;
    }

    @Override
    protected void onDraw(Canvas canvas) {
        if (mPreDrawState == PREDRAW_DONE) {
            final ViewTreeObserver observer = getViewTreeObserver();
            observer.removeOnPreDrawListener(this);
            mPreDrawState = PREDRAW_NOT_REGISTERED;
        }

        if (mCurrentAlpha <= ViewConfiguration.ALPHA_THRESHOLD_INT) return;

        restartMarqueeIfNeeded();

        // Draw the background for this view
        super.onDraw(canvas);

        final int compoundPaddingLeft = getCompoundPaddingLeft();
        final int compoundPaddingTop = getCompoundPaddingTop();
        final int compoundPaddingRight = getCompoundPaddingRight();
        final int compoundPaddingBottom = getCompoundPaddingBottom();
        final int scrollX = mScrollX;
        final int scrollY = mScrollY;
        final int right = mRight;
        final int left = mLeft;
        final int bottom = mBottom;
        final int top = mTop;

        final Drawables dr = mDrawables;
        if (dr != null) {
            /*
             * Compound, not extended, because the icon is not clipped
             * if the text height is smaller.
             */

            int vspace = bottom - top - compoundPaddingBottom - compoundPaddingTop;
            int hspace = right - left - compoundPaddingRight - compoundPaddingLeft;

            // IMPORTANT: The coordinates computed are also used in invalidateDrawable()
            // Make sure to update invalidateDrawable() when changing this code.
            if (dr.mDrawableLeft != null) {
                canvas.save();
                canvas.translate(scrollX + mPaddingLeft,
                                 scrollY + compoundPaddingTop +
                                 (vspace - dr.mDrawableHeightLeft) / 2);
                dr.mDrawableLeft.draw(canvas);
                canvas.restore();
            }

            // IMPORTANT: The coordinates computed are also used in invalidateDrawable()
            // Make sure to update invalidateDrawable() when changing this code.
            if (dr.mDrawableRight != null) {
                canvas.save();
                canvas.translate(scrollX + right - left - mPaddingRight - dr.mDrawableSizeRight,
                         scrollY + compoundPaddingTop + (vspace - dr.mDrawableHeightRight) / 2);
                dr.mDrawableRight.draw(canvas);
                canvas.restore();
            }

            // IMPORTANT: The coordinates computed are also used in invalidateDrawable()
            // Make sure to update invalidateDrawable() when changing this code.
            if (dr.mDrawableTop != null) {
                canvas.save();
                canvas.translate(scrollX + compoundPaddingLeft + (hspace - dr.mDrawableWidthTop) / 2,
                        scrollY + mPaddingTop);
                dr.mDrawableTop.draw(canvas);
                canvas.restore();
            }

            // IMPORTANT: The coordinates computed are also used in invalidateDrawable()
            // Make sure to update invalidateDrawable() when changing this code.
            if (dr.mDrawableBottom != null) {
                canvas.save();
                canvas.translate(scrollX + compoundPaddingLeft +
                        (hspace - dr.mDrawableWidthBottom) / 2,
                         scrollY + bottom - top - mPaddingBottom - dr.mDrawableSizeBottom);
                dr.mDrawableBottom.draw(canvas);
                canvas.restore();
            }
        }

        int color = mCurTextColor;

        if (mLayout == null) {
            assumeLayout();
        }

        Layout layout = mLayout;
        int cursorcolor = color;

        if (mHint != null && mText.length() == 0) {
            if (mHintTextColor != null) {
                color = mCurHintTextColor;
            }

            layout = mHintLayout;
        }

        mTextPaint.setColor(color);
        if (mCurrentAlpha != 255) {
            // If set, the alpha will override the color's alpha. Multiply the alphas.
            mTextPaint.setAlpha((mCurrentAlpha * Color.alpha(color)) / 255);
        }
        mTextPaint.drawableState = getDrawableState();

        canvas.save();
        /*  Would be faster if we didn't have to do this. Can we chop the
            (displayable) text so that we don't need to do this ever?
        */

        int extendedPaddingTop = getExtendedPaddingTop();
        int extendedPaddingBottom = getExtendedPaddingBottom();

        float clipLeft = compoundPaddingLeft + scrollX;
        float clipTop = extendedPaddingTop + scrollY;
        float clipRight = right - left - compoundPaddingRight + scrollX;
        float clipBottom = bottom - top - extendedPaddingBottom + scrollY;

        if (mShadowRadius != 0) {
            clipLeft += Math.min(0, mShadowDx - mShadowRadius);
            clipRight += Math.max(0, mShadowDx + mShadowRadius);

            clipTop += Math.min(0, mShadowDy - mShadowRadius);
            clipBottom += Math.max(0, mShadowDy + mShadowRadius);
        }

        canvas.clipRect(clipLeft, clipTop, clipRight, clipBottom);

        int voffsetText = 0;
        int voffsetCursor = 0;

        // translate in by our padding
        {
            /* shortcircuit calling getVerticaOffset() */
            if ((mGravity & Gravity.VERTICAL_GRAVITY_MASK) != Gravity.TOP) {
                voffsetText = getVerticalOffset(false);
                voffsetCursor = getVerticalOffset(true);
            }
            canvas.translate(compoundPaddingLeft, extendedPaddingTop + voffsetText);
        }

        final int absoluteGravity = Gravity.getAbsoluteGravity(mGravity, isLayoutRtl());
        if (mEllipsize == TextUtils.TruncateAt.MARQUEE) {
            if (!mSingleLine && getLineCount() == 1 && canMarquee() &&
                    (absoluteGravity & Gravity.HORIZONTAL_GRAVITY_MASK) != Gravity.LEFT) {
                canvas.translate(mLayout.getLineRight(0) - (mRight - mLeft -
                        getCompoundPaddingLeft() - getCompoundPaddingRight()), 0.0f);
            }

            if (mMarquee != null && mMarquee.isRunning()) {
                canvas.translate(-mMarquee.mScroll, 0.0f);
            }
        }

        Path highlight = null;
        int selStart = -1, selEnd = -1;
        boolean drawCursor = false;

        //  If there is no movement method, then there can be no selection.
        //  Check that first and attempt to skip everything having to do with
        //  the cursor.
        //  XXX This is not strictly true -- a program could set the
        //  selection manually if it really wanted to.
        if (mMovement != null && (isFocused() || isPressed())) {
            selStart = getSelectionStart();
            selEnd = getSelectionEnd();

            if ((isCursorVisible() || mTextIsSelectable) && selStart >= 0 && isEnabled()) {
                if (mHighlightPath == null)
                    mHighlightPath = new Path();

                if (selStart == selEnd) {
                    if (!mTextIsSelectable &&
                            (SystemClock.uptimeMillis() - mShowCursor) % (2 * BLINK) < BLINK) {
                        if (mHighlightPathBogus) {
                            mHighlightPath.reset();
                            mLayout.getCursorPath(selStart, mHighlightPath, mText);
                            updateCursorsPositions();
                            mHighlightPathBogus = false;
                        }

                        // XXX should pass to skin instead of drawing directly
                        mHighlightPaint.setColor(cursorcolor);
                        if (mCurrentAlpha != 255) {
                            mHighlightPaint.setAlpha(
                                    (mCurrentAlpha * Color.alpha(cursorcolor)) / 255);
                        }
                        mHighlightPaint.setStyle(Paint.Style.STROKE);
                        highlight = mHighlightPath;
                        drawCursor = mCursorCount > 0;
                    }
                } else {
                    if (mHighlightPathBogus) {
                        mHighlightPath.reset();
                        mLayout.getSelectionPath(selStart, selEnd, mHighlightPath);
                        mHighlightPathBogus = false;
                    }

                    // XXX should pass to skin instead of drawing directly
                    mHighlightPaint.setColor(mHighlightColor);
                    if (mCurrentAlpha != 255) {
                        mHighlightPaint.setAlpha(
                                (mCurrentAlpha * Color.alpha(mHighlightColor)) / 255);
                    }
                    mHighlightPaint.setStyle(Paint.Style.FILL);

                    highlight = mHighlightPath;
                }
            }
        }

        /*  Comment out until we decide what to do about animations
        boolean isLinearTextOn = false;
        if (currentTransformation != null) {
            isLinearTextOn = mTextPaint.isLinearTextOn();
            Matrix m = currentTransformation.getMatrix();
            if (!m.isIdentity()) {
                // mTextPaint.setLinearTextOn(true);
            }
        }
        */

        final InputMethodState ims = mInputMethodState;
        final int cursorOffsetVertical = voffsetCursor - voffsetText;
        if (ims != null && ims.mBatchEditNesting == 0) {
            InputMethodManager imm = InputMethodManager.peekInstance();
            if (imm != null) {
                if (imm.isActive(this)) {
                    boolean reported = false;
                    if (ims.mContentChanged || ims.mSelectionModeChanged) {
                        // We are in extract mode and the content has changed
                        // in some way... just report complete new text to the
                        // input method.
                        reported = reportExtractedText();
                    }
                    if (!reported && highlight != null) {
                        int candStart = -1;
                        int candEnd = -1;
                        if (mText instanceof Spannable) {
                            Spannable sp = (Spannable)mText;
                            candStart = EditableInputConnection.getComposingSpanStart(sp);
                            candEnd = EditableInputConnection.getComposingSpanEnd(sp);
                        }
                        imm.updateSelection(this, selStart, selEnd, candStart, candEnd);
                    }
                }
                
                if (imm.isWatchingCursor(this) && highlight != null) {
                    highlight.computeBounds(ims.mTmpRectF, true);
                    ims.mTmpOffset[0] = ims.mTmpOffset[1] = 0;
    
                    canvas.getMatrix().mapPoints(ims.mTmpOffset);
                    ims.mTmpRectF.offset(ims.mTmpOffset[0], ims.mTmpOffset[1]);
    
                    ims.mTmpRectF.offset(0, cursorOffsetVertical);
    
                    ims.mCursorRectInWindow.set((int)(ims.mTmpRectF.left + 0.5),
                            (int)(ims.mTmpRectF.top + 0.5),
                            (int)(ims.mTmpRectF.right + 0.5),
                            (int)(ims.mTmpRectF.bottom + 0.5));
    
                    imm.updateCursor(this,
                            ims.mCursorRectInWindow.left, ims.mCursorRectInWindow.top,
                            ims.mCursorRectInWindow.right, ims.mCursorRectInWindow.bottom);
                }
            }
        }

        if (mCorrectionHighlighter != null) {
            mCorrectionHighlighter.draw(canvas, cursorOffsetVertical);
        }

        if (drawCursor) {
            drawCursor(canvas, cursorOffsetVertical);
            // Rely on the drawable entirely, do not draw the cursor line.
            // Has to be done after the IMM related code above which relies on the highlight.
            highlight = null;
        }

        layout.draw(canvas, highlight, mHighlightPaint, cursorOffsetVertical);

        if (mMarquee != null && mMarquee.shouldDrawGhost()) {
            canvas.translate((int) mMarquee.getGhostOffset(), 0.0f);
            layout.draw(canvas, highlight, mHighlightPaint, cursorOffsetVertical);
        }

        /*  Comment out until we decide what to do about animations
        if (currentTransformation != null) {
            mTextPaint.setLinearTextOn(isLinearTextOn);
        }
        */

        canvas.restore();
    }

    private void updateCursorsPositions() {
        if (mCursorDrawableRes == 0) {
            mCursorCount = 0;
            return; 
        }

        final int offset = getSelectionStart();
        final int line = mLayout.getLineForOffset(offset);
        final int top = mLayout.getLineTop(line);
        final int bottom = mLayout.getLineTop(line + 1);

        mCursorCount = mLayout.isLevelBoundary(offset) ? 2 : 1;

        int middle = bottom;
        if (mCursorCount == 2) {
            // Similar to what is done in {@link Layout.#getCursorPath(int, Path, CharSequence)}
            middle = (top + bottom) >> 1;
        }

        updateCursorPosition(0, top, middle, mLayout.getPrimaryHorizontal(offset));

        if (mCursorCount == 2) {
            updateCursorPosition(1, middle, bottom, mLayout.getSecondaryHorizontal(offset));
        }
    }

    private void updateCursorPosition(int cursorIndex, int top, int bottom, float horizontal) {
        if (mCursorDrawable[cursorIndex] == null)
            mCursorDrawable[cursorIndex] = mContext.getResources().getDrawable(mCursorDrawableRes);

        if (mTempRect == null) mTempRect = new Rect();

        mCursorDrawable[cursorIndex].getPadding(mTempRect);
        final int width = mCursorDrawable[cursorIndex].getIntrinsicWidth();
        horizontal = Math.max(0.5f, horizontal - 0.5f);
        final int left = (int) (horizontal) - mTempRect.left;
        mCursorDrawable[cursorIndex].setBounds(left, top - mTempRect.top, left + width,
                bottom + mTempRect.bottom);
    }

    private void drawCursor(Canvas canvas, int cursorOffsetVertical) {
        final boolean translate = cursorOffsetVertical != 0;
        if (translate) canvas.translate(0, cursorOffsetVertical);
        for (int i = 0; i < mCursorCount; i++) {
            mCursorDrawable[i].draw(canvas);
        }
        if (translate) canvas.translate(0, -cursorOffsetVertical);
    }

    @Override
    public void getFocusedRect(Rect r) {
        if (mLayout == null) {
            super.getFocusedRect(r);
            return;
        }

        int sel = getSelectionEnd();
        if (sel < 0) {
            super.getFocusedRect(r);
            return;
        }

        int line = mLayout.getLineForOffset(sel);
        r.top = mLayout.getLineTop(line);
        r.bottom = mLayout.getLineBottom(line);

        r.left = (int) mLayout.getPrimaryHorizontal(sel);
        r.right = r.left + 1;

        // Adjust for padding and gravity.
        int paddingLeft = getCompoundPaddingLeft();
        int paddingTop = getExtendedPaddingTop();
        if ((mGravity & Gravity.VERTICAL_GRAVITY_MASK) != Gravity.TOP) {
            paddingTop += getVerticalOffset(false);
        }
        r.offset(paddingLeft, paddingTop);
    }

    /**
     * Return the number of lines of text, or 0 if the internal Layout has not
     * been built.
     */
    public int getLineCount() {
        return mLayout != null ? mLayout.getLineCount() : 0;
    }

    /**
     * Return the baseline for the specified line (0...getLineCount() - 1)
     * If bounds is not null, return the top, left, right, bottom extents
     * of the specified line in it. If the internal Layout has not been built,
     * return 0 and set bounds to (0, 0, 0, 0)
     * @param line which line to examine (0..getLineCount() - 1)
     * @param bounds Optional. If not null, it returns the extent of the line
     * @return the Y-coordinate of the baseline
     */
    public int getLineBounds(int line, Rect bounds) {
        if (mLayout == null) {
            if (bounds != null) {
                bounds.set(0, 0, 0, 0);
            }
            return 0;
        }
        else {
            int baseline = mLayout.getLineBounds(line, bounds);

            int voffset = getExtendedPaddingTop();
            if ((mGravity & Gravity.VERTICAL_GRAVITY_MASK) != Gravity.TOP) {
                voffset += getVerticalOffset(true);
            }
            if (bounds != null) {
                bounds.offset(getCompoundPaddingLeft(), voffset);
            }
            return baseline + voffset;
        }
    }

    @Override
    public int getBaseline() {
        if (mLayout == null) {
            return super.getBaseline();
        }

        int voffset = 0;
        if ((mGravity & Gravity.VERTICAL_GRAVITY_MASK) != Gravity.TOP) {
            voffset = getVerticalOffset(true);
        }

        return getExtendedPaddingTop() + voffset + mLayout.getLineBaseline(0);
    }

    @Override
    public boolean onKeyDown(int keyCode, KeyEvent event) {
        int which = doKeyDown(keyCode, event, null);
        if (which == 0) {
            // Go through default dispatching.
            return super.onKeyDown(keyCode, event);
        }

        return true;
    }

    @Override
    public boolean onKeyMultiple(int keyCode, int repeatCount, KeyEvent event) {
        KeyEvent down = KeyEvent.changeAction(event, KeyEvent.ACTION_DOWN);

        int which = doKeyDown(keyCode, down, event);
        if (which == 0) {
            // Go through default dispatching.
            return super.onKeyMultiple(keyCode, repeatCount, event);
        }
        if (which == -1) {
            // Consumed the whole thing.
            return true;
        }

        repeatCount--;
        
        // We are going to dispatch the remaining events to either the input
        // or movement method.  To do this, we will just send a repeated stream
        // of down and up events until we have done the complete repeatCount.
        // It would be nice if those interfaces had an onKeyMultiple() method,
        // but adding that is a more complicated change.
        KeyEvent up = KeyEvent.changeAction(event, KeyEvent.ACTION_UP);
        if (which == 1) {
            mInput.onKeyUp(this, (Editable)mText, keyCode, up);
            while (--repeatCount > 0) {
                mInput.onKeyDown(this, (Editable)mText, keyCode, down);
                mInput.onKeyUp(this, (Editable)mText, keyCode, up);
            }
            hideErrorIfUnchanged();

        } else if (which == 2) {
            mMovement.onKeyUp(this, (Spannable)mText, keyCode, up);
            while (--repeatCount > 0) {
                mMovement.onKeyDown(this, (Spannable)mText, keyCode, down);
                mMovement.onKeyUp(this, (Spannable)mText, keyCode, up);
            }
        }

        return true;
    }

    /**
     * Returns true if pressing ENTER in this field advances focus instead
     * of inserting the character.  This is true mostly in single-line fields,
     * but also in mail addresses and subjects which will display on multiple
     * lines but where it doesn't make sense to insert newlines.
     */
    private boolean shouldAdvanceFocusOnEnter() {
        if (mInput == null) {
            return false;
        }

        if (mSingleLine) {
            return true;
        }

        if ((mInputType & EditorInfo.TYPE_MASK_CLASS) == EditorInfo.TYPE_CLASS_TEXT) {
            int variation = mInputType & EditorInfo.TYPE_MASK_VARIATION;
            if (variation == EditorInfo.TYPE_TEXT_VARIATION_EMAIL_ADDRESS
                    || variation == EditorInfo.TYPE_TEXT_VARIATION_EMAIL_SUBJECT) {
                return true;
            }
        }

        return false;
    }

    /**
     * Returns true if pressing TAB in this field advances focus instead
     * of inserting the character.  Insert tabs only in multi-line editors.
     */
    private boolean shouldAdvanceFocusOnTab() {
        if (mInput != null && !mSingleLine) {
            if ((mInputType & EditorInfo.TYPE_MASK_CLASS) == EditorInfo.TYPE_CLASS_TEXT) {
                int variation = mInputType & EditorInfo.TYPE_MASK_VARIATION;
                if (variation == EditorInfo.TYPE_TEXT_FLAG_IME_MULTI_LINE
                        || variation == EditorInfo.TYPE_TEXT_FLAG_MULTI_LINE) {
                    return false;
                }
            }
        }
        return true;
    }

    private int doKeyDown(int keyCode, KeyEvent event, KeyEvent otherEvent) {
        if (!isEnabled()) {
            return 0;
        }

        switch (keyCode) {
            case KeyEvent.KEYCODE_ENTER:
                mEnterKeyIsDown = true;
                if (event.hasNoModifiers()) {
                    // When mInputContentType is set, we know that we are
                    // running in a "modern" cupcake environment, so don't need
                    // to worry about the application trying to capture
                    // enter key events.
                    if (mInputContentType != null) {
                        // If there is an action listener, given them a
                        // chance to consume the event.
                        if (mInputContentType.onEditorActionListener != null &&
                                mInputContentType.onEditorActionListener.onEditorAction(
                                this, EditorInfo.IME_NULL, event)) {
                            mInputContentType.enterDown = true;
                            // We are consuming the enter key for them.
                            return -1;
                        }
                    }

                    // If our editor should move focus when enter is pressed, or
                    // this is a generated event from an IME action button, then
                    // don't let it be inserted into the text.
                    if ((event.getFlags() & KeyEvent.FLAG_EDITOR_ACTION) != 0
                            || shouldAdvanceFocusOnEnter()) {
                        if (mOnClickListener != null) {
                            return 0;
                        }
                        return -1;
                    }
                }
                break;
                
            case KeyEvent.KEYCODE_DPAD_CENTER:
                mDPadCenterIsDown = true;
                if (event.hasNoModifiers()) {
                    if (shouldAdvanceFocusOnEnter()) {
                        return 0;
                    }
                }
                break;

            case KeyEvent.KEYCODE_TAB:
                if (event.hasNoModifiers() || event.hasModifiers(KeyEvent.META_SHIFT_ON)) {
                    if (shouldAdvanceFocusOnTab()) {
                        return 0;
                    }
                }
                break;

                // Has to be done on key down (and not on key up) to correctly be intercepted.
            case KeyEvent.KEYCODE_BACK:
                if (mSelectionActionMode != null) {
                    stopSelectionActionMode();
                    return -1;
                }
                break;
        }

        if (mInput != null) {
            resetErrorChangedFlag();

            boolean doDown = true;
            if (otherEvent != null) {
                try {
                    beginBatchEdit();
                    final boolean handled = mInput.onKeyOther(this, (Editable) mText, otherEvent);
                    hideErrorIfUnchanged();
                    doDown = false;
                    if (handled) {
                        return -1;
                    }
                } catch (AbstractMethodError e) {
                    // onKeyOther was added after 1.0, so if it isn't
                    // implemented we need to try to dispatch as a regular down.
                } finally {
                    endBatchEdit();
                }
            }
            
            if (doDown) {
                beginBatchEdit();
                final boolean handled = mInput.onKeyDown(this, (Editable) mText, keyCode, event);
                endBatchEdit();
                hideErrorIfUnchanged();
                if (handled) return 1;
            }
        }

        // bug 650865: sometimes we get a key event before a layout.
        // don't try to move around if we don't know the layout.

        if (mMovement != null && mLayout != null) {
            boolean doDown = true;
            if (otherEvent != null) {
                try {
                    boolean handled = mMovement.onKeyOther(this, (Spannable) mText,
                            otherEvent);
                    doDown = false;
                    if (handled) {
                        return -1;
                    }
                } catch (AbstractMethodError e) {
                    // onKeyOther was added after 1.0, so if it isn't
                    // implemented we need to try to dispatch as a regular down.
                }
            }
            if (doDown) {
                if (mMovement.onKeyDown(this, (Spannable)mText, keyCode, event))
                    return 2;
            }
        }

        return 0;
    }

    /**
     * Resets the mErrorWasChanged flag, so that future calls to {@link #setError(CharSequence)}
     * can be recorded.
     * @hide
     */
    public void resetErrorChangedFlag() {
        /*
         * Keep track of what the error was before doing the input
         * so that if an input filter changed the error, we leave
         * that error showing.  Otherwise, we take down whatever
         * error was showing when the user types something.
         */
        mErrorWasChanged = false;
    }

    /**
     * @hide
     */
    public void hideErrorIfUnchanged() {
        if (mError != null && !mErrorWasChanged) {
            setError(null, null);
        }
    }

    @Override
    public boolean onKeyUp(int keyCode, KeyEvent event) {
        if (!isEnabled()) {
            return super.onKeyUp(keyCode, event);
        }

        switch (keyCode) {
            case KeyEvent.KEYCODE_DPAD_CENTER:
                mDPadCenterIsDown = false;
                if (event.hasNoModifiers()) {
                    /*
                     * If there is a click listener, just call through to
                     * super, which will invoke it.
                     *
                     * If there isn't a click listener, try to show the soft
                     * input method.  (It will also
                     * call performClick(), but that won't do anything in
                     * this case.)
                     */
                    if (mOnClickListener == null) {
                        if (mMovement != null && mText instanceof Editable
                                && mLayout != null && onCheckIsTextEditor()) {
                            InputMethodManager imm = InputMethodManager.peekInstance();
                            if (imm != null) imm.showSoftInput(this, 0);
                        }
                    }
                }
                return super.onKeyUp(keyCode, event);

            case KeyEvent.KEYCODE_ENTER:
                mEnterKeyIsDown = false;
                if (event.hasNoModifiers()) {
                    if (mInputContentType != null
                            && mInputContentType.onEditorActionListener != null
                            && mInputContentType.enterDown) {
                        mInputContentType.enterDown = false;
                        if (mInputContentType.onEditorActionListener.onEditorAction(
                                this, EditorInfo.IME_NULL, event)) {
                            return true;
                        }
                    }

                    if ((event.getFlags() & KeyEvent.FLAG_EDITOR_ACTION) != 0
                            || shouldAdvanceFocusOnEnter()) {
                        /*
                         * If there is a click listener, just call through to
                         * super, which will invoke it.
                         *
                         * If there isn't a click listener, try to advance focus,
                         * but still call through to super, which will reset the
                         * pressed state and longpress state.  (It will also
                         * call performClick(), but that won't do anything in
                         * this case.)
                         */
                        if (mOnClickListener == null) {
                            View v = focusSearch(FOCUS_DOWN);

                            if (v != null) {
                                if (!v.requestFocus(FOCUS_DOWN)) {
                                    throw new IllegalStateException(
                                            "focus search returned a view " +
                                            "that wasn't able to take focus!");
                                }

                                /*
                                 * Return true because we handled the key; super
                                 * will return false because there was no click
                                 * listener.
                                 */
                                super.onKeyUp(keyCode, event);
                                return true;
                            } else if ((event.getFlags()
                                    & KeyEvent.FLAG_EDITOR_ACTION) != 0) {
                                // No target for next focus, but make sure the IME
                                // if this came from it.
                                InputMethodManager imm = InputMethodManager.peekInstance();
                                if (imm != null && imm.isActive(this)) {
                                    imm.hideSoftInputFromWindow(getWindowToken(), 0);
                                }
                            }
                        }
                    }
                    return super.onKeyUp(keyCode, event);
                }
                break;
        }

        if (mInput != null)
            if (mInput.onKeyUp(this, (Editable) mText, keyCode, event))
                return true;

        if (mMovement != null && mLayout != null)
            if (mMovement.onKeyUp(this, (Spannable) mText, keyCode, event))
                return true;

        return super.onKeyUp(keyCode, event);
    }

    @Override public boolean onCheckIsTextEditor() {
        return mInputType != EditorInfo.TYPE_NULL;
    }
    
    @Override public InputConnection onCreateInputConnection(EditorInfo outAttrs) {
        if (onCheckIsTextEditor() && isEnabled()) {
            if (mInputMethodState == null) {
                mInputMethodState = new InputMethodState();
            }
            outAttrs.inputType = mInputType;
            if (mInputContentType != null) {
                outAttrs.imeOptions = mInputContentType.imeOptions;
                outAttrs.privateImeOptions = mInputContentType.privateImeOptions;
                outAttrs.actionLabel = mInputContentType.imeActionLabel;
                outAttrs.actionId = mInputContentType.imeActionId;
                outAttrs.extras = mInputContentType.extras;
            } else {
                outAttrs.imeOptions = EditorInfo.IME_NULL;
            }
            if (focusSearch(FOCUS_DOWN) != null) {
                outAttrs.imeOptions |= EditorInfo.IME_FLAG_NAVIGATE_NEXT;
            }
            if (focusSearch(FOCUS_UP) != null) {
                outAttrs.imeOptions |= EditorInfo.IME_FLAG_NAVIGATE_PREVIOUS;
            }
            if ((outAttrs.imeOptions&EditorInfo.IME_MASK_ACTION)
                    == EditorInfo.IME_ACTION_UNSPECIFIED) {
                if ((outAttrs.imeOptions&EditorInfo.IME_FLAG_NAVIGATE_NEXT) != 0) {
                    // An action has not been set, but the enter key will move to
                    // the next focus, so set the action to that.
                    outAttrs.imeOptions |= EditorInfo.IME_ACTION_NEXT;
                } else {
                    // An action has not been set, and there is no focus to move
                    // to, so let's just supply a "done" action.
                    outAttrs.imeOptions |= EditorInfo.IME_ACTION_DONE;
                }
                if (!shouldAdvanceFocusOnEnter()) {
                    outAttrs.imeOptions |= EditorInfo.IME_FLAG_NO_ENTER_ACTION;
                }
            }
            if (isMultilineInputType(outAttrs.inputType)) {
                // Multi-line text editors should always show an enter key.
                outAttrs.imeOptions |= EditorInfo.IME_FLAG_NO_ENTER_ACTION;
            }
            outAttrs.hintText = mHint;
            if (mText instanceof Editable) {
                InputConnection ic = new EditableInputConnection(this);
                outAttrs.initialSelStart = getSelectionStart();
                outAttrs.initialSelEnd = getSelectionEnd();
                outAttrs.initialCapsMode = ic.getCursorCapsMode(mInputType);
                return ic;
            }
        }
        return null;
    }

    /**
     * If this TextView contains editable content, extract a portion of it
     * based on the information in <var>request</var> in to <var>outText</var>.
     * @return Returns true if the text was successfully extracted, else false.
     */
    public boolean extractText(ExtractedTextRequest request,
            ExtractedText outText) {
        return extractTextInternal(request, EXTRACT_UNKNOWN, EXTRACT_UNKNOWN,
                EXTRACT_UNKNOWN, outText);
    }
    
    static final int EXTRACT_NOTHING = -2;
    static final int EXTRACT_UNKNOWN = -1;
    
    boolean extractTextInternal(ExtractedTextRequest request,
            int partialStartOffset, int partialEndOffset, int delta,
            ExtractedText outText) {
        final CharSequence content = mText;
        if (content != null) {
            if (partialStartOffset != EXTRACT_NOTHING) {
                final int N = content.length();
                if (partialStartOffset < 0) {
                    outText.partialStartOffset = outText.partialEndOffset = -1;
                    partialStartOffset = 0;
                    partialEndOffset = N;
                } else {
                    // Now use the delta to determine the actual amount of text
                    // we need.
                    partialEndOffset += delta;
                    // Adjust offsets to ensure we contain full spans.
                    if (content instanceof Spanned) {
                        Spanned spanned = (Spanned)content;
                        Object[] spans = spanned.getSpans(partialStartOffset,
                                partialEndOffset, ParcelableSpan.class);
                        int i = spans.length;
                        while (i > 0) {
                            i--;
                            int j = spanned.getSpanStart(spans[i]);
                            if (j < partialStartOffset) partialStartOffset = j;
                            j = spanned.getSpanEnd(spans[i]);
                            if (j > partialEndOffset) partialEndOffset = j;
                        }
                    }
                    outText.partialStartOffset = partialStartOffset;
                    outText.partialEndOffset = partialEndOffset - delta;

                    if (partialStartOffset > N) {
                        partialStartOffset = N;
                    } else if (partialStartOffset < 0) {
                        partialStartOffset = 0;
                    }
                    if (partialEndOffset > N) {
                        partialEndOffset = N;
                    } else if (partialEndOffset < 0) {
                        partialEndOffset = 0;
                    }
                }
                if ((request.flags&InputConnection.GET_TEXT_WITH_STYLES) != 0) {
                    outText.text = content.subSequence(partialStartOffset,
                            partialEndOffset);
                } else {
                    outText.text = TextUtils.substring(content, partialStartOffset,
                            partialEndOffset);
                }
            } else {
                outText.partialStartOffset = 0;
                outText.partialEndOffset = 0;
                outText.text = "";
            }
            outText.flags = 0;
            if (MetaKeyKeyListener.getMetaState(mText, MetaKeyKeyListener.META_SELECTING) != 0) {
                outText.flags |= ExtractedText.FLAG_SELECTING;
            }
            if (mSingleLine) {
                outText.flags |= ExtractedText.FLAG_SINGLE_LINE;
            }
            outText.startOffset = 0;
            outText.selectionStart = getSelectionStart();
            outText.selectionEnd = getSelectionEnd();
            return true;
        }
        return false;
    }
    
    boolean reportExtractedText() {
        final InputMethodState ims = mInputMethodState;
        if (ims != null) {
            final boolean contentChanged = ims.mContentChanged;
            if (contentChanged || ims.mSelectionModeChanged) {
                ims.mContentChanged = false;
                ims.mSelectionModeChanged = false;
                final ExtractedTextRequest req = mInputMethodState.mExtracting;
                if (req != null) {
                    InputMethodManager imm = InputMethodManager.peekInstance();
                    if (imm != null) {
                        if (DEBUG_EXTRACT) Log.v(LOG_TAG, "Retrieving extracted start="
                                + ims.mChangedStart + " end=" + ims.mChangedEnd
                                + " delta=" + ims.mChangedDelta);
                        if (ims.mChangedStart < 0 && !contentChanged) {
                            ims.mChangedStart = EXTRACT_NOTHING;
                        }
                        if (extractTextInternal(req, ims.mChangedStart, ims.mChangedEnd,
                                ims.mChangedDelta, ims.mTmpExtracted)) {
                            if (DEBUG_EXTRACT) Log.v(LOG_TAG, "Reporting extracted start="
                                    + ims.mTmpExtracted.partialStartOffset
                                    + " end=" + ims.mTmpExtracted.partialEndOffset
                                    + ": " + ims.mTmpExtracted.text);
                            imm.updateExtractedText(this, req.token,
                                    mInputMethodState.mTmpExtracted);
                            ims.mChangedStart = EXTRACT_UNKNOWN;
                            ims.mChangedEnd = EXTRACT_UNKNOWN;
                            ims.mChangedDelta = 0;
                            ims.mContentChanged = false;
                            return true;
                        }
                    }
                }
            }
        }
        return false;
    }
    
    /**
     * This is used to remove all style-impacting spans from text before new
     * extracted text is being replaced into it, so that we don't have any
     * lingering spans applied during the replace.
     */
    static void removeParcelableSpans(Spannable spannable, int start, int end) {
        Object[] spans = spannable.getSpans(start, end, ParcelableSpan.class);
        int i = spans.length;
        while (i > 0) {
            i--;
            spannable.removeSpan(spans[i]);
        }
    }
    
    /**
     * Apply to this text view the given extracted text, as previously
     * returned by {@link #extractText(ExtractedTextRequest, ExtractedText)}.
     */
    public void setExtractedText(ExtractedText text) {
        Editable content = getEditableText();
        if (text.text != null) {
            if (content == null) {
                setText(text.text, TextView.BufferType.EDITABLE);
            } else if (text.partialStartOffset < 0) {
                removeParcelableSpans(content, 0, content.length());
                content.replace(0, content.length(), text.text);
            } else {
                final int N = content.length();
                int start = text.partialStartOffset;
                if (start > N) start = N;
                int end = text.partialEndOffset;
                if (end > N) end = N;
                removeParcelableSpans(content, start, end);
                content.replace(start, end, text.text);
            }
        }
        
        // Now set the selection position...  make sure it is in range, to
        // avoid crashes.  If this is a partial update, it is possible that
        // the underlying text may have changed, causing us problems here.
        // Also we just don't want to trust clients to do the right thing.
        Spannable sp = (Spannable)getText();
        final int N = sp.length();
        int start = text.selectionStart;
        if (start < 0) start = 0;
        else if (start > N) start = N;
        int end = text.selectionEnd;
        if (end < 0) end = 0;
        else if (end > N) end = N;
        Selection.setSelection(sp, start, end);
        
        // Finally, update the selection mode.
        if ((text.flags&ExtractedText.FLAG_SELECTING) != 0) {
            MetaKeyKeyListener.startSelecting(this, sp);
        } else {
            MetaKeyKeyListener.stopSelecting(this, sp);
        }
    }
    
    /**
     * @hide
     */
    public void setExtracting(ExtractedTextRequest req) {
        if (mInputMethodState != null) {
            mInputMethodState.mExtracting = req;
        }
        // This stops a possible text selection mode. Maybe not intended.
        hideControllers();
    }
    
    /**
     * Called by the framework in response to a text completion from
     * the current input method, provided by it calling
     * {@link InputConnection#commitCompletion
     * InputConnection.commitCompletion()}.  The default implementation does
     * nothing; text views that are supporting auto-completion should override
     * this to do their desired behavior.
     *
     * @param text The auto complete text the user has selected.
     */
    public void onCommitCompletion(CompletionInfo text) {
<<<<<<< HEAD
        // intentionally empty
=======
        // Intentionally empty
>>>>>>> 955e8d79
    }

    /**
     * Called by the framework in response to a text auto-correction (such as fixing a typo using a
     * a dictionnary) from the current input method, provided by it calling
     * {@link InputConnection#commitCorrection} InputConnection.commitCorrection()}. The default
     * implementation flashes the background of the corrected word to provide feedback to the user.
     *
     * @param info The auto correct info about the text that was corrected.
     */
    public void onCommitCorrection(CorrectionInfo info) {
        if (mCorrectionHighlighter == null) {
            mCorrectionHighlighter = new CorrectionHighlighter();
        } else {
            mCorrectionHighlighter.invalidate(false);
        }

        mCorrectionHighlighter.highlight(info);
    }

    private class CorrectionHighlighter {
        private final Path mPath = new Path();
        private final Paint mPaint = new Paint(Paint.ANTI_ALIAS_FLAG);
        private int mStart, mEnd;
        private long mFadingStartTime;
        private final static int FADE_OUT_DURATION = 400;

        public CorrectionHighlighter() {
            mPaint.setCompatibilityScaling(getResources().getCompatibilityInfo().applicationScale);
            mPaint.setStyle(Paint.Style.FILL);
        }

        public void highlight(CorrectionInfo info) {
            mStart = info.getOffset();
            mEnd = mStart + info.getNewText().length();
            mFadingStartTime = SystemClock.uptimeMillis();

            if (mStart < 0 || mEnd < 0) {
                stopAnimation();
            }
        }

        public void draw(Canvas canvas, int cursorOffsetVertical) {
            if (updatePath() && updatePaint()) {
                if (cursorOffsetVertical != 0) {
                    canvas.translate(0, cursorOffsetVertical);
                }

                canvas.drawPath(mPath, mPaint);

                if (cursorOffsetVertical != 0) {
                    canvas.translate(0, -cursorOffsetVertical);
                }
                invalidate(true);
            } else {
                stopAnimation();
                invalidate(false);
            }
        }

        private boolean updatePaint() {
            final long duration = SystemClock.uptimeMillis() - mFadingStartTime;
            if (duration > FADE_OUT_DURATION) return false;

            final float coef = 1.0f - (float) duration / FADE_OUT_DURATION;
            final int highlightColorAlpha = Color.alpha(mHighlightColor);
            final int color = (mHighlightColor & 0x00FFFFFF) +
                    ((int) (highlightColorAlpha * coef) << 24);
            mPaint.setColor(color);
            return true;
        }

        private boolean updatePath() {
            final Layout layout = TextView.this.mLayout;
            if (layout == null) return false;

            // Update in case text is edited while the animation is run
            final int length = mText.length();
            int start = Math.min(length, mStart);
            int end = Math.min(length, mEnd);

            mPath.reset();
            TextView.this.mLayout.getSelectionPath(start, end, mPath);
            return true;
        }

        private void invalidate(boolean delayed) {
            if (TextView.this.mLayout == null) return;

            synchronized (sTempRect) {
                mPath.computeBounds(sTempRect, false);

                int left = getCompoundPaddingLeft();
                int top = getExtendedPaddingTop() + getVerticalOffset(true);

                if (delayed) {
                    TextView.this.postInvalidateDelayed(16, // 60 Hz update
                            left + (int) sTempRect.left, top + (int) sTempRect.top,
                            left + (int) sTempRect.right, top + (int) sTempRect.bottom);
                } else {
                    TextView.this.postInvalidate((int) sTempRect.left, (int) sTempRect.top,
                            (int) sTempRect.right, (int) sTempRect.bottom);
                }
            }
        }

        private void stopAnimation() {
            TextView.this.mCorrectionHighlighter = null;
        }
    }

    public void beginBatchEdit() {
        mInBatchEditControllers = true;
        final InputMethodState ims = mInputMethodState;
        if (ims != null) {
            int nesting = ++ims.mBatchEditNesting;
            if (nesting == 1) {
                ims.mCursorChanged = false;
                ims.mChangedDelta = 0;
                if (ims.mContentChanged) {
                    // We already have a pending change from somewhere else,
                    // so turn this into a full update.
                    ims.mChangedStart = 0;
                    ims.mChangedEnd = mText.length();
                } else {
                    ims.mChangedStart = EXTRACT_UNKNOWN;
                    ims.mChangedEnd = EXTRACT_UNKNOWN;
                    ims.mContentChanged = false;
                }
                onBeginBatchEdit();
            }
        }
    }
    
    public void endBatchEdit() {
        mInBatchEditControllers = false;
        final InputMethodState ims = mInputMethodState;
        if (ims != null) {
            int nesting = --ims.mBatchEditNesting;
            if (nesting == 0) {
                finishBatchEdit(ims);
            }
        }
    }
    
    void ensureEndedBatchEdit() {
        final InputMethodState ims = mInputMethodState;
        if (ims != null && ims.mBatchEditNesting != 0) {
            ims.mBatchEditNesting = 0;
            finishBatchEdit(ims);
        }
    }
    
    void finishBatchEdit(final InputMethodState ims) {
        onEndBatchEdit();
        
        if (ims.mContentChanged || ims.mSelectionModeChanged) {
            updateAfterEdit();
            reportExtractedText();
        } else if (ims.mCursorChanged) {
            // Cheezy way to get us to report the current cursor location.
            invalidateCursor();
        }
    }
    
    void updateAfterEdit() {
        invalidate();
        int curs = getSelectionStart();

        if (curs >= 0 || (mGravity & Gravity.VERTICAL_GRAVITY_MASK) == Gravity.BOTTOM) {
            registerForPreDraw();
        }

        if (curs >= 0) {
            mHighlightPathBogus = true;
            makeBlink();
        }

        checkForResize();
    }
    
    /**
     * Called by the framework in response to a request to begin a batch
     * of edit operations through a call to link {@link #beginBatchEdit()}.
     */
    public void onBeginBatchEdit() {
        // intentionally empty
    }
    
    /**
     * Called by the framework in response to a request to end a batch
     * of edit operations through a call to link {@link #endBatchEdit}.
     */
    public void onEndBatchEdit() {
        // intentionally empty
    }
    
    /**
     * Called by the framework in response to a private command from the
     * current method, provided by it calling
     * {@link InputConnection#performPrivateCommand
     * InputConnection.performPrivateCommand()}.
     *
     * @param action The action name of the command.
     * @param data Any additional data for the command.  This may be null.
     * @return Return true if you handled the command, else false.
     */
    public boolean onPrivateIMECommand(String action, Bundle data) {
        return false;
    }

    private void nullLayouts() {
        if (mLayout instanceof BoringLayout && mSavedLayout == null) {
            mSavedLayout = (BoringLayout) mLayout;
        }
        if (mHintLayout instanceof BoringLayout && mSavedHintLayout == null) {
            mSavedHintLayout = (BoringLayout) mHintLayout;
        }

        mLayout = mHintLayout = null;

        // Since it depends on the value of mLayout
        prepareCursorControllers();
    }

    /**
     * Make a new Layout based on the already-measured size of the view,
     * on the assumption that it was measured correctly at some point.
     */
    private void assumeLayout() {
        int width = mRight - mLeft - getCompoundPaddingLeft() - getCompoundPaddingRight();

        if (width < 1) {
            width = 0;
        }

        int physicalWidth = width;

        if (mHorizontallyScrolling) {
            width = VERY_WIDE;
        }

        makeNewLayout(width, physicalWidth, UNKNOWN_BORING, UNKNOWN_BORING,
                      physicalWidth, false);
    }

    /**
     * The width passed in is now the desired layout width,
     * not the full view width with padding.
     * {@hide}
     */
    protected void makeNewLayout(int w, int hintWidth,
                                 BoringLayout.Metrics boring,
                                 BoringLayout.Metrics hintBoring,
                                 int ellipsisWidth, boolean bringIntoView) {
        stopMarquee();

        mHighlightPathBogus = true;

        if (w < 0) {
            w = 0;
        }
        if (hintWidth < 0) {
            hintWidth = 0;
        }

        Layout.Alignment alignment;
        final int absoluteGravity = Gravity.getAbsoluteGravity(mGravity, isLayoutRtl());
        switch (absoluteGravity & Gravity.HORIZONTAL_GRAVITY_MASK) {
            case Gravity.CENTER_HORIZONTAL:
                alignment = Layout.Alignment.ALIGN_CENTER;
                break;

            case Gravity.RIGHT:
                // Note, Layout resolves ALIGN_OPPOSITE to left or
                // right based on the paragraph direction.
                alignment = Layout.Alignment.ALIGN_OPPOSITE;
                break;

            default:
                alignment = Layout.Alignment.ALIGN_NORMAL;
        }

        boolean shouldEllipsize = mEllipsize != null && mInput == null;

        if (mText instanceof Spannable) {
            mLayout = new DynamicLayout(mText, mTransformed, mTextPaint, w,
                    alignment, mSpacingMult,
                    mSpacingAdd, mIncludePad, mInput == null ? mEllipsize : null,
                    ellipsisWidth);
        } else {
            if (boring == UNKNOWN_BORING) {
                boring = BoringLayout.isBoring(mTransformed, mTextPaint, mBoring);
                if (boring != null) {
                    mBoring = boring;
                }
            }

            if (boring != null) {
                if (boring.width <= w &&
                    (mEllipsize == null || boring.width <= ellipsisWidth)) {
                    if (mSavedLayout != null) {
                        mLayout = mSavedLayout.
                                replaceOrMake(mTransformed, mTextPaint,
                                w, alignment, mSpacingMult, mSpacingAdd,
                                boring, mIncludePad);
                    } else {
                        mLayout = BoringLayout.make(mTransformed, mTextPaint,
                                w, alignment, mSpacingMult, mSpacingAdd,
                                boring, mIncludePad);
                    }

                    mSavedLayout = (BoringLayout) mLayout;
                } else if (shouldEllipsize && boring.width <= w) {
                    if (mSavedLayout != null) {
                        mLayout = mSavedLayout.
                                replaceOrMake(mTransformed, mTextPaint,
                                w, alignment, mSpacingMult, mSpacingAdd,
                                boring, mIncludePad, mEllipsize,
                                ellipsisWidth);
                    } else {
                        mLayout = BoringLayout.make(mTransformed, mTextPaint,
                                w, alignment, mSpacingMult, mSpacingAdd,
                                boring, mIncludePad, mEllipsize,
                                ellipsisWidth);
                    }
                } else if (shouldEllipsize) {
                    mLayout = new StaticLayout(mTransformed,
                                0, mTransformed.length(),
                                mTextPaint, w, alignment, mSpacingMult,
                                mSpacingAdd, mIncludePad, mEllipsize,
                                ellipsisWidth);
                } else {
                    mLayout = new StaticLayout(mTransformed, mTextPaint,
                            w, alignment, mSpacingMult, mSpacingAdd,
                            mIncludePad);
                }
            } else if (shouldEllipsize) {
                mLayout = new StaticLayout(mTransformed,
                            0, mTransformed.length(),
                            mTextPaint, w, alignment, mSpacingMult,
                            mSpacingAdd, mIncludePad, mEllipsize,
                            ellipsisWidth);
            } else {
                mLayout = new StaticLayout(mTransformed, mTextPaint,
                        w, alignment, mSpacingMult, mSpacingAdd,
                        mIncludePad);
            }
        }

        shouldEllipsize = mEllipsize != null;
        mHintLayout = null;

        if (mHint != null) {
            if (shouldEllipsize) hintWidth = w;

            if (hintBoring == UNKNOWN_BORING) {
                hintBoring = BoringLayout.isBoring(mHint, mTextPaint,
                                                   mHintBoring);
                if (hintBoring != null) {
                    mHintBoring = hintBoring;
                }
            }

            if (hintBoring != null) {
                if (hintBoring.width <= hintWidth &&
                    (!shouldEllipsize || hintBoring.width <= ellipsisWidth)) {
                    if (mSavedHintLayout != null) {
                        mHintLayout = mSavedHintLayout.
                                replaceOrMake(mHint, mTextPaint,
                                hintWidth, alignment, mSpacingMult, mSpacingAdd,
                                hintBoring, mIncludePad);
                    } else {
                        mHintLayout = BoringLayout.make(mHint, mTextPaint,
                                hintWidth, alignment, mSpacingMult, mSpacingAdd,
                                hintBoring, mIncludePad);
                    }

                    mSavedHintLayout = (BoringLayout) mHintLayout;
                } else if (shouldEllipsize && hintBoring.width <= hintWidth) {
                    if (mSavedHintLayout != null) {
                        mHintLayout = mSavedHintLayout.
                                replaceOrMake(mHint, mTextPaint,
                                hintWidth, alignment, mSpacingMult, mSpacingAdd,
                                hintBoring, mIncludePad, mEllipsize,
                                ellipsisWidth);
                    } else {
                        mHintLayout = BoringLayout.make(mHint, mTextPaint,
                                hintWidth, alignment, mSpacingMult, mSpacingAdd,
                                hintBoring, mIncludePad, mEllipsize,
                                ellipsisWidth);
                    }
                } else if (shouldEllipsize) {
                    mHintLayout = new StaticLayout(mHint,
                                0, mHint.length(),
                                mTextPaint, hintWidth, alignment, mSpacingMult,
                                mSpacingAdd, mIncludePad, mEllipsize,
                                ellipsisWidth);
                } else {
                    mHintLayout = new StaticLayout(mHint, mTextPaint,
                            hintWidth, alignment, mSpacingMult, mSpacingAdd,
                            mIncludePad);
                }
            } else if (shouldEllipsize) {
                mHintLayout = new StaticLayout(mHint,
                            0, mHint.length(),
                            mTextPaint, hintWidth, alignment, mSpacingMult,
                            mSpacingAdd, mIncludePad, mEllipsize,
                            ellipsisWidth);
            } else {
                mHintLayout = new StaticLayout(mHint, mTextPaint,
                        hintWidth, alignment, mSpacingMult, mSpacingAdd,
                        mIncludePad);
            }
        }

        if (bringIntoView) {
            registerForPreDraw();
        }

        if (mEllipsize == TextUtils.TruncateAt.MARQUEE) {
            if (!compressText(ellipsisWidth)) {
                final int height = mLayoutParams.height;
                // If the size of the view does not depend on the size of the text, try to
                // start the marquee immediately
                if (height != LayoutParams.WRAP_CONTENT && height != LayoutParams.MATCH_PARENT) {
                    startMarquee();
                } else {
                    // Defer the start of the marquee until we know our width (see setFrame())
                    mRestartMarquee = true;
                }
            }
        }

        // CursorControllers need a non-null mLayout
        prepareCursorControllers();
    }

    private boolean compressText(float width) {
        if (isHardwareAccelerated()) return false;
        
        // Only compress the text if it hasn't been compressed by the previous pass
        if (width > 0.0f && mLayout != null && getLineCount() == 1 && !mUserSetTextScaleX &&
                mTextPaint.getTextScaleX() == 1.0f) {
            final float textWidth = mLayout.getLineWidth(0);
            final float overflow = (textWidth + 1.0f - width) / width;
            if (overflow > 0.0f && overflow <= Marquee.MARQUEE_DELTA_MAX) {
                mTextPaint.setTextScaleX(1.0f - overflow - 0.005f);
                post(new Runnable() {
                    public void run() {
                        requestLayout();
                    }
                });
                return true;
            }
        }

        return false;
    }

    private static int desired(Layout layout) {
        int n = layout.getLineCount();
        CharSequence text = layout.getText();
        float max = 0;

        // if any line was wrapped, we can't use it.
        // but it's ok for the last line not to have a newline

        for (int i = 0; i < n - 1; i++) {
            if (text.charAt(layout.getLineEnd(i) - 1) != '\n')
                return -1;
        }

        for (int i = 0; i < n; i++) {
            max = Math.max(max, layout.getLineWidth(i));
        }

        return (int) FloatMath.ceil(max);
    }

    /**
     * Set whether the TextView includes extra top and bottom padding to make
     * room for accents that go above the normal ascent and descent.
     * The default is true.
     *
     * @attr ref android.R.styleable#TextView_includeFontPadding
     */
    public void setIncludeFontPadding(boolean includepad) {
        mIncludePad = includepad;

        if (mLayout != null) {
            nullLayouts();
            requestLayout();
            invalidate();
        }
    }

    private static final BoringLayout.Metrics UNKNOWN_BORING = new BoringLayout.Metrics();

    @Override
    protected void onMeasure(int widthMeasureSpec, int heightMeasureSpec) {
        int widthMode = MeasureSpec.getMode(widthMeasureSpec);
        int heightMode = MeasureSpec.getMode(heightMeasureSpec);
        int widthSize = MeasureSpec.getSize(widthMeasureSpec);
        int heightSize = MeasureSpec.getSize(heightMeasureSpec);

        int width;
        int height;

        BoringLayout.Metrics boring = UNKNOWN_BORING;
        BoringLayout.Metrics hintBoring = UNKNOWN_BORING;

        int des = -1;
        boolean fromexisting = false;

        if (widthMode == MeasureSpec.EXACTLY) {
            // Parent has told us how big to be. So be it.
            width = widthSize;
        } else {
            if (mLayout != null && mEllipsize == null) {
                des = desired(mLayout);
            }

            if (des < 0) {
                boring = BoringLayout.isBoring(mTransformed, mTextPaint, mBoring);
                if (boring != null) {
                    mBoring = boring;
                }
            } else {
                fromexisting = true;
            }

            if (boring == null || boring == UNKNOWN_BORING) {
                if (des < 0) {
                    des = (int) FloatMath.ceil(Layout.getDesiredWidth(mTransformed, mTextPaint));
                }

                width = des;
            } else {
                width = boring.width;
            }

            final Drawables dr = mDrawables;
            if (dr != null) {
                width = Math.max(width, dr.mDrawableWidthTop);
                width = Math.max(width, dr.mDrawableWidthBottom);
            }

            if (mHint != null) {
                int hintDes = -1;
                int hintWidth;

                if (mHintLayout != null && mEllipsize == null) {
                    hintDes = desired(mHintLayout);
                }

                if (hintDes < 0) {
                    hintBoring = BoringLayout.isBoring(mHint, mTextPaint, mHintBoring);
                    if (hintBoring != null) {
                        mHintBoring = hintBoring;
                    }
                }

                if (hintBoring == null || hintBoring == UNKNOWN_BORING) {
                    if (hintDes < 0) {
                        hintDes = (int) FloatMath.ceil(
                                Layout.getDesiredWidth(mHint, mTextPaint));
                    }

                    hintWidth = hintDes;
                } else {
                    hintWidth = hintBoring.width;
                }

                if (hintWidth > width) {
                    width = hintWidth;
                }
            }

            width += getCompoundPaddingLeft() + getCompoundPaddingRight();

            if (mMaxWidthMode == EMS) {
                width = Math.min(width, mMaxWidth * getLineHeight());
            } else {
                width = Math.min(width, mMaxWidth);
            }

            if (mMinWidthMode == EMS) {
                width = Math.max(width, mMinWidth * getLineHeight());
            } else {
                width = Math.max(width, mMinWidth);
            }

            // Check against our minimum width
            width = Math.max(width, getSuggestedMinimumWidth());

            if (widthMode == MeasureSpec.AT_MOST) {
                width = Math.min(widthSize, width);
            }
        }

        int want = width - getCompoundPaddingLeft() - getCompoundPaddingRight();
        int unpaddedWidth = want;

        if (mHorizontallyScrolling) want = VERY_WIDE;

        int hintWant = want;
        int hintWidth = mHintLayout == null ? hintWant : mHintLayout.getWidth();

        if (mLayout == null) {
            makeNewLayout(want, hintWant, boring, hintBoring,
                          width - getCompoundPaddingLeft() - getCompoundPaddingRight(), false);
        } else if ((mLayout.getWidth() != want) || (hintWidth != hintWant) ||
                   (mLayout.getEllipsizedWidth() !=
                        width - getCompoundPaddingLeft() - getCompoundPaddingRight())) {
            if (mHint == null && mEllipsize == null &&
                    want > mLayout.getWidth() &&
                    (mLayout instanceof BoringLayout ||
                            (fromexisting && des >= 0 && des <= want))) {
                mLayout.increaseWidthTo(want);
            } else {
                makeNewLayout(want, hintWant, boring, hintBoring,
                              width - getCompoundPaddingLeft() - getCompoundPaddingRight(), false);
            }
        } else {
            // Width has not changed.
        }

        if (heightMode == MeasureSpec.EXACTLY) {
            // Parent has told us how big to be. So be it.
            height = heightSize;
            mDesiredHeightAtMeasure = -1;
        } else {
            int desired = getDesiredHeight();

            height = desired;
            mDesiredHeightAtMeasure = desired;

            if (heightMode == MeasureSpec.AT_MOST) {
                height = Math.min(desired, heightSize);
            }
        }

        int unpaddedHeight = height - getCompoundPaddingTop() - getCompoundPaddingBottom();
        if (mMaxMode == LINES && mLayout.getLineCount() > mMaximum) {
            unpaddedHeight = Math.min(unpaddedHeight, mLayout.getLineTop(mMaximum));
        }

        /*
         * We didn't let makeNewLayout() register to bring the cursor into view,
         * so do it here if there is any possibility that it is needed.
         */
        if (mMovement != null ||
            mLayout.getWidth() > unpaddedWidth ||
            mLayout.getHeight() > unpaddedHeight) {
            registerForPreDraw();
        } else {
            scrollTo(0, 0);
        }

        setMeasuredDimension(width, height);
    }

    private int getDesiredHeight() {
        return Math.max(
                getDesiredHeight(mLayout, true),
                getDesiredHeight(mHintLayout, mEllipsize != null));
    }

    private int getDesiredHeight(Layout layout, boolean cap) {
        if (layout == null) {
            return 0;
        }

        int linecount = layout.getLineCount();
        int pad = getCompoundPaddingTop() + getCompoundPaddingBottom();
        int desired = layout.getLineTop(linecount);

        final Drawables dr = mDrawables;
        if (dr != null) {
            desired = Math.max(desired, dr.mDrawableHeightLeft);
            desired = Math.max(desired, dr.mDrawableHeightRight);
        }

        desired += pad;
        layout.setMaximumVisibleLineCount(0);

        if (mMaxMode == LINES) {
            /*
             * Don't cap the hint to a certain number of lines.
             * (Do cap it, though, if we have a maximum pixel height.)
             */
            if (cap) {
                if (linecount > mMaximum) {
                    layout.setMaximumVisibleLineCount(mMaximum);
                    desired = layout.getLineTop(mMaximum);

                    if (dr != null) {
                        desired = Math.max(desired, dr.mDrawableHeightLeft);
                        desired = Math.max(desired, dr.mDrawableHeightRight);
                    }

                    desired += pad;
                    linecount = mMaximum;
                }
            }
        } else {
            desired = Math.min(desired, mMaximum);
        }

        if (mMinMode == LINES) {
            if (linecount < mMinimum) {
                desired += getLineHeight() * (mMinimum - linecount);
            }
        } else {
            desired = Math.max(desired, mMinimum);
        }

        // Check against our minimum height
        desired = Math.max(desired, getSuggestedMinimumHeight());

        return desired;
    }

    /**
     * Check whether a change to the existing text layout requires a
     * new view layout.
     */
    private void checkForResize() {
        boolean sizeChanged = false;

        if (mLayout != null) {
            // Check if our width changed
            if (mLayoutParams.width == LayoutParams.WRAP_CONTENT) {
                sizeChanged = true;
                invalidate();
            }

            // Check if our height changed
            if (mLayoutParams.height == LayoutParams.WRAP_CONTENT) {
                int desiredHeight = getDesiredHeight();

                if (desiredHeight != this.getHeight()) {
                    sizeChanged = true;
                }
            } else if (mLayoutParams.height == LayoutParams.MATCH_PARENT) {
                if (mDesiredHeightAtMeasure >= 0) {
                    int desiredHeight = getDesiredHeight();

                    if (desiredHeight != mDesiredHeightAtMeasure) {
                        sizeChanged = true;
                    }
                }
            }
        }

        if (sizeChanged) {
            requestLayout();
            // caller will have already invalidated
        }
    }

    /**
     * Check whether entirely new text requires a new view layout
     * or merely a new text layout.
     */
    private void checkForRelayout() {
        // If we have a fixed width, we can just swap in a new text layout
        // if the text height stays the same or if the view height is fixed.

        if ((mLayoutParams.width != LayoutParams.WRAP_CONTENT ||
                (mMaxWidthMode == mMinWidthMode && mMaxWidth == mMinWidth)) &&
                (mHint == null || mHintLayout != null) &&
                (mRight - mLeft - getCompoundPaddingLeft() - getCompoundPaddingRight() > 0)) {
            // Static width, so try making a new text layout.

            int oldht = mLayout.getHeight();
            int want = mLayout.getWidth();
            int hintWant = mHintLayout == null ? 0 : mHintLayout.getWidth();

            /*
             * No need to bring the text into view, since the size is not
             * changing (unless we do the requestLayout(), in which case it
             * will happen at measure).
             */
            makeNewLayout(want, hintWant, UNKNOWN_BORING, UNKNOWN_BORING,
                          mRight - mLeft - getCompoundPaddingLeft() - getCompoundPaddingRight(),
                          false);

            if (mEllipsize != TextUtils.TruncateAt.MARQUEE) {
                // In a fixed-height view, so use our new text layout.
                if (mLayoutParams.height != LayoutParams.WRAP_CONTENT &&
                    mLayoutParams.height != LayoutParams.MATCH_PARENT) {
                    invalidate();
                    return;
                }
    
                // Dynamic height, but height has stayed the same,
                // so use our new text layout.
                if (mLayout.getHeight() == oldht &&
                    (mHintLayout == null || mHintLayout.getHeight() == oldht)) {
                    invalidate();
                    return;
                }
            }

            // We lose: the height has changed and we have a dynamic height.
            // Request a new view layout using our new text layout.
            requestLayout();
            invalidate();
        } else {
            // Dynamic width, so we have no choice but to request a new
            // view layout with a new text layout.

            nullLayouts();
            requestLayout();
            invalidate();
        }
    }

    /**
     * Returns true if anything changed.
     */
    private boolean bringTextIntoView() {
        int line = 0;
        if ((mGravity & Gravity.VERTICAL_GRAVITY_MASK) == Gravity.BOTTOM) {
            line = mLayout.getLineCount() - 1;
        }

        Layout.Alignment a = mLayout.getParagraphAlignment(line);
        int dir = mLayout.getParagraphDirection(line);
        int hspace = mRight - mLeft - getCompoundPaddingLeft() - getCompoundPaddingRight();
        int vspace = mBottom - mTop - getExtendedPaddingTop() - getExtendedPaddingBottom();
        int ht = mLayout.getHeight();

        int scrollx, scrolly;

        if (a == Layout.Alignment.ALIGN_CENTER) {
            /*
             * Keep centered if possible, or, if it is too wide to fit,
             * keep leading edge in view.
             */

            int left = (int) FloatMath.floor(mLayout.getLineLeft(line));
            int right = (int) FloatMath.ceil(mLayout.getLineRight(line));

            if (right - left < hspace) {
                scrollx = (right + left) / 2 - hspace / 2;
            } else {
                if (dir < 0) {
                    scrollx = right - hspace;
                } else {
                    scrollx = left;
                }
            }
        } else if (a == Layout.Alignment.ALIGN_NORMAL) {
            /*
             * Keep leading edge in view.
             */

            if (dir < 0) {
                int right = (int) FloatMath.ceil(mLayout.getLineRight(line));
                scrollx = right - hspace;
            } else {
                scrollx = (int) FloatMath.floor(mLayout.getLineLeft(line));
            }
        } else /* a == Layout.Alignment.ALIGN_OPPOSITE */ {
            /*
             * Keep trailing edge in view.
             */

            if (dir < 0) {
                scrollx = (int) FloatMath.floor(mLayout.getLineLeft(line));
            } else {
                int right = (int) FloatMath.ceil(mLayout.getLineRight(line));
                scrollx = right - hspace;
            }
        }

        if (ht < vspace) {
            scrolly = 0;
        } else {
            if ((mGravity & Gravity.VERTICAL_GRAVITY_MASK) == Gravity.BOTTOM) {
                scrolly = ht - vspace;
            } else {
                scrolly = 0;
            }
        }

        if (scrollx != mScrollX || scrolly != mScrollY) {
            scrollTo(scrollx, scrolly);
            return true;
        } else {
            return false;
        }
    }

    /**
     * Move the point, specified by the offset, into the view if it is needed.
     * This has to be called after layout. Returns true if anything changed.
     */
    public boolean bringPointIntoView(int offset) {
        boolean changed = false;

        int line = mLayout.getLineForOffset(offset);

        // FIXME: Is it okay to truncate this, or should we round?
        final int x = (int)mLayout.getPrimaryHorizontal(offset);
        final int top = mLayout.getLineTop(line);
        final int bottom = mLayout.getLineTop(line + 1);

        int left = (int) FloatMath.floor(mLayout.getLineLeft(line));
        int right = (int) FloatMath.ceil(mLayout.getLineRight(line));
        int ht = mLayout.getHeight();

        int grav;

        switch (mLayout.getParagraphAlignment(line)) {
            case ALIGN_NORMAL:
                grav = 1;
                break;

            case ALIGN_OPPOSITE:
                grav = -1;
                break;

            default:
                grav = 0;
        }

        grav *= mLayout.getParagraphDirection(line);

        int hspace = mRight - mLeft - getCompoundPaddingLeft() - getCompoundPaddingRight();
        int vspace = mBottom - mTop - getExtendedPaddingTop() - getExtendedPaddingBottom();

        int hslack = (bottom - top) / 2;
        int vslack = hslack;

        if (vslack > vspace / 4)
            vslack = vspace / 4;
        if (hslack > hspace / 4)
            hslack = hspace / 4;

        int hs = mScrollX;
        int vs = mScrollY;

        if (top - vs < vslack)
            vs = top - vslack;
        if (bottom - vs > vspace - vslack)
            vs = bottom - (vspace - vslack);
        if (ht - vs < vspace)
            vs = ht - vspace;
        if (0 - vs > 0)
            vs = 0;

        if (grav != 0) {
            if (x - hs < hslack) {
                hs = x - hslack;
            }
            if (x - hs > hspace - hslack) {
                hs = x - (hspace - hslack);
            }
        }

        if (grav < 0) {
            if (left - hs > 0)
                hs = left;
            if (right - hs < hspace)
                hs = right - hspace;
        } else if (grav > 0) {
            if (right - hs < hspace)
                hs = right - hspace;
            if (left - hs > 0)
                hs = left;
        } else /* grav == 0 */ {
            if (right - left <= hspace) {
                /*
                 * If the entire text fits, center it exactly.
                 */
                hs = left - (hspace - (right - left)) / 2;
            } else if (x > right - hslack) {
                /*
                 * If we are near the right edge, keep the right edge
                 * at the edge of the view.
                 */
                hs = right - hspace;
            } else if (x < left + hslack) {
                /*
                 * If we are near the left edge, keep the left edge
                 * at the edge of the view.
                 */
                hs = left;
            } else if (left > hs) {
                /*
                 * Is there whitespace visible at the left?  Fix it if so.
                 */
                hs = left;
            } else if (right < hs + hspace) {
                /*
                 * Is there whitespace visible at the right?  Fix it if so.
                 */
                hs = right - hspace;
            } else {
                /*
                 * Otherwise, float as needed.
                 */
                if (x - hs < hslack) {
                    hs = x - hslack;
                }
                if (x - hs > hspace - hslack) {
                    hs = x - (hspace - hslack);
                }
            }
        }

        if (hs != mScrollX || vs != mScrollY) {
            if (mScroller == null) {
                scrollTo(hs, vs);
            } else {
                long duration = AnimationUtils.currentAnimationTimeMillis() - mLastScroll;
                int dx = hs - mScrollX;
                int dy = vs - mScrollY;

                if (duration > ANIMATED_SCROLL_GAP) {
                    mScroller.startScroll(mScrollX, mScrollY, dx, dy);
                    awakenScrollBars(mScroller.getDuration());
                    invalidate();
                } else {
                    if (!mScroller.isFinished()) {
                        mScroller.abortAnimation();
                    }

                    scrollBy(dx, dy);
                }

                mLastScroll = AnimationUtils.currentAnimationTimeMillis();
            }

            changed = true;
        }

        if (isFocused()) {
            // This offsets because getInterestingRect() is in terms of viewport coordinates, but
            // requestRectangleOnScreen() is in terms of content coordinates.

            if (mTempRect == null) mTempRect = new Rect();
            mTempRect.set(x, top, x + 1, bottom);
            getInterestingRect(mTempRect, line);
            mTempRect.offset(mScrollX, mScrollY);

            if (requestRectangleOnScreen(mTempRect)) {
                changed = true;
            }
        }

        return changed;
    }

    /**
     * Move the cursor, if needed, so that it is at an offset that is visible
     * to the user.  This will not move the cursor if it represents more than
     * one character (a selection range).  This will only work if the
     * TextView contains spannable text; otherwise it will do nothing.
     *
     * @return True if the cursor was actually moved, false otherwise.
     */
    public boolean moveCursorToVisibleOffset() {
        if (!(mText instanceof Spannable)) {
            return false;
        }
        int start = getSelectionStart();
        int end = getSelectionEnd();
        if (start != end) {
            return false;
        }
        
        // First: make sure the line is visible on screen:
        
        int line = mLayout.getLineForOffset(start);

        final int top = mLayout.getLineTop(line);
        final int bottom = mLayout.getLineTop(line + 1);
        final int vspace = mBottom - mTop - getExtendedPaddingTop() - getExtendedPaddingBottom();
        int vslack = (bottom - top) / 2;
        if (vslack > vspace / 4)
            vslack = vspace / 4;
        final int vs = mScrollY;

        if (top < (vs+vslack)) {
            line = mLayout.getLineForVertical(vs+vslack+(bottom-top));
        } else if (bottom > (vspace+vs-vslack)) {
            line = mLayout.getLineForVertical(vspace+vs-vslack-(bottom-top));
        }
        
        // Next: make sure the character is visible on screen:
        
        final int hspace = mRight - mLeft - getCompoundPaddingLeft() - getCompoundPaddingRight();
        final int hs = mScrollX;
        final int leftChar = mLayout.getOffsetForHorizontal(line, hs);
        final int rightChar = mLayout.getOffsetForHorizontal(line, hspace+hs);
        
        // line might contain bidirectional text
        final int lowChar = leftChar < rightChar ? leftChar : rightChar;
        final int highChar = leftChar > rightChar ? leftChar : rightChar;

        int newStart = start;
        if (newStart < lowChar) {
            newStart = lowChar;
        } else if (newStart > highChar) {
            newStart = highChar;
        }
        
        if (newStart != start) {
            Selection.setSelection((Spannable)mText, newStart);
            return true;
        }
        
        return false;
    }

    @Override
    public void computeScroll() {
        if (mScroller != null) {
            if (mScroller.computeScrollOffset()) {
                mScrollX = mScroller.getCurrX();
                mScrollY = mScroller.getCurrY();
                invalidateParentCaches();
                postInvalidate();  // So we draw again
            }
        }
    }

    private void getInterestingRect(Rect r, int line) {
        convertFromViewportToContentCoordinates(r);

        // Rectangle can can be expanded on first and last line to take
        // padding into account.
        // TODO Take left/right padding into account too?
        if (line == 0) r.top -= getExtendedPaddingTop();
        if (line == mLayout.getLineCount() - 1) r.bottom += getExtendedPaddingBottom();
    }

    private void convertFromViewportToContentCoordinates(Rect r) {
        final int horizontalOffset = viewportToContentHorizontalOffset();
        r.left += horizontalOffset;
        r.right += horizontalOffset;

        final int verticalOffset = viewportToContentVerticalOffset();
        r.top += verticalOffset;
        r.bottom += verticalOffset;
    }

    private int viewportToContentHorizontalOffset() {
        return getCompoundPaddingLeft() - mScrollX;
    }

    private int viewportToContentVerticalOffset() {
        int offset = getExtendedPaddingTop() - mScrollY;
        if ((mGravity & Gravity.VERTICAL_GRAVITY_MASK) != Gravity.TOP) {
            offset += getVerticalOffset(false);
        }
        return offset;
    }

    @Override
    public void debug(int depth) {
        super.debug(depth);

        String output = debugIndent(depth);
        output += "frame={" + mLeft + ", " + mTop + ", " + mRight
                + ", " + mBottom + "} scroll={" + mScrollX + ", " + mScrollY
                + "} ";

        if (mText != null) {

            output += "mText=\"" + mText + "\" ";
            if (mLayout != null) {
                output += "mLayout width=" + mLayout.getWidth()
                        + " height=" + mLayout.getHeight();
            }
        } else {
            output += "mText=NULL";
        }
        Log.d(VIEW_LOG_TAG, output);
    }

    /**
     * Convenience for {@link Selection#getSelectionStart}.
     */
    @ViewDebug.ExportedProperty(category = "text")
    public int getSelectionStart() {
        return Selection.getSelectionStart(getText());
    }

    /**
     * Convenience for {@link Selection#getSelectionEnd}.
     */
    @ViewDebug.ExportedProperty(category = "text")
    public int getSelectionEnd() {
        return Selection.getSelectionEnd(getText());
    }

    /**
     * Return true iff there is a selection inside this text view.
     */
    public boolean hasSelection() {
        final int selectionStart = getSelectionStart();
        final int selectionEnd = getSelectionEnd();

        return selectionStart >= 0 && selectionStart != selectionEnd;
    }

    /**
     * Sets the properties of this field (lines, horizontally scrolling,
     * transformation method) to be for a single-line input.
     *
     * @attr ref android.R.styleable#TextView_singleLine
     */
    public void setSingleLine() {
        setSingleLine(true);
    }

    /**
     * If true, sets the properties of this field (number of lines, horizontally scrolling,
     * transformation method) to be for a single-line input; if false, restores these to the default
     * conditions.
     *
     * Note that the default conditions are not necessarily those that were in effect prior this
     * method, and you may want to reset these properties to your custom values.
     *
     * @attr ref android.R.styleable#TextView_singleLine
     */
    @android.view.RemotableViewMethod
    public void setSingleLine(boolean singleLine) {
        // Could be used, but may break backward compatibility.
        // if (mSingleLine == singleLine) return;
        setInputTypeSingleLine(singleLine);
        applySingleLine(singleLine, true, true);
    }

    /**
     * Adds or remove the EditorInfo.TYPE_TEXT_FLAG_MULTI_LINE on the mInputType.
     * @param singleLine
     */
    private void setInputTypeSingleLine(boolean singleLine) {
        if ((mInputType & EditorInfo.TYPE_MASK_CLASS) == EditorInfo.TYPE_CLASS_TEXT) {
            if (singleLine) {
                mInputType &= ~EditorInfo.TYPE_TEXT_FLAG_MULTI_LINE;
            } else {
                mInputType |= EditorInfo.TYPE_TEXT_FLAG_MULTI_LINE;
            }
        }
    }

    private void applySingleLine(boolean singleLine, boolean applyTransformation,
            boolean changeMaxLines) {
        mSingleLine = singleLine;
        if (singleLine) {
            setLines(1);
            setHorizontallyScrolling(true);
            if (applyTransformation) {
                setTransformationMethod(SingleLineTransformationMethod.getInstance());
            }
        } else {
            if (changeMaxLines) {
                setMaxLines(Integer.MAX_VALUE);
            }
            setHorizontallyScrolling(false);
            if (applyTransformation) {
                setTransformationMethod(null);
            }
        }
    }

    /**
     * Causes words in the text that are longer than the view is wide
     * to be ellipsized instead of broken in the middle.  You may also
     * want to {@link #setSingleLine} or {@link #setHorizontallyScrolling}
     * to constrain the text to a single line.  Use <code>null</code>
     * to turn off ellipsizing.
     *
     * @attr ref android.R.styleable#TextView_ellipsize
     */
    public void setEllipsize(TextUtils.TruncateAt where) {
        mEllipsize = where;

        if (mLayout != null) {
            nullLayouts();
            requestLayout();
            invalidate();
        }
    }

    /**
     * Sets how many times to repeat the marquee animation. Only applied if the
     * TextView has marquee enabled. Set to -1 to repeat indefinitely.
     *
     * @attr ref android.R.styleable#TextView_marqueeRepeatLimit
     */
    public void setMarqueeRepeatLimit(int marqueeLimit) {
        mMarqueeRepeatLimit = marqueeLimit;
    }

    /**
     * Returns where, if anywhere, words that are longer than the view
     * is wide should be ellipsized.
     */
    @ViewDebug.ExportedProperty
    public TextUtils.TruncateAt getEllipsize() {
        return mEllipsize;
    }

    /**
     * Set the TextView so that when it takes focus, all the text is
     * selected.
     *
     * @attr ref android.R.styleable#TextView_selectAllOnFocus
     */
    @android.view.RemotableViewMethod
    public void setSelectAllOnFocus(boolean selectAllOnFocus) {
        mSelectAllOnFocus = selectAllOnFocus;

        if (selectAllOnFocus && !(mText instanceof Spannable)) {
            setText(mText, BufferType.SPANNABLE);
        }
    }

    /**
     * Set whether the cursor is visible.  The default is true.
     *
     * @attr ref android.R.styleable#TextView_cursorVisible
     */
    @android.view.RemotableViewMethod
    public void setCursorVisible(boolean visible) {
        if (mCursorVisible != visible) {
            mCursorVisible = visible;
            invalidate();

            makeBlink();

            // InsertionPointCursorController depends on mCursorVisible
            prepareCursorControllers();
        }
    }

    private boolean isCursorVisible() {
        return mCursorVisible && isTextEditable();
    }

    private boolean canMarquee() {
        int width = (mRight - mLeft - getCompoundPaddingLeft() - getCompoundPaddingRight());
        return width > 0 && mLayout.getLineWidth(0) > width;
    }

    private void startMarquee() {
        // Do not ellipsize EditText
        if (mInput != null) return;

        if (compressText(getWidth() - getCompoundPaddingLeft() - getCompoundPaddingRight())) {
            return;
        }

        if ((mMarquee == null || mMarquee.isStopped()) && (isFocused() || isSelected()) &&
                getLineCount() == 1 && canMarquee()) {

            if (mMarquee == null) mMarquee = new Marquee(this);
            mMarquee.start(mMarqueeRepeatLimit);
        }
    }

    private void stopMarquee() {
        if (mMarquee != null && !mMarquee.isStopped()) {
            mMarquee.stop();
        }
    }

    private void startStopMarquee(boolean start) {
        if (mEllipsize == TextUtils.TruncateAt.MARQUEE) {
            if (start) {
                startMarquee();
            } else {
                stopMarquee();
            }
        }
    }

    private static final class Marquee extends Handler {
        // TODO: Add an option to configure this
        private static final float MARQUEE_DELTA_MAX = 0.07f;
        private static final int MARQUEE_DELAY = 1200;
        private static final int MARQUEE_RESTART_DELAY = 1200;
        private static final int MARQUEE_RESOLUTION = 1000 / 30;
        private static final int MARQUEE_PIXELS_PER_SECOND = 30;

        private static final byte MARQUEE_STOPPED = 0x0;
        private static final byte MARQUEE_STARTING = 0x1;
        private static final byte MARQUEE_RUNNING = 0x2;

        private static final int MESSAGE_START = 0x1;
        private static final int MESSAGE_TICK = 0x2;
        private static final int MESSAGE_RESTART = 0x3;

        private final WeakReference<TextView> mView;

        private byte mStatus = MARQUEE_STOPPED;
        private final float mScrollUnit;
        private float mMaxScroll;
        float mMaxFadeScroll;
        private float mGhostStart;
        private float mGhostOffset;
        private float mFadeStop;
        private int mRepeatLimit;

        float mScroll;

        Marquee(TextView v) {
            final float density = v.getContext().getResources().getDisplayMetrics().density;
            mScrollUnit = (MARQUEE_PIXELS_PER_SECOND * density) / MARQUEE_RESOLUTION;
            mView = new WeakReference<TextView>(v);
        }

        @Override
        public void handleMessage(Message msg) {
            switch (msg.what) {
                case MESSAGE_START:
                    mStatus = MARQUEE_RUNNING;
                    tick();
                    break;
                case MESSAGE_TICK:
                    tick();
                    break;
                case MESSAGE_RESTART:
                    if (mStatus == MARQUEE_RUNNING) {
                        if (mRepeatLimit >= 0) {
                            mRepeatLimit--;
                        }
                        start(mRepeatLimit);
                    }
                    break;
            }
        }

        void tick() {
            if (mStatus != MARQUEE_RUNNING) {
                return;
            }

            removeMessages(MESSAGE_TICK);

            final TextView textView = mView.get();
            if (textView != null && (textView.isFocused() || textView.isSelected())) {
                mScroll += mScrollUnit;
                if (mScroll > mMaxScroll) {
                    mScroll = mMaxScroll;
                    sendEmptyMessageDelayed(MESSAGE_RESTART, MARQUEE_RESTART_DELAY);
                } else {
                    sendEmptyMessageDelayed(MESSAGE_TICK, MARQUEE_RESOLUTION);
                }
                textView.invalidate();
            }
        }

        void stop() {
            mStatus = MARQUEE_STOPPED;
            removeMessages(MESSAGE_START);
            removeMessages(MESSAGE_RESTART);
            removeMessages(MESSAGE_TICK);
            resetScroll();
        }

        private void resetScroll() {
            mScroll = 0.0f;
            final TextView textView = mView.get();
            if (textView != null) textView.invalidate();
        }

        void start(int repeatLimit) {
            if (repeatLimit == 0) {
                stop();
                return;
            }
            mRepeatLimit = repeatLimit;
            final TextView textView = mView.get();
            if (textView != null && textView.mLayout != null) {
                mStatus = MARQUEE_STARTING;
                mScroll = 0.0f;
                final int textWidth = textView.getWidth() - textView.getCompoundPaddingLeft() -
                        textView.getCompoundPaddingRight();
                final float lineWidth = textView.mLayout.getLineWidth(0);
                final float gap = textWidth / 3.0f;
                mGhostStart = lineWidth - textWidth + gap;
                mMaxScroll = mGhostStart + textWidth;
                mGhostOffset = lineWidth + gap;
                mFadeStop = lineWidth + textWidth / 6.0f;
                mMaxFadeScroll = mGhostStart + lineWidth + lineWidth;

                textView.invalidate();
                sendEmptyMessageDelayed(MESSAGE_START, MARQUEE_DELAY);
            }
        }

        float getGhostOffset() {
            return mGhostOffset;
        }

        boolean shouldDrawLeftFade() {
            return mScroll <= mFadeStop;
        }

        boolean shouldDrawGhost() {
            return mStatus == MARQUEE_RUNNING && mScroll > mGhostStart;
        }

        boolean isRunning() {
            return mStatus == MARQUEE_RUNNING;
        }

        boolean isStopped() {
            return mStatus == MARQUEE_STOPPED;
        }
    }

    /**
     * This method is called when the text is changed, in case any subclasses
     * would like to know.
     *
     * Within <code>text</code>, the <code>lengthAfter</code> characters
     * beginning at <code>start</code> have just replaced old text that had
     * length <code>lengthBefore</code>. It is an error to attempt to make
     * changes to <code>text</code> from this callback.
     *
     * @param text The text the TextView is displaying
     * @param start The offset of the start of the range of the text that was
     * modified
     * @param lengthBefore The length of the former text that has been replaced
     * @param lengthAfter The length of the replacement modified text
     */
    protected void onTextChanged(CharSequence text, int start, int lengthBefore, int lengthAfter) {
        // intentionally empty
    }

    /**
     * This method is called when the selection has changed, in case any
     * subclasses would like to know.
     * 
     * @param selStart The new selection start location.
     * @param selEnd The new selection end location.
     */
    protected void onSelectionChanged(int selStart, int selEnd) {
        // intentionally empty
    }
    
    /**
     * Adds a TextWatcher to the list of those whose methods are called
     * whenever this TextView's text changes.
     * <p>
     * In 1.0, the {@link TextWatcher#afterTextChanged} method was erroneously
     * not called after {@link #setText} calls.  Now, doing {@link #setText}
     * if there are any text changed listeners forces the buffer type to
     * Editable if it would not otherwise be and does call this method.
     */
    public void addTextChangedListener(TextWatcher watcher) {
        if (mListeners == null) {
            mListeners = new ArrayList<TextWatcher>();
        }

        mListeners.add(watcher);
    }

    /**
     * Removes the specified TextWatcher from the list of those whose
     * methods are called
     * whenever this TextView's text changes.
     */
    public void removeTextChangedListener(TextWatcher watcher) {
        if (mListeners != null) {
            int i = mListeners.indexOf(watcher);

            if (i >= 0) {
                mListeners.remove(i);
            }
        }
    }

    private void sendBeforeTextChanged(CharSequence text, int start, int before,
                                   int after) {
        if (mListeners != null) {
            final ArrayList<TextWatcher> list = mListeners;
            final int count = list.size();
            for (int i = 0; i < count; i++) {
                list.get(i).beforeTextChanged(text, start, before, after);
            }
        }
    }

    /**
     * Not private so it can be called from an inner class without going
     * through a thunk.
     */
    void sendOnTextChanged(CharSequence text, int start, int before,
                                   int after) {
        if (mListeners != null) {
            final ArrayList<TextWatcher> list = mListeners;
            final int count = list.size();
            for (int i = 0; i < count; i++) {
                list.get(i).onTextChanged(text, start, before, after);
            }
        }
    }

    /**
     * Not private so it can be called from an inner class without going
     * through a thunk.
     */
    void sendAfterTextChanged(Editable text) {
        if (mListeners != null) {
            final ArrayList<TextWatcher> list = mListeners;
            final int count = list.size();
            for (int i = 0; i < count; i++) {
                list.get(i).afterTextChanged(text);
            }
        }
    }

    /**
     * Not private so it can be called from an inner class without going
     * through a thunk.
     */
    void handleTextChanged(CharSequence buffer, int start, int before, int after) {
        final InputMethodState ims = mInputMethodState;
        if (ims == null || ims.mBatchEditNesting == 0) {
            updateAfterEdit();
        }
        if (ims != null) {
            ims.mContentChanged = true;
            if (ims.mChangedStart < 0) {
                ims.mChangedStart = start;
                ims.mChangedEnd = start+before;
            } else {
                ims.mChangedStart = Math.min(ims.mChangedStart, start);
                ims.mChangedEnd = Math.max(ims.mChangedEnd, start + before - ims.mChangedDelta);
            }
            ims.mChangedDelta += after-before;
        }
        
        sendOnTextChanged(buffer, start, before, after);
        onTextChanged(buffer, start, before, after);

        // Hide the controllers if the amount of content changed
        if (before != after) {
            hideControllers();
        }
    }
    
    /**
     * Not private so it can be called from an inner class without going
     * through a thunk.
     */
    void spanChange(Spanned buf, Object what, int oldStart, int newStart, int oldEnd, int newEnd) {
        // XXX Make the start and end move together if this ends up
        // spending too much time invalidating.

        boolean selChanged = false;
        int newSelStart=-1, newSelEnd=-1;
        
        final InputMethodState ims = mInputMethodState;
        
        if (what == Selection.SELECTION_END) {
            mHighlightPathBogus = true;
            selChanged = true;
            newSelEnd = newStart;

            if (!isFocused()) {
                mSelectionMoved = true;
            }

            if (oldStart >= 0 || newStart >= 0) {
                invalidateCursor(Selection.getSelectionStart(buf), oldStart, newStart);
                registerForPreDraw();
                makeBlink();
            }
        }

        if (what == Selection.SELECTION_START) {
            mHighlightPathBogus = true;
            selChanged = true;
            newSelStart = newStart;

            if (!isFocused()) {
                mSelectionMoved = true;
            }

            if (oldStart >= 0 || newStart >= 0) {
                int end = Selection.getSelectionEnd(buf);
                invalidateCursor(end, oldStart, newStart);
            }
        }

        if (selChanged) {
            if ((buf.getSpanFlags(what)&Spanned.SPAN_INTERMEDIATE) == 0) {
                if (newSelStart < 0) {
                    newSelStart = Selection.getSelectionStart(buf);
                }
                if (newSelEnd < 0) {
                    newSelEnd = Selection.getSelectionEnd(buf);
                }
                onSelectionChanged(newSelStart, newSelEnd);
            }
        }
        
        if (what instanceof UpdateAppearance ||
            what instanceof ParagraphStyle) {
            if (ims == null || ims.mBatchEditNesting == 0) {
                invalidate();
                mHighlightPathBogus = true;
                checkForResize();
            } else {
                ims.mContentChanged = true;
            }
        }

        if (MetaKeyKeyListener.isMetaTracker(buf, what)) {
            mHighlightPathBogus = true;
            if (ims != null && MetaKeyKeyListener.isSelectingMetaTracker(buf, what)) {
                ims.mSelectionModeChanged = true;
            }

            if (Selection.getSelectionStart(buf) >= 0) {
                if (ims == null || ims.mBatchEditNesting == 0) {
                    invalidateCursor();
                } else {
                    ims.mCursorChanged = true;
                }
            }
        }
        
        if (what instanceof ParcelableSpan) {
            // If this is a span that can be sent to a remote process,
            // the current extract editor would be interested in it.
            if (ims != null && ims.mExtracting != null) {
                if (ims.mBatchEditNesting != 0) {
                    if (oldStart >= 0) {
                        if (ims.mChangedStart > oldStart) {
                            ims.mChangedStart = oldStart;
                        }
                        if (ims.mChangedStart > oldEnd) {
                            ims.mChangedStart = oldEnd;
                        }
                    }
                    if (newStart >= 0) {
                        if (ims.mChangedStart > newStart) {
                            ims.mChangedStart = newStart;
                        }
                        if (ims.mChangedStart > newEnd) {
                            ims.mChangedStart = newEnd;
                        }
                    }
                } else {
                    if (DEBUG_EXTRACT) Log.v(LOG_TAG, "Span change outside of batch: "
                            + oldStart + "-" + oldEnd + ","
                            + newStart + "-" + newEnd + what);
                    ims.mContentChanged = true;
                }
            }
        }
    }

    private class ChangeWatcher
    implements TextWatcher, SpanWatcher {

        private CharSequence mBeforeText;

        public void beforeTextChanged(CharSequence buffer, int start,
                                      int before, int after) {
            if (DEBUG_EXTRACT) Log.v(LOG_TAG, "beforeTextChanged start=" + start
                    + " before=" + before + " after=" + after + ": " + buffer);

            if (AccessibilityManager.getInstance(mContext).isEnabled()
                    && !isPasswordInputType(mInputType)
                    && !hasPasswordTransformationMethod()) {
                mBeforeText = buffer.toString();
            }

            TextView.this.sendBeforeTextChanged(buffer, start, before, after);
        }

        public void onTextChanged(CharSequence buffer, int start,
                                  int before, int after) {
            if (DEBUG_EXTRACT) Log.v(LOG_TAG, "onTextChanged start=" + start
                    + " before=" + before + " after=" + after + ": " + buffer);
            TextView.this.handleTextChanged(buffer, start, before, after);

            if (AccessibilityManager.getInstance(mContext).isEnabled() &&
                    (isFocused() || isSelected() &&
                    isShown())) {
                sendAccessibilityEventTypeViewTextChanged(mBeforeText, start, before, after);
                mBeforeText = null;
            }
        }

        public void afterTextChanged(Editable buffer) {
            if (DEBUG_EXTRACT) Log.v(LOG_TAG, "afterTextChanged: " + buffer);
            TextView.this.sendAfterTextChanged(buffer);

            if (MetaKeyKeyListener.getMetaState(buffer,
                                 MetaKeyKeyListener.META_SELECTING) != 0) {
                MetaKeyKeyListener.stopSelecting(TextView.this, buffer);
            }
        }

        public void onSpanChanged(Spannable buf,
                                  Object what, int s, int e, int st, int en) {
            if (DEBUG_EXTRACT) Log.v(LOG_TAG, "onSpanChanged s=" + s + " e=" + e
                    + " st=" + st + " en=" + en + " what=" + what + ": " + buf);
            TextView.this.spanChange(buf, what, s, st, e, en);
        }

        public void onSpanAdded(Spannable buf, Object what, int s, int e) {
            if (DEBUG_EXTRACT) Log.v(LOG_TAG, "onSpanAdded s=" + s + " e=" + e
                    + " what=" + what + ": " + buf);
            TextView.this.spanChange(buf, what, -1, s, -1, e);
        }

        public void onSpanRemoved(Spannable buf, Object what, int s, int e) {
            if (DEBUG_EXTRACT) Log.v(LOG_TAG, "onSpanRemoved s=" + s + " e=" + e
                    + " what=" + what + ": " + buf);
            TextView.this.spanChange(buf, what, s, -1, e, -1);
        }
    }

    /**
     * @hide
     */
    @Override
    public void dispatchFinishTemporaryDetach() {
        mDispatchTemporaryDetach = true;
        super.dispatchFinishTemporaryDetach();
        mDispatchTemporaryDetach = false;
    }

    @Override
    public void onStartTemporaryDetach() {
        super.onStartTemporaryDetach();
        // Only track when onStartTemporaryDetach() is called directly,
        // usually because this instance is an editable field in a list
        if (!mDispatchTemporaryDetach) mTemporaryDetach = true;

        // Because of View recycling in ListView, there is no easy way to know when a TextView with
        // selection becomes visible again. Until a better solution is found, stop text selection
        // mode (if any) as soon as this TextView is recycled.
        stopSelectionActionMode();
    }
    
    @Override
    public void onFinishTemporaryDetach() {
        super.onFinishTemporaryDetach();
        // Only track when onStartTemporaryDetach() is called directly,
        // usually because this instance is an editable field in a list
        if (!mDispatchTemporaryDetach) mTemporaryDetach = false;
    }
    
    @Override
    protected void onFocusChanged(boolean focused, int direction, Rect previouslyFocusedRect) {
        if (mTemporaryDetach) {
            // If we are temporarily in the detach state, then do nothing.
            super.onFocusChanged(focused, direction, previouslyFocusedRect);
            return;
        }
        
        mShowCursor = SystemClock.uptimeMillis();

        ensureEndedBatchEdit();

        if (focused) {
            int selStart = getSelectionStart();
            int selEnd = getSelectionEnd();

            // SelectAllOnFocus fields are highlighted and not selected. Do not start text selection
            // mode for these, unless there was a specific selection already started.
            final boolean isFocusHighlighted = mSelectAllOnFocus && selStart == 0 &&
                    selEnd == mText.length();
            mCreatedWithASelection = mFrozenWithFocus && hasSelection() && !isFocusHighlighted;

            if (!mFrozenWithFocus || (selStart < 0 || selEnd < 0)) {
                // If a tap was used to give focus to that view, move cursor at tap position.
                // Has to be done before onTakeFocus, which can be overloaded.
                final int lastTapPosition = getLastTapPosition();
                if (lastTapPosition >= 0) {
                    Selection.setSelection((Spannable) mText, lastTapPosition);
                }

                if (mMovement != null) {
                    mMovement.onTakeFocus(this, (Spannable) mText, direction);
                }

                // The DecorView does not have focus when the 'Done' ExtractEditText button is
                // pressed. Since it is the ViewAncestor's mView, it requests focus before
                // ExtractEditText clears focus, which gives focus to the ExtractEditText.
                // This special case ensure that we keep current selection in that case.
                // It would be better to know why the DecorView does not have focus at that time.
                if (((this instanceof ExtractEditText) || mSelectionMoved) &&
                        selStart >= 0 && selEnd >= 0) {
                    /*
                     * Someone intentionally set the selection, so let them
                     * do whatever it is that they wanted to do instead of
                     * the default on-focus behavior.  We reset the selection
                     * here instead of just skipping the onTakeFocus() call
                     * because some movement methods do something other than
                     * just setting the selection in theirs and we still
                     * need to go through that path.
                     */
                    Selection.setSelection((Spannable) mText, selStart, selEnd);
                }

                if (mSelectAllOnFocus) {
                    selectAll();
                }

                mTouchFocusSelected = true;
            }

            mFrozenWithFocus = false;
            mSelectionMoved = false;

            if (mText instanceof Spannable) {
                Spannable sp = (Spannable) mText;
                MetaKeyKeyListener.resetMetaState(sp);
            }

            makeBlink();

            if (mError != null) {
                showError();
            }
        } else {
            if (mError != null) {
                hideError();
            }
            // Don't leave us in the middle of a batch edit.
            onEndBatchEdit();

            if (this instanceof ExtractEditText) {
                // terminateTextSelectionMode removes selection, which we want to keep when
                // ExtractEditText goes out of focus.
                final int selStart = getSelectionStart();
                final int selEnd = getSelectionEnd();
                hideControllers();
                Selection.setSelection((Spannable) mText, selStart, selEnd);
            } else {
                hideControllers();
            }

            // No need to create the controller
            if (mSelectionModifierCursorController != null) {
                mSelectionModifierCursorController.resetTouchOffsets();
            }
        }

        startStopMarquee(focused);

        if (mTransformation != null) {
            mTransformation.onFocusChanged(this, mText, focused, direction, previouslyFocusedRect);
        }

        super.onFocusChanged(focused, direction, previouslyFocusedRect);
    }

    private int getLastTapPosition() {
        // No need to create the controller at that point, no last tap position saved
        if (mSelectionModifierCursorController != null) {
            int lastTapPosition = mSelectionModifierCursorController.getMinTouchOffset();
            if (lastTapPosition >= 0) {
                // Safety check, should not be possible.
                if (lastTapPosition > mText.length()) {
                    Log.e(LOG_TAG, "Invalid tap focus position (" + lastTapPosition + " vs "
                            + mText.length() + ")");
                    lastTapPosition = mText.length();
                }
                return lastTapPosition;
            }
        }

        return -1;
    }

    @Override
    public void onWindowFocusChanged(boolean hasWindowFocus) {
        super.onWindowFocusChanged(hasWindowFocus);

        if (hasWindowFocus) {
            if (mBlink != null) {
                mBlink.uncancel();
                makeBlink();
            }
        } else {
            if (mBlink != null) {
                mBlink.cancel();
            }
            // Don't leave us in the middle of a batch edit.
            onEndBatchEdit();
            if (mInputContentType != null) {
                mInputContentType.enterDown = false;
            }
            hideControllers();
            removeAllSuggestionSpans();
        }

        startStopMarquee(hasWindowFocus);
    }

    private void removeAllSuggestionSpans() {
        if (mText instanceof Editable) {
            Editable editable = ((Editable) mText);
            SuggestionSpan[] spans = editable.getSpans(0, mText.length(), SuggestionSpan.class);
            final int length = spans.length;
            for (int i = 0; i < length; i++) {
                editable.removeSpan(spans[i]);
            }
        }
    }

    @Override
    protected void onVisibilityChanged(View changedView, int visibility) {
        super.onVisibilityChanged(changedView, visibility);
        if (visibility != VISIBLE) {
            hideControllers();
        }
    }

    /**
     * Use {@link BaseInputConnection#removeComposingSpans
     * BaseInputConnection.removeComposingSpans()} to remove any IME composing
     * state from this text view.
     */
    public void clearComposingText() {
        if (mText instanceof Spannable) {
            BaseInputConnection.removeComposingSpans((Spannable)mText);
        }
    }
    
    @Override
    public void setSelected(boolean selected) {
        boolean wasSelected = isSelected();

        super.setSelected(selected);

        if (selected != wasSelected && mEllipsize == TextUtils.TruncateAt.MARQUEE) {
            if (selected) {
                startMarquee();
            } else {
                stopMarquee();
            }
        }
    }

    @Override
    public boolean onTouchEvent(MotionEvent event) {
        final int action = event.getActionMasked();

        if (hasInsertionController()) {
            getInsertionController().onTouchEvent(event);
        }
        if (hasSelectionController()) {
            getSelectionController().onTouchEvent(event);
        }

        if (action == MotionEvent.ACTION_DOWN) {
            mLastDownPositionX = event.getX();
            mLastDownPositionY = event.getY();

            // Reset this state; it will be re-set if super.onTouchEvent
            // causes focus to move to the view.
            mTouchFocusSelected = false;
            mIgnoreActionUpEvent = false;
        }

        final boolean superResult = super.onTouchEvent(event);

        /*
         * Don't handle the release after a long press, because it will
         * move the selection away from whatever the menu action was
         * trying to affect.
         */
        if (mDiscardNextActionUp && action == MotionEvent.ACTION_UP) {
            mDiscardNextActionUp = false;
            return superResult;
        }

        final boolean touchIsFinished = action == MotionEvent.ACTION_UP && !mIgnoreActionUpEvent &&
                isFocused();

        if ((mMovement != null || onCheckIsTextEditor()) && isEnabled()
                && mText instanceof Spannable && mLayout != null) {
            boolean handled = false;

            if (mMovement != null) {
                handled |= mMovement.onTouchEvent(this, (Spannable) mText, event);
            }

            if (mLinksClickable && mAutoLinkMask != 0 && mTextIsSelectable && touchIsFinished) {
                // The LinkMovementMethod which should handle taps on links has not been installed
                // to support text selection. We reproduce its behavior here to open links.
                ClickableSpan[] links = ((Spannable) mText).getSpans(getSelectionStart(),
                        getSelectionEnd(), ClickableSpan.class);

                if (links.length != 0) {
                    links[0].onClick(this);
                    handled = true;
                }
            }

            if ((isTextEditable() || mTextIsSelectable) && touchIsFinished) {
                // Show the IME, except when selecting in read-only text.
                if (!mTextIsSelectable) {
                    final InputMethodManager imm = InputMethodManager.peekInstance();
                    handled |= imm != null && imm.showSoftInput(this, 0);
                }

                boolean selectAllGotFocus = mSelectAllOnFocus && didTouchFocusSelect();
                if (!selectAllGotFocus && hasSelection()) {
                    startSelectionActionMode();
                } else {
                    stopSelectionActionMode();
                    hideSuggestions();
                    if (hasInsertionController() && !selectAllGotFocus && mText.length() > 0) {
                        getInsertionController().show();
                    }
                }
            }

            if (handled) {
                return true;
            }
        }

        return superResult;
    }

    @Override
    public boolean onGenericMotionEvent(MotionEvent event) {
        if (mMovement != null && mText instanceof Spannable && mLayout != null) {
            try {
                if (mMovement.onGenericMotionEvent(this, (Spannable) mText, event)) {
                    return true;
                }
            } catch (AbstractMethodError ex) {
                // onGenericMotionEvent was added to the MovementMethod interface in API 12.
                // Ignore its absence in case third party applications implemented the
                // interface directly.
            }
        }
        return super.onGenericMotionEvent(event);
    }

    private void prepareCursorControllers() {
        boolean windowSupportsHandles = false;

        ViewGroup.LayoutParams params = getRootView().getLayoutParams();
        if (params instanceof WindowManager.LayoutParams) {
            WindowManager.LayoutParams windowParams = (WindowManager.LayoutParams) params;
            windowSupportsHandles = windowParams.type < WindowManager.LayoutParams.FIRST_SUB_WINDOW
                    || windowParams.type > WindowManager.LayoutParams.LAST_SUB_WINDOW;
        }

        mInsertionControllerEnabled = windowSupportsHandles && isCursorVisible() && mLayout != null;
        mSelectionControllerEnabled = windowSupportsHandles && textCanBeSelected() &&
                mLayout != null;

        if (!mInsertionControllerEnabled) {
            hideInsertionPointCursorController();
            if (mInsertionPointCursorController != null) {
                mInsertionPointCursorController.onDetached();
                mInsertionPointCursorController = null;
            }
        }

        if (!mSelectionControllerEnabled) {
            stopSelectionActionMode();
            if (mSelectionModifierCursorController != null) {
                mSelectionModifierCursorController.onDetached();
                mSelectionModifierCursorController = null;
            }
        }
    }

    /**
     * @return True iff this TextView contains a text that can be edited, or if this is
     * a selectable TextView.
     */
    private boolean isTextEditable() {
        return mText instanceof Editable && onCheckIsTextEditor() && isEnabled();
    }

    /**
     * Returns true, only while processing a touch gesture, if the initial
     * touch down event caused focus to move to the text view and as a result
     * its selection changed.  Only valid while processing the touch gesture
     * of interest.
     */
    public boolean didTouchFocusSelect() {
        return mTouchFocusSelected;
    }
    
    @Override
    public void cancelLongPress() {
        super.cancelLongPress();
        mIgnoreActionUpEvent = true;
    }
    
    @Override
    public boolean onTrackballEvent(MotionEvent event) {
        if (mMovement != null && mText instanceof Spannable &&
            mLayout != null) {
            if (mMovement.onTrackballEvent(this, (Spannable) mText, event)) {
                return true;
            }
        }

        return super.onTrackballEvent(event);
    }

    public void setScroller(Scroller s) {
        mScroller = s;
    }

    private static class Blink extends Handler implements Runnable {
        private final WeakReference<TextView> mView;
        private boolean mCancelled;

        public Blink(TextView v) {
            mView = new WeakReference<TextView>(v);
        }

        public void run() {
            if (mCancelled) {
                return;
            }

            removeCallbacks(Blink.this);

            TextView tv = mView.get();

            if (tv != null && tv.shouldBlink()) {
                if (tv.mLayout != null) {
                    tv.invalidateCursorPath();
                }

                postAtTime(this, SystemClock.uptimeMillis() + BLINK);
            }
        }

        void cancel() {
            if (!mCancelled) {
                removeCallbacks(Blink.this);
                mCancelled = true;
            }
        }

        void uncancel() {
            mCancelled = false;
        }
    }

    /**
     * @return True when the TextView isFocused and has a valid zero-length selection (cursor).
     */
    private boolean shouldBlink() {
        if (!isFocused()) return false;

        final int start = getSelectionStart();
        if (start < 0) return false;

        final int end = getSelectionEnd();
        if (end < 0) return false;

        return start == end;
    }

    private void makeBlink() {
        if (isCursorVisible()) {
            if (shouldBlink()) {
                mShowCursor = SystemClock.uptimeMillis();
                if (mBlink == null) mBlink = new Blink(this);
                mBlink.removeCallbacks(mBlink);
                mBlink.postAtTime(mBlink, mShowCursor + BLINK);
            }
        } else {
            if (mBlink != null) mBlink.removeCallbacks(mBlink);
        }
    }

    @Override
    protected float getLeftFadingEdgeStrength() {
        if (mCurrentAlpha <= ViewConfiguration.ALPHA_THRESHOLD_INT) return 0.0f;
        if (mEllipsize == TextUtils.TruncateAt.MARQUEE) {
            if (mMarquee != null && !mMarquee.isStopped()) {
                final Marquee marquee = mMarquee;
                if (marquee.shouldDrawLeftFade()) {
                    return marquee.mScroll / getHorizontalFadingEdgeLength();
                } else {
                    return 0.0f;
                }
            } else if (getLineCount() == 1) {
                final int absoluteGravity = Gravity.getAbsoluteGravity(mGravity, isLayoutRtl());
                switch (absoluteGravity & Gravity.HORIZONTAL_GRAVITY_MASK) {
                    case Gravity.LEFT:
                        return 0.0f;
                    case Gravity.RIGHT:
                        return (mLayout.getLineRight(0) - (mRight - mLeft) -
                                getCompoundPaddingLeft() - getCompoundPaddingRight() -
                                mLayout.getLineLeft(0)) / getHorizontalFadingEdgeLength();
                    case Gravity.CENTER_HORIZONTAL:
                        return 0.0f;
                }
            }
        }
        return super.getLeftFadingEdgeStrength();
    }

    @Override
    protected float getRightFadingEdgeStrength() {
        if (mCurrentAlpha <= ViewConfiguration.ALPHA_THRESHOLD_INT) return 0.0f;
        if (mEllipsize == TextUtils.TruncateAt.MARQUEE) {
            if (mMarquee != null && !mMarquee.isStopped()) {
                final Marquee marquee = mMarquee;
                return (marquee.mMaxFadeScroll - marquee.mScroll) / getHorizontalFadingEdgeLength();
            } else if (getLineCount() == 1) {
                final int absoluteGravity = Gravity.getAbsoluteGravity(mGravity, isLayoutRtl());
                switch (absoluteGravity & Gravity.HORIZONTAL_GRAVITY_MASK) {
                    case Gravity.LEFT:
                        final int textWidth = (mRight - mLeft) - getCompoundPaddingLeft() -
                                getCompoundPaddingRight();
                        final float lineWidth = mLayout.getLineWidth(0);
                        return (lineWidth - textWidth) / getHorizontalFadingEdgeLength();
                    case Gravity.RIGHT:
                        return 0.0f;
                    case Gravity.CENTER_HORIZONTAL:
                    case Gravity.FILL_HORIZONTAL:
                        return (mLayout.getLineWidth(0) - ((mRight - mLeft) -
                                getCompoundPaddingLeft() - getCompoundPaddingRight())) /
                                getHorizontalFadingEdgeLength();
                }
            }
        }
        return super.getRightFadingEdgeStrength();
    }

    @Override
    protected int computeHorizontalScrollRange() {
        if (mLayout != null) {
            return mSingleLine && (mGravity & Gravity.HORIZONTAL_GRAVITY_MASK) == Gravity.LEFT ?
                    (int) mLayout.getLineWidth(0) : mLayout.getWidth();
        }

        return super.computeHorizontalScrollRange();
    }

    @Override
    protected int computeVerticalScrollRange() {
        if (mLayout != null)
            return mLayout.getHeight();

        return super.computeVerticalScrollRange();
    }

    @Override
    protected int computeVerticalScrollExtent() {
        return getHeight() - getCompoundPaddingTop() - getCompoundPaddingBottom();
    }
    
    public enum BufferType {
        NORMAL, SPANNABLE, EDITABLE,
    }

    /**
     * Returns the TextView_textColor attribute from the
     * Resources.StyledAttributes, if set, or the TextAppearance_textColor
     * from the TextView_textAppearance attribute, if TextView_textColor
     * was not set directly.
     */
    public static ColorStateList getTextColors(Context context, TypedArray attrs) {
        ColorStateList colors;
        colors = attrs.getColorStateList(com.android.internal.R.styleable.
                                         TextView_textColor);

        if (colors == null) {
            int ap = attrs.getResourceId(com.android.internal.R.styleable.
                                         TextView_textAppearance, -1);
            if (ap != -1) {
                TypedArray appearance;
                appearance = context.obtainStyledAttributes(ap,
                                            com.android.internal.R.styleable.TextAppearance);
                colors = appearance.getColorStateList(com.android.internal.R.styleable.
                                                  TextAppearance_textColor);
                appearance.recycle();
            }
        }

        return colors;
    }

    /**
     * Returns the default color from the TextView_textColor attribute
     * from the AttributeSet, if set, or the default color from the
     * TextAppearance_textColor from the TextView_textAppearance attribute,
     * if TextView_textColor was not set directly.
     */
    public static int getTextColor(Context context,
                                   TypedArray attrs,
                                   int def) {
        ColorStateList colors = getTextColors(context, attrs);

        if (colors == null) {
            return def;
        } else {
            return colors.getDefaultColor();
        }
    }

    @Override
    public boolean onKeyShortcut(int keyCode, KeyEvent event) {
        final int filteredMetaState = event.getMetaState() & ~KeyEvent.META_CTRL_MASK;
        if (KeyEvent.metaStateHasNoModifiers(filteredMetaState)) {
            switch (keyCode) {
            case KeyEvent.KEYCODE_A:
                if (canSelectText()) {
                    return onTextContextMenuItem(ID_SELECT_ALL);
                }
                break;
            case KeyEvent.KEYCODE_X:
                if (canCut()) {
                    return onTextContextMenuItem(ID_CUT);
                }
                break;
            case KeyEvent.KEYCODE_C:
                if (canCopy()) {
                    return onTextContextMenuItem(ID_COPY);
                }
                break;
            case KeyEvent.KEYCODE_V:
                if (canPaste()) {
                    return onTextContextMenuItem(ID_PASTE);
                }
                break;
            }
        }
        return super.onKeyShortcut(keyCode, event);
    }

    /**
     * Unlike {@link #textCanBeSelected()}, this method is based on the <i>current</i> state of the
     * TextView. {@link #textCanBeSelected()} has to be true (this is one of the conditions to have
     * a selection controller (see {@link #prepareCursorControllers()}), but this is not sufficient.
     */
    private boolean canSelectText() {
        return hasSelectionController() && mText.length() != 0;
    }

    /**
     * Test based on the <i>intrinsic</i> charateristics of the TextView.
     * The text must be spannable and the movement method must allow for arbitary selection.
     * 
     * See also {@link #canSelectText()}.
     */
    private boolean textCanBeSelected() {
        // prepareCursorController() relies on this method.
        // If you change this condition, make sure prepareCursorController is called anywhere
        // the value of this condition might be changed.
        return mText instanceof Spannable && mMovement != null && mMovement.canSelectArbitrarily();
    }

    private boolean canCut() {
        if (hasPasswordTransformationMethod()) {
            return false;
        }

        if (mText.length() > 0 && hasSelection() && mText instanceof Editable && mInput != null) {
            return true;
        }

        return false;
    }

    private boolean canCopy() {
        if (hasPasswordTransformationMethod()) {
            return false;
        }

        if (mText.length() > 0 && hasSelection()) {
            return true;
        }

        return false;
    }

    private boolean canPaste() {
        return (mText instanceof Editable &&
                mInput != null &&
                getSelectionStart() >= 0 &&
                getSelectionEnd() >= 0 &&
                ((ClipboardManager)getContext().getSystemService(Context.CLIPBOARD_SERVICE)).
                hasPrimaryClip());
    }

    private static long packRangeInLong(int start, int end) {
        return (((long) start) << 32) | end;
    }

    private static int extractRangeStartFromLong(long range) {
        return (int) (range >>> 32);
    }

    private static int extractRangeEndFromLong(long range) {
        return (int) (range & 0x00000000FFFFFFFFL);
    }

    private boolean selectAll() {
        final int length = mText.length();
        Selection.setSelection((Spannable) mText, 0, length);
        return length > 0;
    }

    /**
     * Adjusts selection to the word under last touch offset.
     * Return true if the operation was successfully performed.
     */
    private boolean selectCurrentWord() {
        if (!canSelectText()) {
            return false;
        }

        if (hasPasswordTransformationMethod()) {
            // Always select all on a password field.
            // Cut/copy menu entries are not available for passwords, but being able to select all
            // is however useful to delete or paste to replace the entire content.
            return selectAll();
        }

        int klass = mInputType & InputType.TYPE_MASK_CLASS;
        int variation = mInputType & InputType.TYPE_MASK_VARIATION;

        // Specific text field types: select the entire text for these
        if (klass == InputType.TYPE_CLASS_NUMBER ||
                klass == InputType.TYPE_CLASS_PHONE ||
                klass == InputType.TYPE_CLASS_DATETIME ||
                variation == InputType.TYPE_TEXT_VARIATION_URI ||
                variation == InputType.TYPE_TEXT_VARIATION_EMAIL_ADDRESS ||
                variation == InputType.TYPE_TEXT_VARIATION_WEB_EMAIL_ADDRESS ||
                variation == InputType.TYPE_TEXT_VARIATION_FILTER) {
            return selectAll();
        }

        long lastTouchOffsets = getLastTouchOffsets();
        final int minOffset = extractRangeStartFromLong(lastTouchOffsets);
        final int maxOffset = extractRangeEndFromLong(lastTouchOffsets);

        int selectionStart, selectionEnd;

        // If a URLSpan (web address, email, phone...) is found at that position, select it.
        URLSpan[] urlSpans = ((Spanned) mText).getSpans(minOffset, maxOffset, URLSpan.class);
        if (urlSpans.length == 1) {
            URLSpan url = urlSpans[0];
            selectionStart = ((Spanned) mText).getSpanStart(url);
            selectionEnd = ((Spanned) mText).getSpanEnd(url);
        } else {
            if (mWordIterator == null) {
                mWordIterator = new WordIterator();
            }
            // WordIerator handles text changes, this is a no-op if text in unchanged.
            mWordIterator.setCharSequence(mText);

            selectionStart = mWordIterator.getBeginning(minOffset);
            if (selectionStart == BreakIterator.DONE) return false;

            selectionEnd = mWordIterator.getEnd(maxOffset);
            if (selectionEnd == BreakIterator.DONE) return false;
        }

        Selection.setSelection((Spannable) mText, selectionStart, selectionEnd);
        return true;
    }

    private long getLastTouchOffsets() {
        int minOffset, maxOffset;

        if (mContextMenuTriggeredByKey) {
            minOffset = getSelectionStart();
            maxOffset = getSelectionEnd();
        } else {
            SelectionModifierCursorController selectionController = getSelectionController();
            minOffset = selectionController.getMinTouchOffset();
            maxOffset = selectionController.getMaxTouchOffset();
        }

        return packRangeInLong(minOffset, maxOffset);
    }

    @Override
    public void onPopulateAccessibilityEvent(AccessibilityEvent event) {
        super.onPopulateAccessibilityEvent(event);

        final boolean isPassword = hasPasswordTransformationMethod();
        if (!isPassword) {
            CharSequence text = getText();
            if (TextUtils.isEmpty(text)) {
                text = getHint();
            }
            if (!TextUtils.isEmpty(text)) {
                event.getText().add(text);
            }
        }
    }

    @Override
    public void onInitializeAccessibilityEvent(AccessibilityEvent event) {
        super.onInitializeAccessibilityEvent(event);

        final boolean isPassword = hasPasswordTransformationMethod();
        event.setPassword(isPassword);
    }

    void sendAccessibilityEventTypeViewTextChanged(CharSequence beforeText,
            int fromIndex, int removedCount, int addedCount) {
        AccessibilityEvent event =
            AccessibilityEvent.obtain(AccessibilityEvent.TYPE_VIEW_TEXT_CHANGED);
        event.setFromIndex(fromIndex);
        event.setRemovedCount(removedCount);
        event.setAddedCount(addedCount);
        event.setBeforeText(beforeText);
        sendAccessibilityEventUnchecked(event);
    }

    @Override
    protected void onCreateContextMenu(ContextMenu menu) {
        super.onCreateContextMenu(menu);
        boolean added = false;
        mContextMenuTriggeredByKey = mDPadCenterIsDown || mEnterKeyIsDown;
        // Problem with context menu on long press: the menu appears while the key in down and when
        // the key is released, the view does not receive the key_up event.
        // We need two layers of flags: mDPadCenterIsDown and mEnterKeyIsDown are set in key down/up
        // events. We cannot simply clear these flags in onTextContextMenuItem since
        // it may not be called (if the user/ discards the context menu with the back key).
        // We clear these flags here and mContextMenuTriggeredByKey saves that state so that it is
        // available in onTextContextMenuItem.
        mDPadCenterIsDown = mEnterKeyIsDown = false;

        MenuHandler handler = new MenuHandler();

        if (mText instanceof Spanned && hasSelectionController()) {
            long lastTouchOffset = getLastTouchOffsets();
            final int selStart = extractRangeStartFromLong(lastTouchOffset);
            final int selEnd = extractRangeEndFromLong(lastTouchOffset);

            URLSpan[] urls = ((Spanned) mText).getSpans(selStart, selEnd, URLSpan.class);
            if (urls.length > 0) {
                menu.add(0, ID_COPY_URL, 0, com.android.internal.R.string.copyUrl).
                        setOnMenuItemClickListener(handler);

                added = true;
            }
        }
        
        // The context menu is not empty, which will prevent the selection mode from starting.
        // Add a entry to start it in the context menu.
        // TODO Does not handle the case where a subclass does not call super.thisMethod or
        // populates the menu AFTER this call.
        if (menu.size() > 0) {
            menu.add(0, ID_SELECTION_MODE, 0, com.android.internal.R.string.selectTextMode).
                    setOnMenuItemClickListener(handler);
            added = true;
        }

        if (added) {
            menu.setHeaderTitle(com.android.internal.R.string.editTextMenuTitle);
        }
    }

    /**
     * Returns whether this text view is a current input method target.  The
     * default implementation just checks with {@link InputMethodManager}.
     */
    public boolean isInputMethodTarget() {
        InputMethodManager imm = InputMethodManager.peekInstance();
        return imm != null && imm.isActive(this);
    }
    
    // Selection context mode
    private static final int ID_SELECT_ALL = android.R.id.selectAll;
    private static final int ID_CUT = android.R.id.cut;
    private static final int ID_COPY = android.R.id.copy;
    private static final int ID_PASTE = android.R.id.paste;
    // Context menu entries
    private static final int ID_COPY_URL = android.R.id.copyUrl;
    private static final int ID_SELECTION_MODE = android.R.id.selectTextMode;

    private class MenuHandler implements MenuItem.OnMenuItemClickListener {
        public boolean onMenuItemClick(MenuItem item) {
            return onTextContextMenuItem(item.getItemId());
        }
    }

    /**
     * Called when a context menu option for the text view is selected.  Currently
     * this will be {@link android.R.id#copyUrl}, {@link android.R.id#selectTextMode},
     * {@link android.R.id#selectAll}, {@link android.R.id#paste}, {@link android.R.id#cut}
     * or {@link android.R.id#copy}.
     *
     * @return true if the context menu item action was performed.
     */
    public boolean onTextContextMenuItem(int id) {
        int min = 0;
        int max = mText.length();

        if (isFocused()) {
            final int selStart = getSelectionStart();
            final int selEnd = getSelectionEnd();

            min = Math.max(0, Math.min(selStart, selEnd));
            max = Math.max(0, Math.max(selStart, selEnd));
        }

        switch (id) {
            case ID_COPY_URL:
                URLSpan[] urls = ((Spanned) mText).getSpans(min, max, URLSpan.class);
                if (urls.length >= 1) {
                    ClipData clip = null;
                    for (int i=0; i<urls.length; i++) {
                        Uri uri = Uri.parse(urls[0].getURL());
                        if (clip == null) {
                            clip = ClipData.newRawUri(null, uri);
                        } else {
                            clip.addItem(new ClipData.Item(uri));
                        }
                    }
                    if (clip != null) {
                        setPrimaryClip(clip);
                    }
                }
                stopSelectionActionMode();
                return true;

            case ID_SELECTION_MODE:
                if (mSelectionActionMode != null) {
                    // Selection mode is already started, simply change selected part.
                    selectCurrentWord();
                } else {
                    startSelectionActionMode();
                }
                return true;

            case ID_SELECT_ALL:
                // This does not enter text selection mode. Text is highlighted, so that it can be
                // bulk edited, like selectAllOnFocus does. Returns true even if text is empty.
                selectAll();
                return true;

            case ID_PASTE:
                paste(min, max);
                return true;

            case ID_CUT:
                setPrimaryClip(ClipData.newPlainText(null, mTransformed.subSequence(min, max)));
                ((Editable) mText).delete(min, max);
                stopSelectionActionMode();
                return true;

            case ID_COPY:
                setPrimaryClip(ClipData.newPlainText(null, mTransformed.subSequence(min, max)));
                stopSelectionActionMode();
                return true;
        }
        return false;
    }

    /**
     * Prepare text so that there are not zero or two spaces at beginning and end of region defined
     * by [min, max] when replacing this region by paste.
     * Note that if there were two spaces (or more) at that position before, they are kept. We just
     * make sure we do not add an extra one from the paste content.
     */
    private long prepareSpacesAroundPaste(int min, int max, CharSequence paste) {
        if (paste.length() > 0) {
            if (min > 0) {
                final char charBefore = mTransformed.charAt(min - 1);
                final char charAfter = paste.charAt(0);

                if (Character.isSpaceChar(charBefore) && Character.isSpaceChar(charAfter)) {
                    // Two spaces at beginning of paste: remove one
                    final int originalLength = mText.length();
                    ((Editable) mText).delete(min - 1, min);
                    // Due to filters, there is no guarantee that exactly one character was
                    // removed: count instead.
                    final int delta = mText.length() - originalLength;
                    min += delta;
                    max += delta;
                } else if (!Character.isSpaceChar(charBefore) && charBefore != '\n' &&
                        !Character.isSpaceChar(charAfter) && charAfter != '\n') {
                    // No space at beginning of paste: add one
                    final int originalLength = mText.length();
                    ((Editable) mText).replace(min, min, " ");
                    // Taking possible filters into account as above.
                    final int delta = mText.length() - originalLength;
                    min += delta;
                    max += delta;
                }
            }

            if (max < mText.length()) {
                final char charBefore = paste.charAt(paste.length() - 1);
                final char charAfter = mTransformed.charAt(max);

                if (Character.isSpaceChar(charBefore) && Character.isSpaceChar(charAfter)) {
                    // Two spaces at end of paste: remove one
                    ((Editable) mText).delete(max, max + 1);
                } else if (!Character.isSpaceChar(charBefore) && charBefore != '\n' &&
                        !Character.isSpaceChar(charAfter) && charAfter != '\n') {
                    // No space at end of paste: add one
                    ((Editable) mText).replace(max, max, " ");
                }
            }
        }

        return packRangeInLong(min, max);
    }

    private DragShadowBuilder getTextThumbnailBuilder(CharSequence text) {
        TextView shadowView = (TextView) inflate(mContext,
                com.android.internal.R.layout.text_drag_thumbnail, null);

        if (shadowView == null) {
            throw new IllegalArgumentException("Unable to inflate text drag thumbnail");
        }

        if (text.length() > DRAG_SHADOW_MAX_TEXT_LENGTH) {
            text = text.subSequence(0, DRAG_SHADOW_MAX_TEXT_LENGTH);
        }
        shadowView.setText(text);
        shadowView.setTextColor(getTextColors());

        shadowView.setTextAppearance(mContext, R.styleable.Theme_textAppearanceLarge);
        shadowView.setGravity(Gravity.CENTER);

        shadowView.setLayoutParams(new LayoutParams(ViewGroup.LayoutParams.WRAP_CONTENT,
                ViewGroup.LayoutParams.WRAP_CONTENT));

        final int size = View.MeasureSpec.makeMeasureSpec(0, View.MeasureSpec.UNSPECIFIED);
        shadowView.measure(size, size);

        shadowView.layout(0, 0, shadowView.getMeasuredWidth(), shadowView.getMeasuredHeight());
        shadowView.invalidate();
        return new DragShadowBuilder(shadowView);
    }

    private static class DragLocalState {
        public TextView sourceTextView;
        public int start, end;

        public DragLocalState(TextView sourceTextView, int start, int end) {
            this.sourceTextView = sourceTextView;
            this.start = start;
            this.end = end;
        }
    }

    @Override
    public boolean performLongClick() {
        if (super.performLongClick()) {
            mDiscardNextActionUp = true;
            return true;
        }

        boolean handled = false;

        // Long press in empty space moves cursor and shows the Paste affordance if available.
        if (!isPositionOnText(mLastDownPositionX, mLastDownPositionY) &&
                mInsertionControllerEnabled) {
            final int offset = getOffsetForPosition(mLastDownPositionX, mLastDownPositionY);
            stopSelectionActionMode();
            Selection.setSelection((Spannable) mText, offset);
            getInsertionController().showWithPaste();
            handled = true;
        }

        if (!handled && mSelectionActionMode != null) {
            if (touchPositionIsInSelection()) {
                // Start a drag
                final int start = getSelectionStart();
                final int end = getSelectionEnd();
                CharSequence selectedText = mTransformed.subSequence(start, end);
                ClipData data = ClipData.newPlainText(null, selectedText);
                DragLocalState localState = new DragLocalState(this, start, end);
                startDrag(data, getTextThumbnailBuilder(selectedText), localState, 0);
                stopSelectionActionMode();
            } else {
                selectCurrentWord();
            }
            handled = true;
        }

        // Start a new selection
        handled |= !handled && startSelectionActionMode();

        if (handled) {
            performHapticFeedback(HapticFeedbackConstants.LONG_PRESS);
            mDiscardNextActionUp = true;
        }

        return handled;
    }

    private boolean touchPositionIsInSelection() {
        int selectionStart = getSelectionStart();
        int selectionEnd = getSelectionEnd();

        if (selectionStart == selectionEnd) {
            return false;
        }

        if (selectionStart > selectionEnd) {
            int tmp = selectionStart;
            selectionStart = selectionEnd;
            selectionEnd = tmp;
            Selection.setSelection((Spannable) mText, selectionStart, selectionEnd);
        }

        SelectionModifierCursorController selectionController = getSelectionController();
        int minOffset = selectionController.getMinTouchOffset();
        int maxOffset = selectionController.getMaxTouchOffset();

        return ((minOffset >= selectionStart) && (maxOffset < selectionEnd));
    }

    private static class SuggestionRangeSpan extends UnderlineSpan {
        // TODO themable, would be nice to make it a child class of TextAppearanceSpan, but
        // there is no way to have underline and TextAppearanceSpan.
    }

    private class SuggestionsPopupWindow implements OnClickListener {
        private static final int MAX_NUMBER_SUGGESTIONS = 5;
        private static final int NO_SUGGESTIONS = -1;
        private final PopupWindow mContainer;
        private final ViewGroup[] mSuggestionViews = new ViewGroup[2];
        private final int[] mSuggestionViewLayouts = new int[] {
                mTextEditSuggestionsBottomWindowLayout, mTextEditSuggestionsTopWindowLayout};
        private WordIterator mSuggestionWordIterator;
        private TextAppearanceSpan[] mHighlightSpans = new TextAppearanceSpan[0];

        public SuggestionsPopupWindow() {
            mContainer = new PopupWindow(TextView.this.mContext, null,
                    com.android.internal.R.attr.textSuggestionsWindowStyle);
            mContainer.setSplitTouchEnabled(true);
            mContainer.setClippingEnabled(false);
            mContainer.setWindowLayoutType(WindowManager.LayoutParams.TYPE_APPLICATION_SUB_PANEL);

            mContainer.setWidth(ViewGroup.LayoutParams.WRAP_CONTENT);
            mContainer.setHeight(ViewGroup.LayoutParams.WRAP_CONTENT);
        }

        private class SuggestionInfo {
            int suggestionStart, suggestionEnd; // range of suggestion item with replacement text
            int spanStart, spanEnd; // range in TextView where text should be inserted
            SuggestionSpan suggestionSpan; // the SuggestionSpan that this TextView represents
            int suggestionIndex; // the index of the suggestion inside suggestionSpan
        }

        private ViewGroup getViewGroup(boolean under) {
            final int viewIndex = under ? 0 : 1;
            ViewGroup viewGroup = mSuggestionViews[viewIndex];

            if (viewGroup == null) {
                final int layout = mSuggestionViewLayouts[viewIndex];
                LayoutInflater inflater = (LayoutInflater) TextView.this.mContext.
                        getSystemService(Context.LAYOUT_INFLATER_SERVICE);

                if (inflater == null) {
                    throw new IllegalArgumentException(
                            "Unable to create TextEdit suggestion window inflater");
                }

                View view = inflater.inflate(layout, null);

                if (! (view instanceof ViewGroup)) {
                    throw new IllegalArgumentException(
                            "Inflated TextEdit suggestion window is not a ViewGroup: " + view);
                }

                viewGroup = (ViewGroup) view;

                // Inflate the suggestion items once and for all.
                for (int i = 0; i < MAX_NUMBER_SUGGESTIONS; i++) {
                    View childView = inflater.inflate(mTextEditSuggestionItemLayout, viewGroup,
                            false);

                    if (! (childView instanceof TextView)) {
                        throw new IllegalArgumentException(
                               "Inflated TextEdit suggestion item is not a TextView: " + childView);
                    }

                    childView.setTag(new SuggestionInfo());
                    viewGroup.addView(childView);
                    childView.setOnClickListener(this);
                }

                mSuggestionViews[viewIndex] = viewGroup;
            }

            return viewGroup;
        }

        public void show() {
            if (!(mText instanceof Editable)) return;

            final int pos = TextView.this.getSelectionStart();
            Spannable spannable = (Spannable)TextView.this.mText;
            SuggestionSpan[] suggestionSpans = spannable.getSpans(pos, pos, SuggestionSpan.class);
            final int nbSpans = suggestionSpans.length;

            ViewGroup viewGroup = getViewGroup(true);
            mContainer.setContentView(viewGroup);

            int totalNbSuggestions = 0;
            int spanUnionStart = mText.length();
            int spanUnionEnd = 0;

            for (int spanIndex = 0; spanIndex < nbSpans; spanIndex++) {
                SuggestionSpan suggestionSpan = suggestionSpans[spanIndex];
                final int spanStart = spannable.getSpanStart(suggestionSpan);
                final int spanEnd = spannable.getSpanEnd(suggestionSpan);
                spanUnionStart = Math.min(spanStart, spanUnionStart);
                spanUnionEnd = Math.max(spanEnd, spanUnionEnd);

                String[] suggestions = suggestionSpan.getSuggestions();
                int nbSuggestions = suggestions.length;
                for (int suggestionIndex = 0; suggestionIndex < nbSuggestions; suggestionIndex++) {
                    TextView textView = (TextView) viewGroup.getChildAt(totalNbSuggestions);
                    textView.setText(suggestions[suggestionIndex]);
                    SuggestionInfo suggestionInfo = (SuggestionInfo) textView.getTag();
                    suggestionInfo.spanStart = spanStart;
                    suggestionInfo.spanEnd = spanEnd;
                    suggestionInfo.suggestionSpan = suggestionSpan;
                    suggestionInfo.suggestionIndex = suggestionIndex;

                    totalNbSuggestions++;
                    if (totalNbSuggestions == MAX_NUMBER_SUGGESTIONS) {
                        // Also end outer for loop
                        spanIndex = nbSpans;
                        break;
                    }
                }
            }

            if (totalNbSuggestions == 0) {
                // TODO Replace by final text, use a dedicated layout, add a fade out timer...
                TextView textView = (TextView) viewGroup.getChildAt(0);
                textView.setText("No suggestions available");
                SuggestionInfo suggestionInfo = (SuggestionInfo) textView.getTag();
                suggestionInfo.spanStart = NO_SUGGESTIONS;
                totalNbSuggestions++;
            } else {
                if (mSuggestionRangeSpan == null) mSuggestionRangeSpan = new SuggestionRangeSpan();
                ((Editable) mText).setSpan(mSuggestionRangeSpan, spanUnionStart, spanUnionEnd,
                        Spanned.SPAN_EXCLUSIVE_EXCLUSIVE);

                for (int i = 0; i < totalNbSuggestions; i++) {
                    final TextView textView = (TextView) viewGroup.getChildAt(i);
                    highlightTextDifferences(textView, spanUnionStart, spanUnionEnd);
                }
            }

            for (int i = 0; i < MAX_NUMBER_SUGGESTIONS; i++) {
                viewGroup.getChildAt(i).setVisibility(i < totalNbSuggestions ? VISIBLE : GONE);
            }

            final int size = View.MeasureSpec.makeMeasureSpec(0, View.MeasureSpec.UNSPECIFIED);
            viewGroup.measure(size, size);

            positionAtCursor();
        }

        private long[] getWordLimits(CharSequence text) {
            // TODO locale for mSuggestionWordIterator
            if (mSuggestionWordIterator == null) mSuggestionWordIterator = new WordIterator();
            mSuggestionWordIterator.setCharSequence(text);

            // First pass will simply count the number of words to be able to create an array
            // Not too expensive since previous break positions are cached by the BreakIterator
            int nbWords = 0;
            int position = mSuggestionWordIterator.following(0);
            while (position != BreakIterator.DONE) {
                nbWords++;
                position = mSuggestionWordIterator.following(position);
            }

            int index = 0;
            long[] result = new long[nbWords];

            position = mSuggestionWordIterator.following(0);
            while (position != BreakIterator.DONE) {
                int wordStart = mSuggestionWordIterator.getBeginning(position);
                result[index++] = packRangeInLong(wordStart, position);
                position = mSuggestionWordIterator.following(position);
            }

            return result;
        }

        private TextAppearanceSpan highlightSpan(int index) {
            final int length = mHighlightSpans.length;
            if (index < length) {
                return mHighlightSpans[index];
            }

            // Assumes indexes are requested in sequence: simply append one more item
            TextAppearanceSpan[] newArray = new TextAppearanceSpan[length + 1];
            System.arraycopy(mHighlightSpans, 0, newArray, 0, length);
            TextAppearanceSpan highlightSpan = new TextAppearanceSpan(mContext,
                    android.R.style.TextAppearance_SuggestionHighlight);
            newArray[length] = highlightSpan;
            mHighlightSpans = newArray;
            return highlightSpan;
        }

        private void highlightTextDifferences(TextView textView, int unionStart, int unionEnd) {
            SuggestionInfo suggestionInfo = (SuggestionInfo) textView.getTag();
            final int spanStart = suggestionInfo.spanStart;
            final int spanEnd = suggestionInfo.spanEnd;

            // Remove all text formating by converting to Strings
            final String text = textView.getText().toString();
            final String sourceText = mText.subSequence(spanStart, spanEnd).toString();

            long[] sourceWordLimits = getWordLimits(sourceText);
            long[] wordLimits = getWordLimits(text);

            SpannableStringBuilder ssb = new SpannableStringBuilder();
            // span [spanStart, spanEnd] is included in union [spanUnionStart, int spanUnionEnd]
            // The final result is made of 3 parts: the text before, between and after the span
            // This is the text before, provided for context
            ssb.append(mText.subSequence(unionStart, spanStart).toString());

            // shift is used to offset spans positions wrt span's beginning
            final int shift = spanStart - unionStart;
            suggestionInfo.suggestionStart = shift;
            suggestionInfo.suggestionEnd = shift + text.length();

            // This is the actual suggestion text, which will be highlighted by the following code
            ssb.append(text);

            String[] words = new String[wordLimits.length];
            for (int i = 0; i < wordLimits.length; i++) {
                int wordStart = extractRangeStartFromLong(wordLimits[i]);
                int wordEnd = extractRangeEndFromLong(wordLimits[i]);
                words[i] = text.substring(wordStart, wordEnd);
            }

            // Highlighted word algorithm is based on word matching between source and text
            // Matching words are found from left to right. TODO: change for RTL languages
            // Characters between matching words are highlighted
            int previousCommonWordIndex = -1;
            int nbHighlightSpans = 0;
            for (int i = 0; i < sourceWordLimits.length; i++) {
                int wordStart = extractRangeStartFromLong(sourceWordLimits[i]);
                int wordEnd = extractRangeEndFromLong(sourceWordLimits[i]);
                String sourceWord = sourceText.substring(wordStart, wordEnd);

                for (int j = previousCommonWordIndex + 1; j < words.length; j++) {
                    if (sourceWord.equals(words[j])) {
                        if (j != previousCommonWordIndex + 1) {
                            int firstDifferentPosition = previousCommonWordIndex < 0 ? 0 :
                                extractRangeEndFromLong(wordLimits[previousCommonWordIndex]);
                            int lastDifferentPosition = extractRangeStartFromLong(wordLimits[j]);
                            ssb.setSpan(highlightSpan(nbHighlightSpans++),
                                    shift + firstDifferentPosition, shift + lastDifferentPosition,
                                    Spanned.SPAN_EXCLUSIVE_EXCLUSIVE);
                        } else {
                            // Compare characters between words
                            int previousSourceWordEnd = i == 0 ? 0 :
                                extractRangeEndFromLong(sourceWordLimits[i - 1]);
                            int sourceWordStart = extractRangeStartFromLong(sourceWordLimits[i]);
                            String sourceSpaces = sourceText.substring(previousSourceWordEnd,
                                    sourceWordStart);

                            int previousWordEnd = j == 0 ? 0 :
                                extractRangeEndFromLong(wordLimits[j - 1]);
                            int currentWordStart = extractRangeStartFromLong(wordLimits[j]);
                            String textSpaces = text.substring(previousWordEnd, currentWordStart);

                            if (!sourceSpaces.equals(textSpaces)) {
                                ssb.setSpan(highlightSpan(nbHighlightSpans++),
                                        shift + previousWordEnd, shift + currentWordStart,
                                        Spanned.SPAN_EXCLUSIVE_EXCLUSIVE);
                            }
                        }
                        previousCommonWordIndex = j;
                        break;
                    }
                }
            }

            // Finally, compare ends of Strings
            if (previousCommonWordIndex < words.length - 1) {
                int firstDifferentPosition = previousCommonWordIndex < 0 ? 0 :
                    extractRangeEndFromLong(wordLimits[previousCommonWordIndex]);
                int lastDifferentPosition = textView.length();
                ssb.setSpan(highlightSpan(nbHighlightSpans++),
                        shift + firstDifferentPosition, shift + lastDifferentPosition,
                        Spanned.SPAN_EXCLUSIVE_EXCLUSIVE);
            } else {
                int lastSourceWordEnd = sourceWordLimits.length == 0 ? 0 :
                    extractRangeEndFromLong(sourceWordLimits[sourceWordLimits.length - 1]);
                String sourceSpaces = sourceText.substring(lastSourceWordEnd, sourceText.length());

                int lastCommonTextWordEnd = previousCommonWordIndex < 0 ? 0 :
                    extractRangeEndFromLong(wordLimits[previousCommonWordIndex]);
                String textSpaces = text.substring(lastCommonTextWordEnd, textView.length());

                if (!sourceSpaces.equals(textSpaces) && textSpaces.length() > 0) {
                    ssb.setSpan(highlightSpan(nbHighlightSpans++),
                            shift + lastCommonTextWordEnd, shift + textView.length(),
                            Spanned.SPAN_EXCLUSIVE_EXCLUSIVE);
                }
            }

            // Final part, text after the current suggestion range.
            ssb.append(mText.subSequence(spanEnd, unionEnd).toString());
            textView.setText(ssb);
        }

        public void hide() {
            if ((mText instanceof Editable) && mSuggestionRangeSpan != null) {
                ((Editable) mText).removeSpan(mSuggestionRangeSpan);
            }
            mContainer.dismiss();
        }

        @Override
        public void onClick(View view) {
            if (view instanceof TextView) {
                TextView textView = (TextView) view;
                SuggestionInfo suggestionInfo = (SuggestionInfo) textView.getTag();
                final int spanStart = suggestionInfo.spanStart;
                final int spanEnd = suggestionInfo.spanEnd;
                if (spanStart != NO_SUGGESTIONS) {
                    // SuggestionSpans are removed by replace: save them before
                    Editable editable = ((Editable) mText);
                    SuggestionSpan[] suggestionSpans = editable.getSpans(spanStart, spanEnd,
                            SuggestionSpan.class);
                    final int length = suggestionSpans.length;
                    int[] suggestionSpansStarts = new int[length];
                    int[] suggestionSpansEnds = new int[length];
                    int[] suggestionSpansFlags = new int[length];
                    for (int i = 0; i < length; i++) {
                        final SuggestionSpan suggestionSpan = suggestionSpans[i];
                        suggestionSpansStarts[i] = editable.getSpanStart(suggestionSpan);
                        suggestionSpansEnds[i] = editable.getSpanEnd(suggestionSpan);
                        suggestionSpansFlags[i] = editable.getSpanFlags(suggestionSpan);
                    }

                    final int suggestionStart = suggestionInfo.suggestionStart;
                    final int suggestionEnd = suggestionInfo.suggestionEnd;
                    final String suggestion = textView.getText().subSequence(
                            suggestionStart, suggestionEnd).toString();
                    final String originalText = mText.subSequence(spanStart, spanEnd).toString();
                    ((Editable) mText).replace(spanStart, spanEnd, suggestion);

                    // Swap text content between actual text and Suggestion span
                    String[] suggestions = suggestionInfo.suggestionSpan.getSuggestions();
                    suggestions[suggestionInfo.suggestionIndex] = originalText;

                    // Notify source IME of the suggestion pick
                    if (!TextUtils.isEmpty(
                            suggestionInfo.suggestionSpan.getNotificationTargetClassName())) {
                        InputMethodManager imm = InputMethodManager.peekInstance();
                        imm.notifySuggestionPicked(suggestionInfo.suggestionSpan, originalText,
                                suggestionInfo.suggestionIndex);
                    }

                    // Restore previous SuggestionSpans
                    final int lengthDifference = suggestion.length() - (spanEnd - spanStart);
                    for (int i = 0; i < length; i++) {
                        // Only spans that include the modified region make sense after replacement
                        // Spans partially included in the replaced region are removed, there is no
                        // way to assign them a valid range after replacement
                        if (suggestionSpansStarts[i] <= spanStart &&
                                suggestionSpansEnds[i] >= spanEnd) {
                            editable.setSpan(suggestionSpans[i], suggestionSpansStarts[i],
                                    suggestionSpansEnds[i] + lengthDifference,
                                    suggestionSpansFlags[i]);
                        }
                    }
                }
            }
            hide();
        }

        void positionAtCursor() {
            View contentView = mContainer.getContentView();
            int width = contentView.getMeasuredWidth();
            int height = contentView.getMeasuredHeight();
            final int offset = TextView.this.getSelectionStart();
            final int line = mLayout.getLineForOffset(offset);
            final int lineBottom = mLayout.getLineBottom(line);
            float primaryHorizontal = mLayout.getPrimaryHorizontal(offset);

            final Rect bounds = sCursorControllerTempRect;
            bounds.left = (int) (primaryHorizontal - width / 2.0f);
            bounds.top = lineBottom;

            bounds.right = bounds.left + width;
            bounds.bottom = bounds.top + height;

            convertFromViewportToContentCoordinates(bounds);

            final int[] coords = mTempCoords;
            TextView.this.getLocationInWindow(coords);
            coords[0] += bounds.left;
            coords[1] += bounds.top;

            final DisplayMetrics displayMetrics = mContext.getResources().getDisplayMetrics();
            final int screenHeight = displayMetrics.heightPixels;

            // Vertical clipping
            if (coords[1] + height > screenHeight) {
                // Try to position above current line instead
                // TODO use top layout instead, reverse suggestion order,
                // try full screen vertical down if it still does not fit. TBD with designers.

                // Update dimensions from new view
                contentView = mContainer.getContentView();
                width = contentView.getMeasuredWidth();
                height = contentView.getMeasuredHeight();

                final int lineTop = mLayout.getLineTop(line);
                final int lineHeight = lineBottom - lineTop;
                coords[1] -= height + lineHeight;
            }

            // Horizontal clipping
            coords[0] = Math.max(0, coords[0]);
            coords[0] = Math.min(displayMetrics.widthPixels - width, coords[0]);

            mContainer.showAtLocation(TextView.this, Gravity.NO_GRAVITY, coords[0], coords[1]);
        }
    }

    void showSuggestions() {
        if (!mSuggestionsEnabled || !isTextEditable()) return;

        if (mSuggestionsPopupWindow == null) {
            mSuggestionsPopupWindow = new SuggestionsPopupWindow();
        }
        hideControllers();
        mSuggestionsPopupWindow.show();
    }

    void hideSuggestions() {
        if (mSuggestionsPopupWindow != null) {
            mSuggestionsPopupWindow.hide();
        }
    }

    /**
     * Some parts of the text can have alternate suggestion text attached. This is typically done by
     * the IME by adding {@link SuggestionSpan}s to the text.
     *
     * When suggestions are enabled (default), this list of suggestions will be displayed when the
     * user double taps on these parts of the text. No suggestions are displayed when this value is
     * false. Use {@link #setSuggestionsEnabled(boolean)} to change this value.
     *
     * @return true if the suggestions popup window is enabled.
     *
     * @attr ref android.R.styleable#TextView_suggestionsEnabled
     */
    public boolean isSuggestionsEnabled() {
        return mSuggestionsEnabled;
    }

    /**
     * Enables or disables the suggestion popup. See {@link #isSuggestionsEnabled()}.
     *
     * @param enabled Whether or not suggestions are enabled.
     */
    public void setSuggestionsEnabled(boolean enabled) {
        mSuggestionsEnabled = enabled;
    }

    /**
     * If provided, this ActionMode.Callback will be used to create the ActionMode when text
     * selection is initiated in this View.
     *
     * The standard implementation populates the menu with a subset of Select All, Cut, Copy and
     * Paste actions, depending on what this View supports.
     *
     * A custom implementation can add new entries in the default menu in its
     * {@link ActionMode.Callback#onPrepareActionMode(ActionMode, Menu)} method. The default actions
     * can also be removed from the menu using {@link Menu#removeItem(int)} and passing
     * {@link android.R.id#selectAll}, {@link android.R.id#cut}, {@link android.R.id#copy} or
     * {@link android.R.id#paste} ids as parameters.
     *
     * Returning false from {@link ActionMode.Callback#onCreateActionMode(ActionMode, Menu)} will
     * prevent the action mode from being started.
     *
     * Action click events should be handled by the custom implementation of
     * {@link ActionMode.Callback#onActionItemClicked(ActionMode, MenuItem)}.
     *
     * Note that text selection mode is not started when a TextView receives focus and the
     * {@link android.R.attr#selectAllOnFocus} flag has been set. The content is highlighted in
     * that case, to allow for quick replacement.
     */
    public void setCustomSelectionActionModeCallback(ActionMode.Callback actionModeCallback) {
        mCustomSelectionActionModeCallback = actionModeCallback;
    }

    /**
     * Retrieves the value set in {@link #setCustomSelectionActionModeCallback}. Default is null.
     *
     * @return The current custom selection callback.
     */
    public ActionMode.Callback getCustomSelectionActionModeCallback() {
        return mCustomSelectionActionModeCallback;
    }

    /**
     *
     * @return true if the selection mode was actually started.
     */
    private boolean startSelectionActionMode() {
        if (mSelectionActionMode != null) {
            // Selection action mode is already started
            return false;
        }

        if (!canSelectText() || !requestFocus()) {
            Log.w(LOG_TAG, "TextView does not support text selection. Action mode cancelled.");
            return false;
        }

        boolean currentWordSelected = selectCurrentWord();
        if (!currentWordSelected) {
            // No word found under cursor or text selection not permitted.
            return false;
        }

        ActionMode.Callback actionModeCallback = new SelectionActionModeCallback();
        mSelectionActionMode = startActionMode(actionModeCallback);
        final boolean selectionStarted = mSelectionActionMode != null;

        if (selectionStarted && !mTextIsSelectable) {
            // Show the IME to be able to replace text, except when selecting non editable text.
            final InputMethodManager imm = InputMethodManager.peekInstance();
            if (imm != null) imm.showSoftInput(this, 0, null);
        }

        return selectionStarted;
    }

    private void stopSelectionActionMode() {
        if (mSelectionActionMode != null) {
            // This will hide the mSelectionModifierCursorController
            mSelectionActionMode.finish();
        }
    }

    /**
     * Paste clipboard content between min and max positions.
     */
    private void paste(int min, int max) {
        ClipboardManager clipboard =
            (ClipboardManager) getContext().getSystemService(Context.CLIPBOARD_SERVICE);
        ClipData clip = clipboard.getPrimaryClip();
        if (clip != null) {
            boolean didFirst = false;
            for (int i=0; i<clip.getItemCount(); i++) {
                CharSequence paste = clip.getItemAt(i).coerceToText(getContext());
                if (paste != null) {
                    if (!didFirst) {
                        long minMax = prepareSpacesAroundPaste(min, max, paste);
                        min = extractRangeStartFromLong(minMax);
                        max = extractRangeEndFromLong(minMax);
                        Selection.setSelection((Spannable) mText, max);
                        ((Editable) mText).replace(min, max, paste);
                        didFirst = true;
                    } else {
                        ((Editable) mText).insert(getSelectionEnd(), "\n");
                        ((Editable) mText).insert(getSelectionEnd(), paste);
                    }
                }
            }
            stopSelectionActionMode();
            sLastCutOrCopyTime = 0;
        }
    }

    private void setPrimaryClip(ClipData clip) {
        ClipboardManager clipboard = (ClipboardManager) getContext().
                getSystemService(Context.CLIPBOARD_SERVICE);
        clipboard.setPrimaryClip(clip);
        sLastCutOrCopyTime = SystemClock.uptimeMillis();
    }

    /**
     * An ActionMode Callback class that is used to provide actions while in text selection mode.
     *
     * The default callback provides a subset of Select All, Cut, Copy and Paste actions, depending
     * on which of these this TextView supports.
     */
    private class SelectionActionModeCallback implements ActionMode.Callback {

        @Override
        public boolean onCreateActionMode(ActionMode mode, Menu menu) {
            TypedArray styledAttributes = mContext.obtainStyledAttributes(R.styleable.Theme);

            boolean allowText = getContext().getResources().getBoolean(
                    com.android.internal.R.bool.allow_action_menu_item_text_with_icon);

            mode.setTitle(allowText ? 
                    mContext.getString(com.android.internal.R.string.textSelectionCABTitle) : null);
            mode.setSubtitle(null);

            int selectAllIconId = 0; // No icon by default
            if (!allowText) {
                // Provide an icon, text will not be displayed on smaller screens.
                selectAllIconId = styledAttributes.getResourceId(
                        R.styleable.Theme_actionModeSelectAllDrawable, 0);
            }

            menu.add(0, ID_SELECT_ALL, 0, com.android.internal.R.string.selectAll).
                    setIcon(selectAllIconId).
                    setAlphabeticShortcut('a').
                    setShowAsAction(
                            MenuItem.SHOW_AS_ACTION_ALWAYS | MenuItem.SHOW_AS_ACTION_WITH_TEXT);

            if (canCut()) {
                menu.add(0, ID_CUT, 0, com.android.internal.R.string.cut).
                    setIcon(styledAttributes.getResourceId(
                            R.styleable.Theme_actionModeCutDrawable, 0)).
                    setAlphabeticShortcut('x').
                    setShowAsAction(
                            MenuItem.SHOW_AS_ACTION_ALWAYS | MenuItem.SHOW_AS_ACTION_WITH_TEXT);
            }

            if (canCopy()) {
                menu.add(0, ID_COPY, 0, com.android.internal.R.string.copy).
                    setIcon(styledAttributes.getResourceId(
                            R.styleable.Theme_actionModeCopyDrawable, 0)).
                    setAlphabeticShortcut('c').
                    setShowAsAction(
                            MenuItem.SHOW_AS_ACTION_ALWAYS | MenuItem.SHOW_AS_ACTION_WITH_TEXT);
            }

            if (canPaste()) {
                menu.add(0, ID_PASTE, 0, com.android.internal.R.string.paste).
                        setIcon(styledAttributes.getResourceId(
                                R.styleable.Theme_actionModePasteDrawable, 0)).
                        setAlphabeticShortcut('v').
                        setShowAsAction(
                                MenuItem.SHOW_AS_ACTION_ALWAYS | MenuItem.SHOW_AS_ACTION_WITH_TEXT);
            }

            styledAttributes.recycle();

            if (mCustomSelectionActionModeCallback != null) {
                if (!mCustomSelectionActionModeCallback.onCreateActionMode(mode, menu)) {
                    // The custom mode can choose to cancel the action mode
                    return false;
                }
            }

            if (menu.hasVisibleItems() || mode.getCustomView() != null) {
                getSelectionController().show();
                return true;
            } else {
                return false;
            }
        }

        @Override
        public boolean onPrepareActionMode(ActionMode mode, Menu menu) {
            if (mCustomSelectionActionModeCallback != null) {
                return mCustomSelectionActionModeCallback.onPrepareActionMode(mode, menu);
            }
            return true;
        }

        @Override
        public boolean onActionItemClicked(ActionMode mode, MenuItem item) {
            if (mCustomSelectionActionModeCallback != null &&
                 mCustomSelectionActionModeCallback.onActionItemClicked(mode, item)) {
                return true;
            }
            return onTextContextMenuItem(item.getItemId());
        }

        @Override
        public void onDestroyActionMode(ActionMode mode) {
            if (mCustomSelectionActionModeCallback != null) {
                mCustomSelectionActionModeCallback.onDestroyActionMode(mode);
            }
            Selection.setSelection((Spannable) mText, getSelectionEnd());

            if (mSelectionModifierCursorController != null) {
                mSelectionModifierCursorController.hide();
            }

            mSelectionActionMode = null;
        }
    }

    private class PastePopupWindow implements OnClickListener {
        private final PopupWindow mContainer;
        private final View[] mPasteViews = new View[4];
        private final int[] mPasteViewLayouts = new int[] { 
                mTextEditPasteWindowLayout,  mTextEditNoPasteWindowLayout, 
                mTextEditSidePasteWindowLayout, mTextEditSideNoPasteWindowLayout };
        
        public PastePopupWindow() {
            mContainer = new PopupWindow(TextView.this.mContext, null,
                    com.android.internal.R.attr.textSelectHandleWindowStyle);
            mContainer.setSplitTouchEnabled(true);
            mContainer.setClippingEnabled(false);
            mContainer.setWindowLayoutType(WindowManager.LayoutParams.TYPE_APPLICATION_SUB_PANEL);

            mContainer.setWidth(ViewGroup.LayoutParams.WRAP_CONTENT);
            mContainer.setHeight(ViewGroup.LayoutParams.WRAP_CONTENT);
        }

        private int viewIndex(boolean onTop) {
            return (onTop ? 0 : 1<<1) + (canPaste() ? 0 : 1<<0);
        }

        private void updateContent(boolean onTop) {
            final int viewIndex = viewIndex(onTop);
            View view = mPasteViews[viewIndex];

            if (view == null) {
                final int layout = mPasteViewLayouts[viewIndex];
                LayoutInflater inflater = (LayoutInflater)TextView.this.mContext.
                    getSystemService(Context.LAYOUT_INFLATER_SERVICE);
                if (inflater != null) {
                    view = inflater.inflate(layout, null);
                }

                if (view == null) {
                    throw new IllegalArgumentException("Unable to inflate TextEdit paste window");
                }

                final int size = View.MeasureSpec.makeMeasureSpec(0, View.MeasureSpec.UNSPECIFIED);
                view.setLayoutParams(new LayoutParams(ViewGroup.LayoutParams.WRAP_CONTENT,
                        ViewGroup.LayoutParams.WRAP_CONTENT));
                view.measure(size, size);

                view.setOnClickListener(this);
                
                mPasteViews[viewIndex] = view;
            }

            mContainer.setContentView(view);
        }

        public void show() {
            updateContent(true);
            positionAtCursor();
        }

        public void hide() {
            mContainer.dismiss();
        }

        public boolean isShowing() {
            return mContainer.isShowing();
        }

        @Override
        public void onClick(View v) {
            if (canPaste()) {
                paste(getSelectionStart(), getSelectionEnd());
            }
            hide();
        }

        void positionAtCursor() {
            View contentView = mContainer.getContentView();
            int width = contentView.getMeasuredWidth();
            int height = contentView.getMeasuredHeight();
            final int offset = TextView.this.getSelectionStart();
            final int line = mLayout.getLineForOffset(offset);
            final int lineTop = mLayout.getLineTop(line);
            float primaryHorizontal = mLayout.getPrimaryHorizontal(offset);

            final Rect bounds = sCursorControllerTempRect;
            bounds.left = (int) (primaryHorizontal - width / 2.0f);
            bounds.top = lineTop - height;

            bounds.right = bounds.left + width;
            bounds.bottom = bounds.top + height;

            convertFromViewportToContentCoordinates(bounds);

            final int[] coords = mTempCoords;
            TextView.this.getLocationInWindow(coords);
            coords[0] += bounds.left;
            coords[1] += bounds.top;

            final int screenWidth = mContext.getResources().getDisplayMetrics().widthPixels;
            if (coords[1] < 0) {
                updateContent(false);
                // Update dimensions from new view
                contentView = mContainer.getContentView();
                width = contentView.getMeasuredWidth();
                height = contentView.getMeasuredHeight();

                // Vertical clipping, move under edited line and to the side of insertion cursor 
                // TODO bottom clipping in case there is no system bar
                coords[1] += height;
                final int lineBottom = mLayout.getLineBottom(line);
                final int lineHeight = lineBottom - lineTop;
                coords[1] += lineHeight;

                // Move to right hand side of insertion cursor by default. TODO RTL text.
                final Drawable handle = mContext.getResources().getDrawable(mTextSelectHandleRes);
                final int handleHalfWidth = handle.getIntrinsicWidth() / 2;

                if (primaryHorizontal + handleHalfWidth + width < screenWidth) {
                    coords[0] += handleHalfWidth + width / 2;
                } else {
                    coords[0] -= handleHalfWidth + width / 2;                    
                }
            } else {
                // Horizontal clipping
                coords[0] = Math.max(0, coords[0]);
                coords[0] = Math.min(screenWidth - width, coords[0]);
            }

            mContainer.showAtLocation(TextView.this, Gravity.NO_GRAVITY, coords[0], coords[1]);
        }
    }

    private abstract class HandleView extends View implements ViewTreeObserver.OnPreDrawListener {
        protected Drawable mDrawable;
        private final PopupWindow mContainer;
        // Position with respect to the parent TextView
        private int mPositionX, mPositionY;
        private boolean mIsDragging;
        // Offset from touch position to mPosition
        private float mTouchToWindowOffsetX, mTouchToWindowOffsetY;
        protected float mHotspotX;
        // Offsets the hotspot point up, so that cursor is not hidden by the finger when moving up
        private float mTouchOffsetY;
        // Where the touch position should be on the handle to ensure a maximum cursor visibility
        private float mIdealVerticalOffset;
        // Parent's (TextView) previous position in window
        private int mLastParentX, mLastParentY;
        // PopupWindow container absolute position with respect to the enclosing window
        private int mContainerPositionX, mContainerPositionY;
        // Visible or not (scrolled off screen), whether or not this handle should be visible
        private boolean mIsActive = false;
<<<<<<< HEAD

        public HandleView() {
            super(TextView.this.mContext);
            mContainer = new PopupWindow(TextView.this.mContext, null,
                    com.android.internal.R.attr.textSelectHandleWindowStyle);
            mContainer.setSplitTouchEnabled(true);
            mContainer.setClippingEnabled(false);
            mContainer.setWindowLayoutType(WindowManager.LayoutParams.TYPE_APPLICATION_SUB_PANEL);
            mContainer.setContentView(this);

            initDrawable();

            final int handleHeight = mDrawable.getIntrinsicHeight();
            mTouchOffsetY = -0.3f * handleHeight;
            mIdealVerticalOffset = 0.7f * handleHeight;
        }

        protected abstract void initDrawable();
=======
        // The insertion handle can have an associated PastePopupMenu
        private boolean mIsInsertionHandle = false;
        private PastePopupMenu mPastePopupWindow;
>>>>>>> 955e8d79

        // Touch-up filter: number of previous positions remembered
        private static final int HISTORY_SIZE = 5;
        private static final int TOUCH_UP_FILTER_DELAY_AFTER = 150;
        private static final int TOUCH_UP_FILTER_DELAY_BEFORE = 350;
        private final long[] mPreviousOffsetsTimes = new long[HISTORY_SIZE];
        private final int[] mPreviousOffsets = new int[HISTORY_SIZE];
        private int mPreviousOffsetIndex = 0;
        private int mNumberPreviousOffsets = 0;

        private void startTouchUpFilter(int offset) {
            mNumberPreviousOffsets = 0;
            addPositionToTouchUpFilter(offset);
        }

        private void addPositionToTouchUpFilter(int offset) {
            if (mNumberPreviousOffsets > 0 &&
                    mPreviousOffsets[mPreviousOffsetIndex] == offset) {
                // Make sure only actual changes of position are recorded.
                return;
            }

            mPreviousOffsetIndex = (mPreviousOffsetIndex + 1) % HISTORY_SIZE;
            mPreviousOffsets[mPreviousOffsetIndex] = offset;
            mPreviousOffsetsTimes[mPreviousOffsetIndex] = SystemClock.uptimeMillis();
            mNumberPreviousOffsets++;
        }

        private void filterOnTouchUp() {
            final long now = SystemClock.uptimeMillis();
            int i = 0;
            int index = mPreviousOffsetIndex;
            final int iMax = Math.min(mNumberPreviousOffsets, HISTORY_SIZE);
            while (i < iMax && (now - mPreviousOffsetsTimes[index]) < TOUCH_UP_FILTER_DELAY_AFTER) {
                i++;
                index = (mPreviousOffsetIndex - i + HISTORY_SIZE) % HISTORY_SIZE;
            }

            if (i > 0 && i < iMax &&
                    (now - mPreviousOffsetsTimes[index]) > TOUCH_UP_FILTER_DELAY_BEFORE) {
                updateOffset(mPreviousOffsets[index]);
            }
        }

        @Override
        protected void onMeasure(int widthMeasureSpec, int heightMeasureSpec) {
            setMeasuredDimension(mDrawable.getIntrinsicWidth(), mDrawable.getIntrinsicHeight());
        }

        public void show() {
            if (isShowing()) {
                mContainer.update(mContainerPositionX, mContainerPositionY,
                        mRight - mLeft, mBottom - mTop);
            } else {
                mContainer.showAtLocation(TextView.this, 0,
                        mContainerPositionX, mContainerPositionY);

                mIsActive = true;

                ViewTreeObserver vto = TextView.this.getViewTreeObserver();
                vto.addOnPreDrawListener(this);
            }
        }

        protected void dismiss() {
            mIsDragging = false;
            mContainer.dismiss();
        }

        public void hide() {
            dismiss();

            mIsActive = false;

            ViewTreeObserver vto = TextView.this.getViewTreeObserver();
            vto.removeOnPreDrawListener(this);
        }

        public boolean isShowing() {
            return mContainer.isShowing();
        }

        private boolean isPositionVisible() {
            // Always show a dragging handle.
            if (mIsDragging) {
                return true;
            }

            if (isInBatchEditMode()) {
                return false;
            }

            final int extendedPaddingTop = getExtendedPaddingTop();
            final int extendedPaddingBottom = getExtendedPaddingBottom();
            final int compoundPaddingLeft = getCompoundPaddingLeft();
            final int compoundPaddingRight = getCompoundPaddingRight();

            final TextView textView = TextView.this;

            if (mTempRect == null) mTempRect = new Rect();
            final Rect clip = mTempRect;
            clip.left = compoundPaddingLeft;
            clip.top = extendedPaddingTop;
            clip.right = textView.getWidth() - compoundPaddingRight;
            clip.bottom = textView.getHeight() - extendedPaddingBottom;

            final ViewParent parent = textView.getParent();
            if (parent == null || !parent.getChildVisibleRect(textView, clip, null)) {
                return false;
            }

            final int[] coords = mTempCoords;
            textView.getLocationInWindow(coords);
            final int posX = coords[0] + mPositionX + (int) mHotspotX;
            final int posY = coords[1] + mPositionY;

            // Offset by 1 to take into account 0.5 and int rounding around getPrimaryHorizontal.
            return posX >= clip.left - 1 && posX <= clip.right + 1 &&
                    posY >= clip.top && posY <= clip.bottom;
        }

        public abstract int getCurrentCursorOffset();

        public abstract void updateOffset(int offset);

        public abstract void updatePosition(float x, float y);

        protected void positionAtCursorOffset(int offset) {
            // A HandleView relies on the layout, which may be nulled by external methods.
            if (mLayout == null) {
                // Will update controllers' state, hiding them and stopping selection mode if needed
                prepareCursorControllers();
                return;
            }

            addPositionToTouchUpFilter(offset);
            final int line = mLayout.getLineForOffset(offset);
            final int lineBottom = mLayout.getLineBottom(line);

            mPositionX = (int) (mLayout.getPrimaryHorizontal(offset) - 0.5f - mHotspotX);
            mPositionY = lineBottom;

            // Take TextView's padding into account.
            mPositionX += viewportToContentHorizontalOffset();
            mPositionY += viewportToContentVerticalOffset();
        }

        protected boolean updateContainerPosition() {
            positionAtCursorOffset(getCurrentCursorOffset());

            final int previousContainerPositionX = mContainerPositionX;
            final int previousContainerPositionY = mContainerPositionY;

            TextView.this.getLocationInWindow(mTempCoords);
            mContainerPositionX = mTempCoords[0] + mPositionX;
            mContainerPositionY = mTempCoords[1] + mPositionY;

            return (previousContainerPositionX != mContainerPositionX ||
                    previousContainerPositionY != mContainerPositionY);
        }

        public boolean onPreDraw() {
            if (updateContainerPosition()) {
                if (mIsDragging) {
                    if (mTempCoords[0] != mLastParentX || mTempCoords[1] != mLastParentY) {
                        mTouchToWindowOffsetX += mTempCoords[0] - mLastParentX;
                        mTouchToWindowOffsetY += mTempCoords[1] - mLastParentY;
                        mLastParentX = mTempCoords[0];
                        mLastParentY = mTempCoords[1];
                    }
                }

                onHandleMoved();

                if (isPositionVisible()) {
                    mContainer.update(mContainerPositionX, mContainerPositionY,
                            mRight - mLeft, mBottom - mTop);

                    if (mIsActive && !isShowing()) {
                        show();
                    }
                } else {
                    if (isShowing()) {
                        dismiss();
                    }
                }
            }
            return true;
        }

        @Override
        protected void onDraw(Canvas c) {
            mDrawable.setBounds(0, 0, mRight - mLeft, mBottom - mTop);
            mDrawable.draw(c);
        }

        @Override
        public boolean onTouchEvent(MotionEvent ev) {
            switch (ev.getActionMasked()) {
                case MotionEvent.ACTION_DOWN: {
                    startTouchUpFilter(getCurrentCursorOffset());
                    mTouchToWindowOffsetX = ev.getRawX() - mPositionX;
                    mTouchToWindowOffsetY = ev.getRawY() - mPositionY;

                    final int[] coords = mTempCoords;
                    TextView.this.getLocationInWindow(coords);
                    mLastParentX = coords[0];
                    mLastParentY = coords[1];
                    mIsDragging = true;
                    break;
                }

                case MotionEvent.ACTION_MOVE: {
                    final float rawX = ev.getRawX();
                    final float rawY = ev.getRawY();

                    // Vertical hysteresis: vertical down movement tends to snap to ideal offset
                    final float previousVerticalOffset = mTouchToWindowOffsetY - mLastParentY;
                    final float currentVerticalOffset = rawY - mPositionY - mLastParentY;
                    float newVerticalOffset;
                    if (previousVerticalOffset < mIdealVerticalOffset) {
                        newVerticalOffset = Math.min(currentVerticalOffset, mIdealVerticalOffset);
                        newVerticalOffset = Math.max(newVerticalOffset, previousVerticalOffset);
                    } else {
                        newVerticalOffset = Math.max(currentVerticalOffset, mIdealVerticalOffset);
                        newVerticalOffset = Math.min(newVerticalOffset, previousVerticalOffset);
                    }
                    mTouchToWindowOffsetY = newVerticalOffset + mLastParentY;

                    final float newPosX = rawX - mTouchToWindowOffsetX + mHotspotX;
                    final float newPosY = rawY - mTouchToWindowOffsetY + mTouchOffsetY;

                    updatePosition(newPosX, newPosY);
                    break;
                }

                case MotionEvent.ACTION_UP:
<<<<<<< HEAD
=======
                    if (mIsInsertionHandle) {
                        final float deltaX = mDownPositionX - ev.getRawX();
                        final float deltaY = mDownPositionY - ev.getRawY();
                        final float distanceSquared = deltaX * deltaX + deltaY * deltaY;
                        if (distanceSquared < mSquaredTouchSlopDistance) {
                            if (mPastePopupWindow != null && mPastePopupWindow.isShowing()) {
                                // Tapping on the handle dismisses the displayed paste view,
                                mPastePopupWindow.hide();
                            } else {
                                ((InsertionPointCursorController) mController).show(0);
                            }
                        }
                    }
>>>>>>> 955e8d79
                    filterOnTouchUp();
                    mIsDragging = false;
                    break;

                case MotionEvent.ACTION_CANCEL:
                    mIsDragging = false;
                    break;
            }
            return true;
        }

        public boolean isDragging() {
            return mIsDragging;
        }

        void onHandleMoved() {
            // Does nothing by default
        }

        public void onDetached() {
            // Should be overriden to clean possible Runnable
        }
    }

    private class InsertionHandleView extends HandleView {
        private static final int DELAY_BEFORE_FADE_OUT = 4000;
        private static final int RECENT_CUT_COPY_DURATION = 15 * 1000; // seconds

        // Used to detect taps on the insertion handle, which will affect the PastePopupWindow
        private long mTouchTimer;
        private float mDownPositionX, mDownPositionY;
        private PastePopupWindow mPastePopupWindow;
        private Runnable mHider;
        private Runnable mPastePopupShower;

        @Override
        public void show() {
            super.show();
            hideDelayed();
            hidePastePopupWindow();
        }

        public void show(int delayBeforePaste) {
            show();

            final long durationSinceCutOrCopy = SystemClock.uptimeMillis() - sLastCutOrCopyTime;
            if (durationSinceCutOrCopy < RECENT_CUT_COPY_DURATION) {
                delayBeforePaste = 0;
            }
            if (delayBeforePaste == 0 || canPaste()) {
                if (mPastePopupShower == null) {
                    mPastePopupShower = new Runnable() {
                        public void run() {
                            showPastePopupWindow();
                        }
                    };
                }
                TextView.this.postDelayed(mPastePopupShower, delayBeforePaste);
            }
        }

        @Override
        protected void dismiss() {
            super.dismiss();
            onDetached();
        }

        private void hideDelayed() {
            removeHiderCallback();
            if (mHider == null) {
                mHider = new Runnable() {
                    public void run() {
                        hide();
                    }
                };
            }
            TextView.this.postDelayed(mHider, DELAY_BEFORE_FADE_OUT);
        }

        private void removeHiderCallback() {
            if (mHider != null) {
                TextView.this.removeCallbacks(mHider);
            }
        }

        @Override
        protected void initDrawable() {
            if (mSelectHandleCenter == null) {
                mSelectHandleCenter = mContext.getResources().getDrawable(
                        mTextSelectHandleRes);
            }
            mDrawable = mSelectHandleCenter;
            mHotspotX = mDrawable.getIntrinsicWidth() / 2.0f;
        }

        @Override
        public boolean onTouchEvent(MotionEvent ev) {
            final boolean result = super.onTouchEvent(ev);

            switch (ev.getActionMasked()) {
                case MotionEvent.ACTION_DOWN:
                    mDownPositionX = ev.getRawX();
                    mDownPositionY = ev.getRawY();
                    mTouchTimer = SystemClock.uptimeMillis();
                    break;

                case MotionEvent.ACTION_UP:
                    long delay = SystemClock.uptimeMillis() - mTouchTimer;
                    if (delay < ViewConfiguration.getTapTimeout()) {
                        final float deltaX = mDownPositionX - ev.getRawX();
                        final float deltaY = mDownPositionY - ev.getRawY();
                        final float distanceSquared = deltaX * deltaX + deltaY * deltaY;
                        if (distanceSquared < mSquaredTouchSlopDistance) {
                            if (mPastePopupWindow != null && mPastePopupWindow.isShowing()) {
                                // Tapping on the handle dismisses the displayed paste view,
                                mPastePopupWindow.hide();
                            } else {
                                show(0);
                            }
                        }
                    }
                    hideDelayed();
                    break;

                case MotionEvent.ACTION_CANCEL:
                    hideDelayed();
                    break;

                default:
                    break;
            }

            return result;
        }

        @Override
        public int getCurrentCursorOffset() {
            return TextView.this.getSelectionStart();
        }

        @Override
        public void updateOffset(int offset) {
            Selection.setSelection((Spannable) mText, offset);
        }

        @Override
        public void updatePosition(float x, float y) {
            updateOffset(getOffsetForPosition(x, y));
        }

        void showPastePopupWindow() {
            if (mPastePopupWindow == null) {
                mPastePopupWindow = new PastePopupWindow();
            }
            mPastePopupWindow.show();
        }

        @Override
        void onHandleMoved() {
            removeHiderCallback();
            hidePastePopupWindow();
        }

        void hidePastePopupWindow() {
            if (mPastePopupShower != null) {
                TextView.this.removeCallbacks(mPastePopupShower);
            }
            if (mPastePopupWindow != null) {
                mPastePopupWindow.hide();
            }
        }

        @Override
        public void onDetached() {
            removeHiderCallback();
            hidePastePopupWindow();
        }
    }

    private class SelectionStartHandleView extends HandleView {
        @Override
        protected void initDrawable() {
            if (mSelectHandleLeft == null) {
                mSelectHandleLeft = mContext.getResources().getDrawable(
                        mTextSelectHandleLeftRes);
            }
            mDrawable = mSelectHandleLeft;
            mHotspotX = mDrawable.getIntrinsicWidth() * 3.0f / 4.0f;
        }

        @Override
        public int getCurrentCursorOffset() {
            return TextView.this.getSelectionStart();
        }

        @Override
        public void updateOffset(int offset) {
            Selection.setSelection((Spannable) mText, offset, getSelectionEnd());
        }

        @Override
        public void updatePosition(float x, float y) {
            final int selectionStart = getSelectionStart();
            final int selectionEnd = getSelectionEnd();

            int offset = getOffsetForPosition(x, y);

            // No need to redraw when the offset is unchanged
            if (offset == selectionStart) return;
            // Handles can not cross and selection is at least one character
            if (offset >= selectionEnd) offset = selectionEnd - 1;

            Selection.setSelection((Spannable) mText, offset, selectionEnd);
        }
    }

    private class SelectionEndHandleView extends HandleView {
        @Override
        protected void initDrawable() {
            if (mSelectHandleRight == null) {
                mSelectHandleRight = mContext.getResources().getDrawable(
                        mTextSelectHandleRightRes);
            }
            mDrawable = mSelectHandleRight;
            mHotspotX = mDrawable.getIntrinsicWidth() / 4.0f;
        }

        @Override
        public int getCurrentCursorOffset() {
            return TextView.this.getSelectionEnd();
        }

        @Override
        public void updateOffset(int offset) {
            Selection.setSelection((Spannable) mText, getSelectionStart(), offset);
        }

        @Override
        public void updatePosition(float x, float y) {
            final int selectionStart = getSelectionStart();
            final int selectionEnd = getSelectionEnd();

            int offset = getOffsetForPosition(x, y);

            // No need to redraw when the offset is unchanged
            if (offset == selectionEnd) return;
            // Handles can not cross and selection is at least one character
            if (offset <= selectionStart) offset = selectionStart + 1;

            Selection.setSelection((Spannable) mText, selectionStart, offset);
        }
    }

    /**
     * A CursorController instance can be used to control a cursor in the text.
     * It is not used outside of {@link TextView}.
     * @hide
     */
    private interface CursorController extends ViewTreeObserver.OnTouchModeChangeListener {
        /**
         * Makes the cursor controller visible on screen. Will be drawn by {@link #draw(Canvas)}.
         * See also {@link #hide()}.
         */
        public void show();

        /**
         * Hide the cursor controller from screen.
         * See also {@link #show()}.
         */
        public void hide();

        /**
         * This method is called by {@link #onTouchEvent(MotionEvent)} and gives the controller
         * a chance to become active and/or visible.
         * @param event The touch event
         */
        public boolean onTouchEvent(MotionEvent event);

        /**
         * Called when the view is detached from window. Perform house keeping task, such as
         * stopping Runnable thread that would otherwise keep a reference on the context, thus
         * preventing the activity from being recycled.
         */
        public void onDetached();
    }

    private class InsertionPointCursorController implements CursorController {
        private static final int DELAY_BEFORE_PASTE = 2000;

        private InsertionHandleView mHandle;

        public void show() {
            ((InsertionHandleView) getHandle()).show(DELAY_BEFORE_PASTE);
        }

        public void showWithPaste() {
            ((InsertionHandleView) getHandle()).show(0);
        }

        public void hide() {
            if (mHandle != null) {
                mHandle.hide();
            }
        }

        public boolean onTouchEvent(MotionEvent ev) {
            return false;
        }

        public void onTouchModeChanged(boolean isInTouchMode) {
            if (!isInTouchMode) {
                hide();
            }
        }

        private HandleView getHandle() {
            if (mHandle == null) {
                mHandle = new InsertionHandleView();
            }
            return mHandle;
        }

        @Override
        public void onDetached() {
            final ViewTreeObserver observer = getViewTreeObserver();
            observer.removeOnTouchModeChangeListener(this);

            if (mHandle != null) mHandle.onDetached();
        }
    }

    private class SelectionModifierCursorController implements CursorController {
        // The cursor controller handles, lazily created when shown.
        private SelectionStartHandleView mStartHandle;
        private SelectionEndHandleView mEndHandle;
        // The offsets of that last touch down event. Remembered to start selection there.
        private int mMinTouchOffset, mMaxTouchOffset;

        // Double tap detection
        private long mPreviousTapUpTime = 0;
        private float mPreviousTapPositionX, mPreviousTapPositionY;

        SelectionModifierCursorController() {
            resetTouchOffsets();
        }

        public void show() {
            if (isInBatchEditMode()) {
                return;
            }

            // Lazy object creation has to be done before updatePosition() is called.
            if (mStartHandle == null) mStartHandle = new SelectionStartHandleView();
            if (mEndHandle == null) mEndHandle = new SelectionEndHandleView();

            mStartHandle.show();
            mEndHandle.show();

            hideInsertionPointCursorController();
            hideSuggestions();
        }

        public void hide() {
            if (mStartHandle != null) mStartHandle.hide();
            if (mEndHandle != null) mEndHandle.hide();
        }

        public boolean onTouchEvent(MotionEvent event) {
            // This is done even when the View does not have focus, so that long presses can start
            // selection and tap can move cursor from this tap position.
            if (isTextEditable() || mTextIsSelectable) {
                switch (event.getActionMasked()) {
                    case MotionEvent.ACTION_DOWN:
                        final float x = event.getX();
                        final float y = event.getY();

                        // Remember finger down position, to be able to start selection from there
                        mMinTouchOffset = mMaxTouchOffset = getOffsetForPosition(x, y);

                        // Double tap detection
                        long duration = SystemClock.uptimeMillis() - mPreviousTapUpTime;
                        if (duration <= ViewConfiguration.getDoubleTapTimeout() &&
                                isPositionOnText(x, y)) {
                            final float deltaX = x - mPreviousTapPositionX;
                            final float deltaY = y - mPreviousTapPositionY;
                            final float distanceSquared = deltaX * deltaX + deltaY * deltaY;
                            if (distanceSquared < mSquaredTouchSlopDistance) {
                                showSuggestions();
                                mDiscardNextActionUp = true;
                            }
                        }

                        mPreviousTapPositionX = x;
                        mPreviousTapPositionY = y;

                        break;

                    case MotionEvent.ACTION_POINTER_DOWN:
                    case MotionEvent.ACTION_POINTER_UP:
                        // Handle multi-point gestures. Keep min and max offset positions.
                        // Only activated for devices that correctly handle multi-touch.
                        if (mContext.getPackageManager().hasSystemFeature(
                                PackageManager.FEATURE_TOUCHSCREEN_MULTITOUCH_DISTINCT)) {
                            updateMinAndMaxOffsets(event);
                        }
                        break;

                    case MotionEvent.ACTION_UP:
                        mPreviousTapUpTime = SystemClock.uptimeMillis();
                        break;
                }
            }
            return false;
        }

        /**
         * @param event
         */
        private void updateMinAndMaxOffsets(MotionEvent event) {
            int pointerCount = event.getPointerCount();
            for (int index = 0; index < pointerCount; index++) {
                int offset = getOffsetForPosition(event.getX(index), event.getY(index));
                if (offset < mMinTouchOffset) mMinTouchOffset = offset;
                if (offset > mMaxTouchOffset) mMaxTouchOffset = offset;
            }
        }

        public int getMinTouchOffset() {
            return mMinTouchOffset;
        }

        public int getMaxTouchOffset() {
            return mMaxTouchOffset;
        }

        public void resetTouchOffsets() {
            mMinTouchOffset = mMaxTouchOffset = -1;
        }

        /**
         * @return true iff this controller is currently used to move the selection start.
         */
        public boolean isSelectionStartDragged() {
            return mStartHandle != null && mStartHandle.isDragging();
        }

        public void onTouchModeChanged(boolean isInTouchMode) {
            if (!isInTouchMode) {
                hide();
            }
        }

        @Override
        public void onDetached() {
<<<<<<< HEAD
            final ViewTreeObserver observer = getViewTreeObserver();
            observer.removeOnTouchModeChangeListener(this);

            if (mStartHandle != null) mStartHandle.onDetached();
            if (mEndHandle != null) mEndHandle.onDetached();
=======
            // Nothing to do
>>>>>>> 955e8d79
        }
    }

    private void hideInsertionPointCursorController() {
        // No need to create the controller to hide it.
        if (mInsertionPointCursorController != null) {
            mInsertionPointCursorController.hide();
        }
    }

    /**
     * Hides the insertion controller and stops text selection mode, hiding the selection controller
     */
    private void hideControllers() {
        hideInsertionPointCursorController();
        stopSelectionActionMode();
        hideSuggestions();
    }

    /**
     * Get the character offset closest to the specified absolute position. A typical use case is to
     * pass the result of {@link MotionEvent#getX()} and {@link MotionEvent#getY()} to this method.
     *
     * @param x The horizontal absolute position of a point on screen
     * @param y The vertical absolute position of a point on screen
     * @return the character offset for the character whose position is closest to the specified
     *  position. Returns -1 if there is no layout.
     */
    public int getOffsetForPosition(float x, float y) {
        if (getLayout() == null) return -1;
        final int line = getLineAtCoordinate(y);
        final int offset = getOffsetAtCoordinate(line, x);
        return offset;
    }

    private float convertToLocalHorizontalCoordinate(float x) {
        x -= getTotalPaddingLeft();
        // Clamp the position to inside of the view.
        x = Math.max(0.0f, x);
        x = Math.min(getWidth() - getTotalPaddingRight() - 1, x);
        x += getScrollX();
        return x;
    }

    private int getLineAtCoordinate(float y) {
        y -= getTotalPaddingTop();
        // Clamp the position to inside of the view.
        y = Math.max(0.0f, y);
        y = Math.min(getHeight() - getTotalPaddingBottom() - 1, y);
        y += getScrollY();
        return getLayout().getLineForVertical((int) y);
    }

    private int getOffsetAtCoordinate(int line, float x) {
        x = convertToLocalHorizontalCoordinate(x);
        return getLayout().getOffsetForHorizontal(line, x);
    }

    /** Returns true if the screen coordinates position (x,y) corresponds to a character displayed
     * in the view. Returns false when the position is in the empty space of left/right of text.
     */
    private boolean isPositionOnText(float x, float y) {
        if (getLayout() == null) return false;

        final int line = getLineAtCoordinate(y);
        x = convertToLocalHorizontalCoordinate(x);

        if (x < getLayout().getLineLeft(line)) return false;
        if (x > getLayout().getLineRight(line)) return false;
        return true;
    }

    @Override
    public boolean onDragEvent(DragEvent event) {
        switch (event.getAction()) {
            case DragEvent.ACTION_DRAG_STARTED:
                return hasInsertionController();

            case DragEvent.ACTION_DRAG_ENTERED:
                TextView.this.requestFocus();
                return true;

            case DragEvent.ACTION_DRAG_LOCATION:
                final int offset = getOffsetForPosition(event.getX(), event.getY());
                Selection.setSelection((Spannable)mText, offset);
                return true;

            case DragEvent.ACTION_DROP:
                onDrop(event);
                return true;

            case DragEvent.ACTION_DRAG_ENDED:
            case DragEvent.ACTION_DRAG_EXITED:
            default:
                return true;
        }
    }

    private void onDrop(DragEvent event) {
        StringBuilder content = new StringBuilder("");
        ClipData clipData = event.getClipData();
        final int itemCount = clipData.getItemCount();
        for (int i=0; i < itemCount; i++) {
            Item item = clipData.getItemAt(i);
            content.append(item.coerceToText(TextView.this.mContext));
        }

        final int offset = getOffsetForPosition(event.getX(), event.getY());

        Object localState = event.getLocalState();
        DragLocalState dragLocalState = null;
        if (localState instanceof DragLocalState) {
            dragLocalState = (DragLocalState) localState;
        }
        boolean dragDropIntoItself = dragLocalState != null &&
                dragLocalState.sourceTextView == this;

        if (dragDropIntoItself) {
            if (offset >= dragLocalState.start && offset < dragLocalState.end) {
                // A drop inside the original selection discards the drop.
                return;
            }
        }

        final int originalLength = mText.length();
        long minMax = prepareSpacesAroundPaste(offset, offset, content);
        int min = extractRangeStartFromLong(minMax);
        int max = extractRangeEndFromLong(minMax);

        Selection.setSelection((Spannable) mText, max);
        ((Editable) mText).replace(min, max, content);

        if (dragDropIntoItself) {
            int dragSourceStart = dragLocalState.start;
            int dragSourceEnd = dragLocalState.end;
            if (max <= dragSourceStart) {
                // Inserting text before selection has shifted positions
                final int shift = mText.length() - originalLength;
                dragSourceStart += shift;
                dragSourceEnd += shift;
            }

            // Delete original selection
            ((Editable) mText).delete(dragSourceStart, dragSourceEnd);

            // Make sure we do not leave two adjacent spaces.
            if ((dragSourceStart == 0 ||
                    Character.isSpaceChar(mTransformed.charAt(dragSourceStart - 1))) &&
                    (dragSourceStart == mText.length() ||
                    Character.isSpaceChar(mTransformed.charAt(dragSourceStart)))) {
                final int pos = dragSourceStart == mText.length() ?
                        dragSourceStart - 1 : dragSourceStart;
                ((Editable) mText).delete(pos, pos + 1);
            }
        }
    }

    /**
     * @return True if this view supports insertion handles.
     */
    boolean hasInsertionController() {
        return mInsertionControllerEnabled;
    }

    /**
     * @return True if this view supports selection handles.
     */
    boolean hasSelectionController() {
        return mSelectionControllerEnabled;
    }

    InsertionPointCursorController getInsertionController() {
        if (!mInsertionControllerEnabled) {
            return null;
        }

        if (mInsertionPointCursorController == null) {
            mInsertionPointCursorController = new InsertionPointCursorController();

            final ViewTreeObserver observer = getViewTreeObserver();
            observer.addOnTouchModeChangeListener(mInsertionPointCursorController);
        }

        return mInsertionPointCursorController;
    }

    SelectionModifierCursorController getSelectionController() {
        if (!mSelectionControllerEnabled) {
            return null;
        }

        if (mSelectionModifierCursorController == null) {
            mSelectionModifierCursorController = new SelectionModifierCursorController();

            final ViewTreeObserver observer = getViewTreeObserver();
            observer.addOnTouchModeChangeListener(mSelectionModifierCursorController);
        }

        return mSelectionModifierCursorController;
    }

    boolean isInBatchEditMode() {
        final InputMethodState ims = mInputMethodState;
        if (ims != null) {
            return ims.mBatchEditNesting > 0;
        }
        return mInBatchEditControllers;
    }

    @ViewDebug.ExportedProperty(category = "text")
    private CharSequence            mText;
    private CharSequence            mTransformed;
    private BufferType              mBufferType = BufferType.NORMAL;

    private int                     mInputType = EditorInfo.TYPE_NULL;
    private CharSequence            mHint;
    private Layout                  mHintLayout;

    private KeyListener             mInput;

    private MovementMethod          mMovement;
    private TransformationMethod    mTransformation;
    private ChangeWatcher           mChangeWatcher;

    private ArrayList<TextWatcher>  mListeners = null;

    // display attributes
    private final TextPaint         mTextPaint;
    private boolean                 mUserSetTextScaleX;
    private final Paint             mHighlightPaint;
    private int                     mHighlightColor = 0xCC475925;
    /**
     * This is temporarily visible to fix bug 3085564 in webView. Do not rely on
     * this field being protected. Will be restored as private when lineHeight
     * feature request 3215097 is implemented
     * @hide
     */
    protected Layout                mLayout;

    private long                    mShowCursor;
    private Blink                   mBlink;
    private boolean                 mCursorVisible = true;

    // Cursor Controllers.
    private InsertionPointCursorController mInsertionPointCursorController;
    private SelectionModifierCursorController mSelectionModifierCursorController;
    private ActionMode              mSelectionActionMode;
    private boolean                 mInsertionControllerEnabled;
    private boolean                 mSelectionControllerEnabled;
    private boolean                 mInBatchEditControllers;

    // These are needed to desambiguate a long click. If the long click comes from ones of these, we
    // select from the current cursor position. Otherwise, select from long pressed position.
    private boolean                 mDPadCenterIsDown = false;
    private boolean                 mEnterKeyIsDown = false;
    private boolean                 mContextMenuTriggeredByKey = false;
    // Created once and shared by different CursorController helper methods.
    // Only one cursor controller is active at any time which prevent race conditions.
    private static Rect             sCursorControllerTempRect = new Rect();

    private boolean                 mSelectAllOnFocus = false;

    private int                     mGravity = Gravity.TOP | Gravity.BEFORE;
    private boolean                 mHorizontallyScrolling;

    private int                     mAutoLinkMask;
    private boolean                 mLinksClickable = true;

    private float                   mSpacingMult = 1;
    private float                   mSpacingAdd = 0;
    private boolean                 mTextIsSelectable = false;

    private static final int        LINES = 1;
    private static final int        EMS = LINES;
    private static final int        PIXELS = 2;

    private int                     mMaximum = Integer.MAX_VALUE;
    private int                     mMaxMode = LINES;
    private int                     mMinimum = 0;
    private int                     mMinMode = LINES;

    private int                     mMaxWidth = Integer.MAX_VALUE;
    private int                     mMaxWidthMode = PIXELS;
    private int                     mMinWidth = 0;
    private int                     mMinWidthMode = PIXELS;

    private boolean                 mSingleLine;
    private int                     mDesiredHeightAtMeasure = -1;
    private boolean                 mIncludePad = true;

    // tmp primitives, so we don't alloc them on each draw
    private Path                    mHighlightPath;
    private boolean                 mHighlightPathBogus = true;
    private static final RectF      sTempRect = new RectF();

    // XXX should be much larger
    private static final int        VERY_WIDE = 16384;

    private static final int        BLINK = 500;

    private static final int ANIMATED_SCROLL_GAP = 250;
    private long mLastScroll;
    private Scroller mScroller = null;

    private BoringLayout.Metrics mBoring;
    private BoringLayout.Metrics mHintBoring;

    private BoringLayout mSavedLayout, mSavedHintLayout;

    private static final InputFilter[] NO_FILTERS = new InputFilter[0];
    private InputFilter[] mFilters = NO_FILTERS;
    private static final Spanned EMPTY_SPANNED = new SpannedString("");
    private static int DRAG_SHADOW_MAX_TEXT_LENGTH = 20;
    // System wide time for last cut or copy action.
    private static long sLastCutOrCopyTime;
    // Used to highlight a word when it is corrected by the IME
    private CorrectionHighlighter mCorrectionHighlighter;
    // New state used to change background based on whether this TextView is multiline.
    private static final int[] MULTILINE_STATE_SET = { R.attr.state_multiline };
}<|MERGE_RESOLUTION|>--- conflicted
+++ resolved
@@ -5277,11 +5277,7 @@
      * @param text The auto complete text the user has selected.
      */
     public void onCommitCompletion(CompletionInfo text) {
-<<<<<<< HEAD
         // intentionally empty
-=======
-        // Intentionally empty
->>>>>>> 955e8d79
     }
 
     /**
@@ -9038,7 +9034,6 @@
         private int mContainerPositionX, mContainerPositionY;
         // Visible or not (scrolled off screen), whether or not this handle should be visible
         private boolean mIsActive = false;
-<<<<<<< HEAD
 
         public HandleView() {
             super(TextView.this.mContext);
@@ -9057,11 +9052,6 @@
         }
 
         protected abstract void initDrawable();
-=======
-        // The insertion handle can have an associated PastePopupMenu
-        private boolean mIsInsertionHandle = false;
-        private PastePopupMenu mPastePopupWindow;
->>>>>>> 955e8d79
 
         // Touch-up filter: number of previous positions remembered
         private static final int HISTORY_SIZE = 5;
@@ -9299,22 +9289,6 @@
                 }
 
                 case MotionEvent.ACTION_UP:
-<<<<<<< HEAD
-=======
-                    if (mIsInsertionHandle) {
-                        final float deltaX = mDownPositionX - ev.getRawX();
-                        final float deltaY = mDownPositionY - ev.getRawY();
-                        final float distanceSquared = deltaX * deltaX + deltaY * deltaY;
-                        if (distanceSquared < mSquaredTouchSlopDistance) {
-                            if (mPastePopupWindow != null && mPastePopupWindow.isShowing()) {
-                                // Tapping on the handle dismisses the displayed paste view,
-                                mPastePopupWindow.hide();
-                            } else {
-                                ((InsertionPointCursorController) mController).show(0);
-                            }
-                        }
-                    }
->>>>>>> 955e8d79
                     filterOnTouchUp();
                     mIsDragging = false;
                     break;
@@ -9344,7 +9318,6 @@
         private static final int RECENT_CUT_COPY_DURATION = 15 * 1000; // seconds
 
         // Used to detect taps on the insertion handle, which will affect the PastePopupWindow
-        private long mTouchTimer;
         private float mDownPositionX, mDownPositionY;
         private PastePopupWindow mPastePopupWindow;
         private Runnable mHider;
@@ -9418,22 +9391,18 @@
                 case MotionEvent.ACTION_DOWN:
                     mDownPositionX = ev.getRawX();
                     mDownPositionY = ev.getRawY();
-                    mTouchTimer = SystemClock.uptimeMillis();
                     break;
 
                 case MotionEvent.ACTION_UP:
-                    long delay = SystemClock.uptimeMillis() - mTouchTimer;
-                    if (delay < ViewConfiguration.getTapTimeout()) {
-                        final float deltaX = mDownPositionX - ev.getRawX();
-                        final float deltaY = mDownPositionY - ev.getRawY();
-                        final float distanceSquared = deltaX * deltaX + deltaY * deltaY;
-                        if (distanceSquared < mSquaredTouchSlopDistance) {
-                            if (mPastePopupWindow != null && mPastePopupWindow.isShowing()) {
-                                // Tapping on the handle dismisses the displayed paste view,
-                                mPastePopupWindow.hide();
-                            } else {
-                                show(0);
-                            }
+                    final float deltaX = mDownPositionX - ev.getRawX();
+                    final float deltaY = mDownPositionY - ev.getRawY();
+                    final float distanceSquared = deltaX * deltaX + deltaY * deltaY;
+                    if (distanceSquared < mSquaredTouchSlopDistance) {
+                        if (mPastePopupWindow != null && mPastePopupWindow.isShowing()) {
+                            // Tapping on the handle dismisses the displayed paste view,
+                            mPastePopupWindow.hide();
+                        } else {
+                            show(0);
                         }
                     }
                     hideDelayed();
@@ -9769,15 +9738,11 @@
 
         @Override
         public void onDetached() {
-<<<<<<< HEAD
             final ViewTreeObserver observer = getViewTreeObserver();
             observer.removeOnTouchModeChangeListener(this);
 
             if (mStartHandle != null) mStartHandle.onDetached();
             if (mEndHandle != null) mEndHandle.onDetached();
-=======
-            // Nothing to do
->>>>>>> 955e8d79
         }
     }
 
