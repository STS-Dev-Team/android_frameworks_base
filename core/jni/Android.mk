LOCAL_PATH:= $(call my-dir)
include $(CLEAR_VARS)

LOCAL_CFLAGS += -DHAVE_CONFIG_H -DKHTML_NO_EXCEPTIONS -DGKWQ_NO_JAVA
LOCAL_CFLAGS += -DNO_SUPPORT_JS_BINDING -DQT_NO_WHEELEVENT -DKHTML_NO_XBL
LOCAL_CFLAGS += -U__APPLE__

ifeq ($(TARGET_ARCH), arm)
	LOCAL_CFLAGS += -DPACKED="__attribute__ ((packed))"
else
	LOCAL_CFLAGS += -DPACKED=""
endif

ifeq ($(WITH_JIT),true)
	LOCAL_CFLAGS += -DWITH_JIT
endif

ifneq ($(USE_CUSTOM_RUNTIME_HEAP_MAX),)
  LOCAL_CFLAGS += -DCUSTOM_RUNTIME_HEAP_MAX=$(USE_CUSTOM_RUNTIME_HEAP_MAX)
endif

LOCAL_CFLAGS += -DGL_GLEXT_PROTOTYPES -DEGL_EGLEXT_PROTOTYPES

LOCAL_SRC_FILES:= \
	ActivityManager.cpp \
	AndroidRuntime.cpp \
	Time.cpp \
	com_google_android_gles_jni_EGLImpl.cpp \
	com_google_android_gles_jni_GLImpl.cpp.arm \
	android_app_NativeActivity.cpp \
	android_opengl_GLES10.cpp \
	android_opengl_GLES10Ext.cpp \
	android_opengl_GLES11.cpp \
	android_opengl_GLES11Ext.cpp \
	android_opengl_GLES20.cpp \
	android_database_CursorWindow.cpp \
	android_database_SQLiteCompiledSql.cpp \
	android_database_SQLiteDebug.cpp \
	android_database_SQLiteDatabase.cpp \
	android_database_SQLiteProgram.cpp \
	android_database_SQLiteQuery.cpp \
	android_database_SQLiteStatement.cpp \
	android_emoji_EmojiFactory.cpp \
	android_view_Display.cpp \
	android_view_Surface.cpp \
	android_view_ViewRoot.cpp \
	android_view_InputChannel.cpp \
	android_view_InputQueue.cpp \
	android_view_KeyEvent.cpp \
	android_view_HardwareRenderer.cpp \
	android_view_GLES20Canvas.cpp \
	android_view_MotionEvent.cpp \
	android_text_AndroidCharacter.cpp \
	android_text_AndroidBidi.cpp \
	android_text_KeyCharacterMap.cpp \
	android_os_Debug.cpp \
	android_os_FileUtils.cpp \
	android_os_MemoryFile.cpp \
	android_os_MessageQueue.cpp \
	android_os_ParcelFileDescriptor.cpp \
	android_os_Power.cpp \
	android_os_StatFs.cpp \
	android_os_SystemClock.cpp \
	android_os_SystemProperties.cpp \
	android_os_UEventObserver.cpp \
	android_net_LocalSocketImpl.cpp \
	android_net_NetUtils.cpp \
	android_net_TrafficStats.cpp \
	android_net_wifi_Wifi.cpp \
	android_nio_utils.cpp \
	android_pim_EventRecurrence.cpp \
	android_text_format_Time.cpp \
	android_security_Md5MessageDigest.cpp \
	android_util_AssetManager.cpp \
	android_util_Binder.cpp \
	android_util_EventLog.cpp \
	android_util_Log.cpp \
	android_util_FloatMath.cpp \
	android_util_Process.cpp \
	android_util_StringBlock.cpp \
	android_util_XmlBlock.cpp \
	android/graphics/Bitmap.cpp \
	android/graphics/BitmapFactory.cpp \
	android/graphics/Camera.cpp \
	android/graphics/Canvas.cpp \
	android/graphics/ColorFilter.cpp \
	android/graphics/DrawFilter.cpp \
	android/graphics/CreateJavaOutputStreamAdaptor.cpp \
	android/graphics/Graphics.cpp \
	android/graphics/Interpolator.cpp \
	android/graphics/LayerRasterizer.cpp \
	android/graphics/MaskFilter.cpp \
	android/graphics/Matrix.cpp \
	android/graphics/Movie.cpp \
	android/graphics/NIOBuffer.cpp \
	android/graphics/NinePatch.cpp \
	android/graphics/NinePatchImpl.cpp \
	android/graphics/Paint.cpp \
	android/graphics/Path.cpp \
	android/graphics/PathMeasure.cpp \
	android/graphics/PathEffect.cpp \
	android_graphics_PixelFormat.cpp \
	android/graphics/Picture.cpp \
	android/graphics/PorterDuff.cpp \
	android/graphics/Rasterizer.cpp \
	android/graphics/Region.cpp \
	android/graphics/Shader.cpp \
	android/graphics/TextLayout.cpp \
	android/graphics/Typeface.cpp \
	android/graphics/Xfermode.cpp \
	android/graphics/YuvToJpegEncoder.cpp \
	android_media_AudioRecord.cpp \
	android_media_AudioSystem.cpp \
	android_media_AudioTrack.cpp \
	android_media_JetPlayer.cpp \
	android_media_ToneGenerator.cpp \
	android_hardware_Camera.cpp \
	android_hardware_SensorManager.cpp \
	android_debug_JNITest.cpp \
	android_util_FileObserver.cpp \
	android/opengl/poly_clip.cpp.arm \
	android/opengl/util.cpp.arm \
	android_bluetooth_HeadsetBase.cpp \
	android_bluetooth_common.cpp \
	android_bluetooth_BluetoothAudioGateway.cpp \
	android_bluetooth_BluetoothSocket.cpp \
	android_server_BluetoothService.cpp \
	android_server_BluetoothEventLoop.cpp \
	android_server_BluetoothA2dpService.cpp \
	android_server_Watchdog.cpp \
	android_message_digest_sha1.cpp \
	android_ddm_DdmHandleNativeHeap.cpp \
	com_android_internal_os_ZygoteInit.cpp \
	com_android_internal_graphics_NativeUtils.cpp \
	android_backup_BackupDataInput.cpp \
	android_backup_BackupDataOutput.cpp \
	android_backup_FileBackupHelperBase.cpp \
	android_backup_BackupHelperDispatcher.cpp \
	android_content_res_ObbScanner.cpp

LOCAL_C_INCLUDES += \
	$(JNI_H_INCLUDE) \
	$(LOCAL_PATH)/android/graphics \
	$(LOCAL_PATH)/../../libs/hwui \
	$(call include-path-for, bluedroid) \
	$(call include-path-for, libhardware)/hardware \
	$(call include-path-for, libhardware_legacy)/hardware_legacy \
	$(LOCAL_PATH)/../../include/ui \
	$(LOCAL_PATH)/../../include/utils \
	external/skia/include/core \
	external/skia/include/effects \
	external/skia/include/images \
	external/skia/src/ports \
	external/skia/include/utils \
	external/sqlite/dist \
	external/sqlite/android \
	external/expat/lib \
	external/openssl/include \
	external/tremor/Tremor \
	external/icu4c/i18n \
	external/icu4c/common \
	external/jpeg \
	frameworks/opt/emoji

LOCAL_SHARED_LIBRARIES := \
	libexpat \
	libnativehelper \
	libcutils \
	libutils \
	libbinder \
	libnetutils \
	libui \
<<<<<<< HEAD
	libhwui \
=======
	libgui \
>>>>>>> 2f711f6f
	libsurfaceflinger_client \
	libcamera_client \
	libskiagl \
	libskia \
	libsqlite \
	libdvm \
	libEGL \
	libGLESv1_CM \
	libGLESv2 \
	libETC1 \
	libhardware \
	libhardware_legacy \
	libsonivox \
	libcrypto \
	libssl \
	libicuuc \
	libicui18n \
	libmedia \
	libwpa_client \
	libjpeg

ifeq ($(BOARD_HAVE_BLUETOOTH),true)
LOCAL_C_INCLUDES += \
	external/dbus \
	system/bluetooth/bluez-clean-headers
LOCAL_CFLAGS += -DHAVE_BLUETOOTH
LOCAL_SHARED_LIBRARIES += libbluedroid libdbus
endif

ifneq ($(TARGET_SIMULATOR),true)
LOCAL_SHARED_LIBRARIES += \
	libdl
  # we need to access the private Bionic header
  # <bionic_tls.h> in com_google_android_gles_jni_GLImpl.cpp
  LOCAL_CFLAGS += -I$(LOCAL_PATH)/../../../../bionic/libc/private
endif

LOCAL_LDLIBS += -lpthread -ldl

ifeq ($(TARGET_SIMULATOR),true)
ifeq ($(TARGET_OS)-$(TARGET_ARCH),linux-x86)
LOCAL_LDLIBS += -lrt
endif
endif

ifeq ($(WITH_MALLOC_LEAK_CHECK),true)
	LOCAL_CFLAGS += -DMALLOC_LEAK_CHECK
endif

LOCAL_MODULE:= libandroid_runtime

include $(BUILD_SHARED_LIBRARY)

include $(call all-makefiles-under,$(LOCAL_PATH))<|MERGE_RESOLUTION|>--- conflicted
+++ resolved
@@ -170,11 +170,8 @@
 	libbinder \
 	libnetutils \
 	libui \
-<<<<<<< HEAD
 	libhwui \
-=======
 	libgui \
->>>>>>> 2f711f6f
 	libsurfaceflinger_client \
 	libcamera_client \
 	libskiagl \
