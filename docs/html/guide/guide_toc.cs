--- conflicted
+++ resolved
@@ -282,12 +282,6 @@
       <li><a href="<?cs var:toroot?>guide/topics/wireless/bluetooth.html">
             <span class="en">Bluetooth</span>
           </a></li>
-<<<<<<< HEAD
-      <li><a href="<?cs var:toroot?>guide/topics/network/sip.html">
-          <span class="en">Session Initiation Protocol</span></a>
-          <span class="new">new!</span>
-        </li>
-=======
       <li><a href="<?cs var:toroot?>guide/topics/nfc/index.html">
             <span class="en">Near Field Communication</span></a>
             <span class="new">new!</span></li>
@@ -295,7 +289,6 @@
             <span class="en">Session Initiation Protocol</span></a>
             <span class="new">new!</span>
           </li>
->>>>>>> 810c1c0c
       <li class="toggle-list">
         <div><a href="<?cs var:toroot?>guide/topics/search/index.html">
             <span class="en">Search</span>
