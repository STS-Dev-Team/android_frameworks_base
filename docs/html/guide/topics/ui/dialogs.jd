--- conflicted
+++ resolved
@@ -47,11 +47,7 @@
 
 <p>A dialog is usually a small window that appears in front of the current Activity.
 The underlying Activity loses focus and the dialog accepts all user interaction. Dialogs are
-<<<<<<< HEAD
-normally used for notifications that should interrupt the user and to perform short tasks that
-=======
 normally used for notifications that should interupt the user and to perform short tasks that
->>>>>>> 4b9a8d75
 directly relate to the application in progress (such as a progress bar or a login prompt).</p>
 
 <p>The {@link android.app.Dialog} class is the base class for creating dialogs. However, you
