--- conflicted
+++ resolved
@@ -654,18 +654,8 @@
 </p>
 
 <pre>&lt;intent-filter . . . &gt;
-<<<<<<< HEAD
-<<<<<<< HEAD
     &lt;action android:name="android.intent.action.MAIN" /&gt;
     &lt;category android:name="android.intent.category.LAUNCHER" /&gt;
-=======
-    &lt;action android:name="code android.intent.action.MAIN" /&gt;
-    &lt;category android:name="code android.intent.category.LAUNCHER" /&gt;
->>>>>>> android-4.1.1_r4
-=======
-    &lt;action android:name="android.intent.action.MAIN" /&gt;
-    &lt;category android:name="android.intent.category.LAUNCHER" /&gt;
->>>>>>> 4873a480
 &lt;/intent-filter&gt;</pre>
 
 
