--- conflicted
+++ resolved
@@ -14,11 +14,7 @@
             <ul>
                 <li class="item carousel-home">
                     <div class="content-left col-9">
-<<<<<<< HEAD
-                        <a href="{@docRoot}about/versions/jelly-bean.html"><img src="{@docRoot}images/home/android-jellybean.png" ></a>
-=======
                         <a href="/about/versions/jelly-bean.html"><img src="/images/home/android-jellybean.png" ></a>
->>>>>>> 4b9a8d75
                     </div>
                     <div class="content-right col-6">
                     <h1>Jelly Bean now available!</h1>
@@ -27,11 +23,7 @@
                     <p>New APIs are also available that allow you to build richer and more
                       interactive notifications, transfer larger
                     payloads through NFC, discover services over Wi-Fi, and much more.</p>
-<<<<<<< HEAD
-                    <p><a href="{@docRoot}about/versions/jelly-bean.html" class="button">More 
-=======
                     <p><a href="/about/versions/jelly-bean.html" class="button">More 
->>>>>>> 4b9a8d75
                         about Jelly Bean</a></p>
                     </div>
                 </li>
@@ -43,20 +35,12 @@
                     <h1>Make your Android apps<br>look great</h1>
                     <p>New templates in the design guide make it easier than ever to design apps
 that are beautiful and easy to use.</p>
-<<<<<<< HEAD
-                    <p><a href="{@docRoot}design/index.html" class="button">Learn More</a></p>
-=======
                     <p><a href="/design/index.html" class="button">Learn More</a></p>
->>>>>>> 4b9a8d75
                     </div>
                 </li>
                 <li class="item carousel-home">
                         <div class="content-left col-10">
-<<<<<<< HEAD
-                        <img src="{@docRoot}images/home/google-io.png">
-=======
                         <img src="/images/home/google-io.png">
->>>>>>> 4b9a8d75
                         </div>
                         <div class="content-right col-5">
                         <h1>Watch Android at <br/>Google I/O!</h1>
@@ -68,11 +52,7 @@
                 </li>
                 <li class="item carousel-home">
                         <div class="content-left col-10">
-<<<<<<< HEAD
-                            <img src="{@docRoot}images/home/google-play.png"
-=======
                             <img src="/images/home/google-play.png"
->>>>>>> 4b9a8d75
                                   style="margin-top:50px">
                         </div>
                         <div class="content-right col-5">
