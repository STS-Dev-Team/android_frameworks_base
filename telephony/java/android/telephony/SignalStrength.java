--- conflicted
+++ resolved
@@ -403,18 +403,9 @@
         int level;
         String motoRILVer = SystemProperties.get("gsm.version.ril-impl", "");
         if (isGsm) {
-<<<<<<< HEAD
-            if (motoRILVer.indexOf("ver4RIL") != -1){
-                level = getGsmLevel();
-            } else if ((mLteSignalStrength == -1)
-                    && (mLteRsrp == -1)
-                    && (mLteRsrq == -1)
-                    && (mLteCqi == -1)) {
-=======
             boolean oldRil = needsOldRilFeature("signalstrength");
             level = getLteLevel();
             if (level == SIGNAL_STRENGTH_NONE_OR_UNKNOWN || oldRil || mGSMSignalStrengthFix) {
->>>>>>> 35e2f960
                 level = getGsmLevel();
             }
         } else {
@@ -482,17 +473,8 @@
         int dBm;
         String motoRILVer = SystemProperties.get("gsm.version.ril-impl", "");
         if(isGsm()) {
-<<<<<<< HEAD
-            if (motoRILVer.indexOf("ver4RIL") != -1){
-                dBm = getGsmDbm();
-            } else if ((mLteSignalStrength == -1)
-                    && (mLteRsrp == -1)
-                    && (mLteRsrq == -1)
-                    && (mLteCqi == -1)) {
-=======
             boolean oldRil = needsOldRilFeature("signalstrength");
             if (getLteLevel() == SIGNAL_STRENGTH_NONE_OR_UNKNOWN || oldRil || mGSMSignalStrengthFix) {
->>>>>>> 35e2f960
                 dBm = getGsmDbm();
             } else {
                 dBm = getLteDbm();
