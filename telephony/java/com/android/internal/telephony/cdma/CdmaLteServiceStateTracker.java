--- conflicted
+++ resolved
@@ -178,13 +178,9 @@
                         android.provider.Settings.Secure.PREFERRED_NETWORK_MODE,
                         RILConstants.PREFERRED_NETWORK_MODE);
                 if (DBG) log("pollState: network mode here is = " + networkMode);
-<<<<<<< HEAD
-                if ((networkMode == RILConstants.NETWORK_MODE_GLOBAL)
+                if ((getSVDO) || (networkMode == RILConstants.NETWORK_MODE_GLOBAL)
                         || (networkMode == RILConstants.NETWORK_MODE_LTE_CDMA_EVDO)
                         || (networkMode == RILConstants.NETWORK_MODE_LTE_CMDA_EVDO_GSM_WCDMA)
-=======
-                if ((getSVDO) || (networkMode == RILConstants.NETWORK_MODE_GLOBAL)
->>>>>>> d0fe429e
                         || (networkMode == RILConstants.NETWORK_MODE_LTE_ONLY)) {
                     pollingContext[0]++;
                     // RIL_REQUEST_DATA_REGISTRATION_STATE
