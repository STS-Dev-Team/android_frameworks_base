/*
 * Copyright (C) 2006 The Android Open Source Project
 *
 * Licensed under the Apache License, Version 2.0 (the "License");
 * you may not use this file except in compliance with the License.
 * You may obtain a copy of the License at
 *
 *      http://www.apache.org/licenses/LICENSE-2.0
 *
 * Unless required by applicable law or agreed to in writing, software
 * distributed under the License is distributed on an "AS IS" BASIS,
 * WITHOUT WARRANTIES OR CONDITIONS OF ANY KIND, either express or implied.
 * See the License for the specific language governing permissions and
 * limitations under the License.
 */

package com.android.internal.telephony.cdma;

import android.app.AlarmManager;
import android.app.PendingIntent;
import android.content.Context;
import android.content.Intent;
import android.net.TrafficStats;
import android.os.AsyncResult;
import android.os.Message;
import android.os.SystemClock;
import android.os.SystemProperties;
import android.telephony.ServiceState;
import android.telephony.TelephonyManager;
import android.telephony.cdma.CdmaCellLocation;
import android.text.TextUtils;
import android.util.EventLog;
import android.util.Log;

import com.android.internal.telephony.ApnSetting;
import com.android.internal.telephony.CommandsInterface;
import com.android.internal.telephony.DataCallState;
import com.android.internal.telephony.DataConnection.FailCause;
import com.android.internal.telephony.DataConnection;
import com.android.internal.telephony.DataConnectionAc;
import com.android.internal.telephony.DataConnectionTracker;
import com.android.internal.telephony.EventLogTags;
import com.android.internal.telephony.RetryManager;
import com.android.internal.telephony.RILConstants;
import com.android.internal.telephony.Phone;
import com.android.internal.util.AsyncChannel;

import java.util.ArrayList;

/**
 * {@hide}
 */
public final class CdmaDataConnectionTracker extends DataConnectionTracker {
    protected final String LOG_TAG = "CDMA";

    private CDMAPhone mCdmaPhone;

    /* BEGIN: MOTOROLA */
    private boolean mIsNewArch= false;
    private boolean mIsSwitchedToCdma;
    private int mOwnerModemId;
    /* END:MOTOROLA */

    /** The DataConnection being setup */
    private CdmaDataConnection mPendingDataConnection;

    private boolean mPendingRestartRadio = false;
    private static final int TIME_DELAYED_TO_RESTART_RADIO =
            SystemProperties.getInt("ro.cdma.timetoradiorestart", 60000);

    /**
     * Pool size of CdmaDataConnection objects.
     */
    private static final int DATA_CONNECTION_POOL_SIZE = 1;

    private static final String INTENT_RECONNECT_ALARM =
        "com.android.internal.telephony.cdma-reconnect";

    private static final String INTENT_DATA_STALL_ALARM =
        "com.android.internal.telephony.cdma-data-stall";


    /**
     * Constants for the data connection activity:
     * physical link down/up
     */
     private static final int DATA_CONNECTION_ACTIVE_PH_LINK_INACTIVE = 0;
     private static final int DATA_CONNECTION_ACTIVE_PH_LINK_DOWN = 1;
     private static final int DATA_CONNECTION_ACTIVE_PH_LINK_UP = 2;

    private static final String[] mSupportedApnTypes = {
            Phone.APN_TYPE_DEFAULT,
            Phone.APN_TYPE_MMS,
            Phone.APN_TYPE_DUN,
            Phone.APN_TYPE_HIPRI };

    private static final String[] mDefaultApnTypes = {
            Phone.APN_TYPE_DEFAULT,
            Phone.APN_TYPE_MMS,
            Phone.APN_TYPE_HIPRI };

    private String[] mDunApnTypes = {
            Phone.APN_TYPE_DUN };

    private static final int mDefaultApnId = DataConnectionTracker.APN_DEFAULT_ID;

    /* Constructor */

    CdmaDataConnectionTracker(int ownerModemId, CDMAPhone p) {
        super(p);
        mIsNewArch = true;
        // mIccCardManager = IccCardManager.getInstance();
        mCdmaPhone = p;
        mOwnerModemId = ownerModemId;
        createAllDataConnectionList();
    }

    CdmaDataConnectionTracker(CDMAPhone p) {
        super(p);
        mCdmaPhone = p;
        // mRuimRecords = mCdmaPhone.mRuimRecords;
        createAllDataConnectionList();
        activateMe();
    }

    CdmaDataConnectionTracker(boolean worldPhoneFlag, boolean switchToCDMAFlag, CDMAPhone p) {
        super(p);
        if (!worldPhoneFlag) {
            int i = Log.e("CDMA", "this shouldn't be called.");
            return;
        }
        mCdmaPhone = p;
        // mRuimRecords = mCdmaPhone.mRuimRecords;
        if (switchToCDMAFlag) {
            mIsSwitchedToCdma = false;
            switchToCdma();
        }
        else {
            mIsSwitchedToCdma = false;
        }
        createAllDataConnectionList();
    }

    private void activateMe() {
        mCdmaPhone.mCM.registerForAvailable (this, EVENT_RADIO_AVAILABLE, null);
        mCdmaPhone.mCM.registerForOffOrNotAvailable(this, EVENT_RADIO_OFF_OR_NOT_AVAILABLE, null);
        mCdmaPhone.mIccRecords.registerForRecordsLoaded(this, EVENT_RECORDS_LOADED, null);
        mCdmaPhone.mCM.registerForNVReady(this, EVENT_NV_READY, null);
        mCdmaPhone.mCM.registerForDataNetworkStateChanged (this, EVENT_DATA_STATE_CHANGED, null);
        mCdmaPhone.mCT.registerForVoiceCallEnded (this, EVENT_VOICE_CALL_ENDED, null);
        mCdmaPhone.mCT.registerForVoiceCallStarted (this, EVENT_VOICE_CALL_STARTED, null);
        mCdmaPhone.mSST.registerForDataConnectionAttached(this, EVENT_TRY_SETUP_DATA, null);
        mCdmaPhone.mSST.registerForDataConnectionDetached(this, EVENT_CDMA_DATA_DETACHED, null);
        mCdmaPhone.mSST.registerForRoamingOn(this, EVENT_ROAMING_ON, null);
        mCdmaPhone.mSST.registerForRoamingOff(this, EVENT_ROAMING_OFF, null);
        mCdmaPhone.mCM.registerForCdmaOtaProvision(this, EVENT_CDMA_OTA_PROVISION, null);

        mDataConnectionTracker = this;

        broadcastMessenger();

        Context c = mCdmaPhone.getContext();
        String[] t = c.getResources().getStringArray(
                com.android.internal.R.array.config_cdma_dun_supported_types);
        if (t != null && t.length > 0) {
            ArrayList<String> temp = new ArrayList<String>();
            for(int i=0; i< t.length; i++) {
                if (!Phone.APN_TYPE_DUN.equalsIgnoreCase(t[i])) {
                    temp.add(t[i]);
                }
            }
            temp.add(0, Phone.APN_TYPE_DUN);
            mDunApnTypes = temp.toArray(t);
        }

    }

<<<<<<< HEAD
    public void activate() {
        activateMe();
    }
=======
    @Override
    public void dispose() {
        cleanUpConnection(false, null, false);
>>>>>>> d6590d4c

    public void deactivate() {
        cleanUpConnection(false, null);

        // Unregister from all events
        mPhone.mCM.unregisterForAvailable(this);
        mPhone.mCM.unregisterForOffOrNotAvailable(this);
        mCdmaPhone.mIccRecords.unregisterForRecordsLoaded(this);
        mPhone.mCM.unregisterForNVReady(this);
        mPhone.mCM.unregisterForDataNetworkStateChanged(this);
        mCdmaPhone.mCT.unregisterForVoiceCallEnded(this);
        mCdmaPhone.mCT.unregisterForVoiceCallStarted(this);
        mCdmaPhone.mSST.unregisterForDataConnectionAttached(this);
        mCdmaPhone.mSST.unregisterForDataConnectionDetached(this);
        mCdmaPhone.mSST.unregisterForRoamingOn(this);
        mCdmaPhone.mSST.unregisterForRoamingOff(this);
        mPhone.mCM.unregisterForCdmaOtaProvision(this);
    }

    @Override
    public void dispose() {
        deactivate();
        super.dispose();
        destroyAllDataConnectionList();
    }

    @Override
    protected void finalize() {
        if(DBG) log("CdmaDataConnectionTracker finalized");
    }

    public void switchToCdma() {
        if (!mIsSwitchedToCdma) {
            mIsSwitchedToCdma = true;
            activateMe();
        }
    }

    public void switchToGsm() {
        if (mIsSwitchedToCdma) {
            mIsSwitchedToCdma = false;
            deactivate();
        }
    }

    /*
    private void setPreferredApn(int i)
    {
        if(!canSetPreferApn)
            return;
        ContentResolver contentresolver = super.phone.getContext().getContentResolver();
        Uri uri = PREFERAPN_URI;
        int j = contentresolver.delete(uri, null, null);
        if(i < 0)
        {
            return;
        } else
        {
            ContentValues contentvalues = new ContentValues();
            Integer integer = Integer.valueOf(i);
            contentvalues.put("apn_id", integer);
            Uri uri1 = PREFERAPN_URI;
            Uri uri2 = contentresolver.insert(uri1, contentvalues);
            return;
        }
    }

    private boolean isDummyApn()
    {
        boolean flag = super.phone.getContext().getResources().getBoolean(0x10d003f);
        boolean flag1 = flag;
_L2:
        return flag1;
        Exception exception;
        exception;
        flag1 = false;
        if(true) goto _L2; else goto _L1
_L1:
    }

    private boolean isSameNai()
    {
        boolean flag = false;
        boolean flag1 = super.phone.getContext().getResources().getBoolean(0x10d0040);
        flag = flag1;
_L2:
        return flag;
        Exception exception;
        exception;
        if(true) goto _L2; else goto _L1
_L1:
    }

    protected String getActiveApnString() {
        String s1;
        if(!isDummyApn())
        {
            String s = null;
            if(super.mActiveApn != null)
                s = super.mActiveApn.apn;
            s1 = s;
        } else
        {
            if(mActiveApnString == null)
            {
                ContentResolver contentresolver = mCdmaPhone.getContext().getContentResolver();
                Uri uri = android.provider.Telephony.Carriers.CONTENT_URI;
                String as[] = new String[1];
                as[0] = "apn";
                String s2 = null;
                Cursor cursor = contentresolver.query(uri, as, "current=1", null, s2);
                int i;
                if(cursor == null)
                    i = Log.w("CDMA", "Apn is not found in Database!");
                else
                if(cursor.moveToFirst())
                    mActiveApnString = cursor.getString(0);
                cursor.close();
            }
            s1 = mActiveApnString;
        }
        return s1;
    }

    private ArrayList buildWaitingApns() {
        ArrayList arraylist;
        String s;
        arraylist = new ArrayList();
        s = SystemProperties.get("gsm.sim.operator.numeric");
        if(!super.mRequestedApnType.equals("default") || !canSetPreferApn || super.preferredApn == null) goto _L2; else goto _L1
_L1:
        StringBuilder stringbuilder = (new StringBuilder()).append("Preferred APN:").append(s).append(":");
        String s1 = super.preferredApn.numeric;
        StringBuilder stringbuilder1 = stringbuilder.append(s1).append(":");
        ApnSetting apnsetting = super.preferredApn;
        String s2 = stringbuilder1.append(apnsetting).toString();
        int i = Log.i("CDMA", s2);
        if(!super.preferredApn.numeric.equals(s)) goto _L4; else goto _L3
_L3:
        int j = Log.i("CDMA", "Waiting APN set to preferred APN");
        ApnSetting apnsetting1 = super.preferredApn;
        boolean flag = arraylist.add(apnsetting1);
_L6:
        return arraylist;
_L4:
        setPreferredApn(-1);
        super.preferredApn = null;
_L2:
        if(super.allApns != null)
        {
            Iterator iterator = super.allApns.iterator();
            while(iterator.hasNext()) 
            {
                ApnSetting apnsetting2 = (ApnSetting)iterator.next();
                String s3 = super.mRequestedApnType;
                boolean flag1;
                if(apnsetting2.canHandleType(s3))
                    flag1 = arraylist.add(apnsetting2);
            }
        }
        if(true) goto _L6; else goto _L5
_L5:
    }

    */


    @Override
    protected String getActionIntentReconnectAlarm() {
        return INTENT_RECONNECT_ALARM;
    }

    @Override
    protected String getActionIntentDataStallAlarm() {
        return INTENT_DATA_STALL_ALARM;
    }

    @Override
    protected void restartDataStallAlarm() {}

    @Override
    protected void setState(State s) {
        if (DBG) log ("setState: " + s);
        if (mState != s) {
            EventLog.writeEvent(EventLogTags.CDMA_DATA_STATE_CHANGE,
                    mState.toString(), s.toString());
            mState = s;
        }
    }

    @Override
    public synchronized State getState(String apnType) {
        return mState;
    }

    @Override
    protected boolean isApnTypeAvailable(String type) {
        for (String s : mSupportedApnTypes) {
            if (TextUtils.equals(type, s)) {
                return true;
            }
        }
        return false;
    }

    @Override
    protected boolean isDataAllowed() {
        final boolean internalDataEnabled;
        synchronized (mDataEnabledLock) {
            internalDataEnabled = mInternalDataEnabled;
        }

        int psState = mCdmaPhone.mSST.getCurrentDataConnectionState();
        boolean roaming = (mPhone.getServiceState().getRoaming() && !getDataOnRoamingEnabled());
        boolean desiredPowerState = mCdmaPhone.mSST.getDesiredPowerState();

        boolean allowed =
                    (psState == ServiceState.STATE_IN_SERVICE ||
                            mAutoAttachOnCreation) &&
                    (mPhone.mCM.getNvState() == CommandsInterface.RadioState.NV_READY ||
                            mCdmaPhone.mIccRecords.getRecordsLoaded()) &&
                    (mCdmaPhone.mSST.isConcurrentVoiceAndDataAllowed() ||
                            mPhone.getState() == Phone.State.IDLE) &&
                    !roaming &&
                    internalDataEnabled &&
                    desiredPowerState &&
                    !mPendingRestartRadio &&
                    ((mPhone.getLteOnCdmaMode() == Phone.LTE_ON_CDMA_TRUE) ||
                            !mCdmaPhone.needsOtaServiceProvisioning());
        if (!allowed && DBG) {
            String reason = "";
            if (!((psState == ServiceState.STATE_IN_SERVICE) || mAutoAttachOnCreation)) {
                reason += " - psState= " + psState;
            }
            if (!(mPhone.mCM.getNvState() == CommandsInterface.RadioState.NV_READY ||
                    mCdmaPhone.mIccRecords.getRecordsLoaded())) {
                reason += " - radioState= " + mPhone.mCM.getNvState() + " - RUIM not loaded";
            }
            if (!(mCdmaPhone.mSST.isConcurrentVoiceAndDataAllowed() ||
                    mPhone.getState() == Phone.State.IDLE)) {
                reason += " - concurrentVoiceAndData not allowed and state= " + mPhone.getState();
            }
            if (roaming) reason += " - Roaming";
            if (!internalDataEnabled) reason += " - mInternalDataEnabled= false";
            if (!desiredPowerState) reason += " - desiredPowerState= false";
            if (mPendingRestartRadio) reason += " - mPendingRestartRadio= true";
            if (mCdmaPhone.needsOtaServiceProvisioning()) reason += " - needs Provisioning";
            log("Data not allowed due to" + reason);
        }
        return allowed;
    }

    @Override
    protected boolean isDataPossible(String apnType) {
        boolean possible = isDataAllowed() && !(getAnyDataEnabled() &&
                (mState == State.FAILED || mState == State.IDLE));
        if (!possible && DBG && isDataAllowed()) {
            log("Data not possible.  No coverage: dataState = " + mState);
        }
        return possible;
    }

    private boolean trySetupData(String reason) {
        if (DBG) log("***trySetupData due to " + (reason == null ? "(unspecified)" : reason));

        if (mPhone.getSimulatedRadioControl() != null) {
            // Assume data is connected on the simulator
            // FIXME  this can be improved
            setState(State.CONNECTED);
            notifyDataConnection(reason);
            notifyOffApnsOfAvailability(reason);

            log("(fix?) We're on the simulator; assuming data is connected");
            return true;
        }

        int psState = mCdmaPhone.mSST.getCurrentDataConnectionState();
        boolean roaming = mPhone.getServiceState().getRoaming();
        boolean desiredPowerState = mCdmaPhone.mSST.getDesiredPowerState();

        if ((mState == State.IDLE || mState == State.SCANNING) &&
                isDataAllowed() && getAnyDataEnabled() && !isEmergency()) {
            boolean retValue = setupData(reason);
            notifyOffApnsOfAvailability(reason);
            return retValue;
        } else {
            notifyOffApnsOfAvailability(reason);
            return false;
        }
    }

    /**
     * Cleanup the CDMA data connection (only one is supported)
     *
     * @param tearDown true if the underlying DataConnection should be disconnected.
     * @param reason for the clean up.
     */
    private void cleanUpConnection(boolean tearDown, String reason, boolean doAll) {
        if (DBG) log("cleanUpConnection: reason: " + reason);

        // Clear the reconnect alarm, if set.
        if (mReconnectIntent != null) {
            AlarmManager am =
                (AlarmManager) mPhone.getContext().getSystemService(Context.ALARM_SERVICE);
            am.cancel(mReconnectIntent);
            mReconnectIntent = null;
        }

        setState(State.DISCONNECTING);
        notifyOffApnsOfAvailability(reason);

        boolean notificationDeferred = false;
        for (DataConnection conn : mDataConnections.values()) {
            if(conn != null) {
                DataConnectionAc dcac =
                    mDataConnectionAsyncChannels.get(conn.getDataConnectionId());
                if (tearDown) {
                    if (doAll) {
                        if (DBG) log("cleanUpConnection: teardown, conn.tearDownAll");
                        conn.tearDownAll(reason, obtainMessage(EVENT_DISCONNECT_DONE,
                                conn.getDataConnectionId(), 0, reason));
                    } else {
                        if (DBG) log("cleanUpConnection: teardown, conn.tearDown");
                        conn.tearDown(reason, obtainMessage(EVENT_DISCONNECT_DONE,
                                conn.getDataConnectionId(), 0, reason));
                    }
                    notificationDeferred = true;
                } else {
                    if (DBG) log("cleanUpConnection: !tearDown, call conn.resetSynchronously");
                    if (dcac != null) {
                        dcac.resetSync();
                    }
                    notificationDeferred = false;
                }
            }
        }

        stopNetStatPoll();

        if (!notificationDeferred) {
            if (DBG) log("cleanupConnection: !notificationDeferred");
            gotoIdleAndNotifyDataConnection(reason);
        }
    }

    private CdmaDataConnection findFreeDataConnection() {
        for (DataConnectionAc dcac : mDataConnectionAsyncChannels.values()) {
            if (dcac.isInactiveSync()) {
                log("found free GsmDataConnection");
                return (CdmaDataConnection) dcac.dataConnection;
            }
        }
        log("NO free CdmaDataConnection");
        return null;
    }

    private boolean setupData(String reason) {
        CdmaDataConnection conn = findFreeDataConnection();

        if (conn == null) {
            if (DBG) log("setupData: No free CdmaDataConnection found!");
            return false;
        }

        /** TODO: We probably want the connection being setup to a parameter passed around */
        mPendingDataConnection = conn;
        String[] types;
        int apnId;
        if (mRequestedApnType.equals(Phone.APN_TYPE_DUN)) {
            types = mDunApnTypes;
            apnId = DataConnectionTracker.APN_DUN_ID;
        } else {
            types = mDefaultApnTypes;
            apnId = mDefaultApnId;
        }
        mActiveApn = new ApnSetting(apnId, "", "", "", "", "", "", "", "", "",
                                    "", 0, types, "IP", "IP", true, 0);
        if (DBG) log("call conn.bringUp mActiveApn=" + mActiveApn);

        Message msg = obtainMessage();
        msg.what = EVENT_DATA_SETUP_COMPLETE;
        msg.obj = reason;
        conn.bringUp(msg, mActiveApn);

        setState(State.INITING);
        notifyDataConnection(reason);
        return true;
    }

    private void notifyDefaultData(String reason) {
        setState(State.CONNECTED);
        notifyDataConnection(reason);
        startNetStatPoll();
        mDataConnections.get(0).resetRetryCount();
    }

    private void resetPollStats() {
        mTxPkts = -1;
        mRxPkts = -1;
        mSentSinceLastRecv = 0;
        mNetStatPollPeriod = POLL_NETSTAT_MILLIS;
        mNoRecvPollCount = 0;
    }

    @Override
    protected void startNetStatPoll() {
        if (mState == State.CONNECTED && mNetStatPollEnabled == false) {
            log("[DataConnection] Start poll NetStat");
            resetPollStats();
            mNetStatPollEnabled = true;
            mPollNetStat.run();
        }
    }

    @Override
    protected void stopNetStatPoll() {
        mNetStatPollEnabled = false;
        removeCallbacks(mPollNetStat);
        log("[DataConnection] Stop poll NetStat");
    }

    @Override
    protected void restartRadio() {
        if (DBG) log("Cleanup connection and wait " +
                (TIME_DELAYED_TO_RESTART_RADIO / 1000) + "s to restart radio");
        cleanUpAllConnections(null);
        sendEmptyMessageDelayed(EVENT_RESTART_RADIO, TIME_DELAYED_TO_RESTART_RADIO);
        mPendingRestartRadio = true;
    }

    private Runnable mPollNetStat = new Runnable() {

        public void run() {
            long sent, received;
            long preTxPkts = -1, preRxPkts = -1;

            Activity newActivity;

            preTxPkts = mTxPkts;
            preRxPkts = mRxPkts;

            mTxPkts = TrafficStats.getMobileTxPackets();
            mRxPkts = TrafficStats.getMobileRxPackets();

            //log("rx " + String.valueOf(rxPkts) + " tx " + String.valueOf(txPkts));

            if (mNetStatPollEnabled && (preTxPkts > 0 || preRxPkts > 0)) {
                sent = mTxPkts - preTxPkts;
                received = mRxPkts - preRxPkts;

                if ( sent > 0 && received > 0 ) {
                    mSentSinceLastRecv = 0;
                    newActivity = Activity.DATAINANDOUT;
                } else if (sent > 0 && received == 0) {
                    if (mPhone.getState()  == Phone.State.IDLE) {
                        mSentSinceLastRecv += sent;
                    } else {
                        mSentSinceLastRecv = 0;
                    }
                    newActivity = Activity.DATAOUT;
                } else if (sent == 0 && received > 0) {
                    mSentSinceLastRecv = 0;
                    newActivity = Activity.DATAIN;
                } else if (sent == 0 && received == 0) {
                    newActivity = (mActivity == Activity.DORMANT) ? mActivity : Activity.NONE;
                } else {
                    mSentSinceLastRecv = 0;
                    newActivity = (mActivity == Activity.DORMANT) ? mActivity : Activity.NONE;
                }

                if (mActivity != newActivity && mIsScreenOn) {
                    mActivity = newActivity;
                    mPhone.notifyDataActivity();
                }
            }

            if (mSentSinceLastRecv >= NUMBER_SENT_PACKETS_OF_HANG) {
                // Packets sent without ack exceeded threshold.

                if (mNoRecvPollCount == 0) {
                    EventLog.writeEvent(
                            EventLogTags.PDP_RADIO_RESET_COUNTDOWN_TRIGGERED,
                            mSentSinceLastRecv);
                }

                if (mNoRecvPollCount < NO_RECV_POLL_LIMIT) {
                    mNoRecvPollCount++;
                    // Slow down the poll interval to let things happen
                    mNetStatPollPeriod = POLL_NETSTAT_SLOW_MILLIS;
                } else {
                    if (DBG) log("Sent " + String.valueOf(mSentSinceLastRecv) +
                                        " pkts since last received");
                    // We've exceeded the threshold.  Restart the radio.
                    mNetStatPollEnabled = false;
                    stopNetStatPoll();
                    restartRadio();
                    EventLog.writeEvent(EventLogTags.PDP_RADIO_RESET, NO_RECV_POLL_LIMIT);
                }
            } else {
                mNoRecvPollCount = 0;
                mNetStatPollPeriod = POLL_NETSTAT_MILLIS;
            }

            if (mNetStatPollEnabled) {
                mDataConnectionTracker.postDelayed(this, mNetStatPollPeriod);
            }
        }
    };

    /**
     * Returns true if the last fail cause is something that
     * seems like it deserves an error notification.
     * Transient errors are ignored
     */
    private boolean
    shouldPostNotification(FailCause cause) {
        return (cause != FailCause.UNKNOWN);
    }

    /**
     * Return true if data connection need to be setup after disconnected due to
     * reason.
     *
     * @param reason the reason why data is disconnected
     * @return true if try setup data connection is need for this reason
     */
    private boolean retryAfterDisconnected(String reason) {
        boolean retry = true;

        if ( Phone.REASON_RADIO_TURNED_OFF.equals(reason) ) {
            retry = false;
        }
        return retry;
    }

    private void reconnectAfterFail(FailCause lastFailCauseCode, String reason, int retryOverride) {
        if (mState == State.FAILED) {
            /**
             * For now With CDMA we never try to reconnect on
             * error and instead just continue to retry
             * at the last time until the state is changed.
             * TODO: Make this configurable?
             */
            int nextReconnectDelay = retryOverride;
            if (nextReconnectDelay < 0) {
                nextReconnectDelay = mDataConnections.get(0).getRetryTimer();
                mDataConnections.get(0).increaseRetryCount();
            }
            startAlarmForReconnect(nextReconnectDelay, reason);

            if (!shouldPostNotification(lastFailCauseCode)) {
                log("NOT Posting Data Connection Unavailable notification "
                                + "-- likely transient error");
            } else {
                notifyNoData(lastFailCauseCode);
            }
        }
    }

    private void startAlarmForReconnect(int delay, String reason) {

        log("Data Connection activate failed. Scheduling next attempt for "
                + (delay / 1000) + "s");

        AlarmManager am =
            (AlarmManager) mPhone.getContext().getSystemService(Context.ALARM_SERVICE);
        Intent intent = new Intent(INTENT_RECONNECT_ALARM);
        intent.putExtra(INTENT_RECONNECT_ALARM_EXTRA_REASON, reason);
        mReconnectIntent = PendingIntent.getBroadcast(
                mPhone.getContext(), 0, intent, 0);
        am.set(AlarmManager.ELAPSED_REALTIME_WAKEUP,
                SystemClock.elapsedRealtime() + delay, mReconnectIntent);

    }

    private void notifyNoData(FailCause lastFailCauseCode) {
        setState(State.FAILED);
        notifyOffApnsOfAvailability(null);
    }

    protected void gotoIdleAndNotifyDataConnection(String reason) {
        if (DBG) log("gotoIdleAndNotifyDataConnection: reason=" + reason);
        setState(State.IDLE);
        notifyDataConnection(reason);
        mActiveApn = null;
    }

    protected void onRecordsLoaded() {
        if (mState == State.FAILED) {
            cleanUpAllConnections(null);
        }
        sendMessage(obtainMessage(EVENT_TRY_SETUP_DATA, Phone.REASON_SIM_LOADED));
    }

    protected void onNVReady() {
        if (mState == State.FAILED) {
            cleanUpAllConnections(null);
        }
        sendMessage(obtainMessage(EVENT_TRY_SETUP_DATA));
    }

    /**
     * @override com.android.internal.telephony.DataConnectionTracker
     */
    @Override
    protected void onEnableNewApn() {
        // No mRequestedApnType check; only one connection is supported
        cleanUpConnection(true, Phone.REASON_APN_SWITCHED, false);
    }

    /**
     * @override com.android.internal.telephony.DataConnectionTracker
     */
    @Override
    protected boolean onTrySetupData(String reason) {
        return trySetupData(reason);
    }

    /**
     * @override com.android.internal.telephony.DataConnectionTracker
     */
    @Override
    protected void onRoamingOff() {
        if (getDataOnRoamingEnabled() == false) {
            notifyOffApnsOfAvailability(Phone.REASON_ROAMING_OFF);
            trySetupData(Phone.REASON_ROAMING_OFF);
        } else {
            notifyDataConnection(Phone.REASON_ROAMING_OFF);
        }
    }

    /**
     * @override com.android.internal.telephony.DataConnectionTracker
     */
    @Override
    protected void onRoamingOn() {
        if (getDataOnRoamingEnabled()) {
            trySetupData(Phone.REASON_ROAMING_ON);
            notifyDataConnection(Phone.REASON_ROAMING_ON);
        } else {
            if (DBG) log("Tear down data connection on roaming.");
            cleanUpAllConnections(null);
            notifyOffApnsOfAvailability(Phone.REASON_ROAMING_ON);
        }
    }

    /**
     * @override com.android.internal.telephony.DataConnectionTracker
     */
    @Override
    protected void onRadioAvailable() {
        if (mPhone.getSimulatedRadioControl() != null) {
            // Assume data is connected on the simulator
            // FIXME  this can be improved
            setState(State.CONNECTED);
            notifyDataConnection(null);

            log("We're on the simulator; assuming data is connected");
        }

        notifyOffApnsOfAvailability(null);

        if (mState != State.IDLE) {
            cleanUpAllConnections(null);
        }
    }

    /**
     * @override com.android.internal.telephony.DataConnectionTracker
     */
    @Override
    protected void onRadioOffOrNotAvailable() {
        mDataConnections.get(0).resetRetryCount();

        if (mPhone.getSimulatedRadioControl() != null) {
            // Assume data is connected on the simulator
            // FIXME  this can be improved
            log("We're on the simulator; assuming radio off is meaningless");
        } else {
            if (DBG) log("Radio is off and clean up all connection");
            cleanUpAllConnections(null);
        }
    }

    /**
     * @override com.android.internal.telephony.DataConnectionTracker
     */
    @Override
    protected void onDataSetupComplete(AsyncResult ar) {
        String reason = null;
        if (ar.userObj instanceof String) {
            reason = (String) ar.userObj;
        }

        if (isDataSetupCompleteOk(ar)) {
            // Everything is setup
            notifyDefaultData(reason);
        } else {
            FailCause cause = (FailCause) (ar.result);
            if(DBG) log("Data Connection setup failed " + cause);

            // No try for permanent failure
            if (cause.isPermanentFail()) {
                notifyNoData(cause);
                return;
            }

            int retryOverride = -1;
            if (ar.exception instanceof DataConnection.CallSetupException) {
                retryOverride =
                    ((DataConnection.CallSetupException)ar.exception).getRetryOverride();
            }
            if (retryOverride == RILConstants.MAX_INT) {
                if (DBG) log("No retry is suggested.");
            } else {
                startDelayedRetry(cause, reason, retryOverride);
            }
        }
    }

    /**
     * Called when EVENT_DISCONNECT_DONE is received.
     */
    @Override
    protected void onDisconnectDone(int connId, AsyncResult ar) {
        if(DBG) log("EVENT_DISCONNECT_DONE connId=" + connId);
        String reason = null;
        if (ar.userObj instanceof String) {
            reason = (String) ar.userObj;
        }
        setState(State.IDLE);

        // Since the pending request to turn off or restart radio will be processed here,
        // remove the pending event to restart radio from the message queue.
        if (mPendingRestartRadio) removeMessages(EVENT_RESTART_RADIO);

        // Process the pending request to turn off radio in ServiceStateTracker first.
        // If radio is turned off in ServiceStateTracker, ignore the pending event to restart radio.
        CdmaServiceStateTracker ssTracker = mCdmaPhone.mSST;
        if (ssTracker.processPendingRadioPowerOffAfterDataOff()) {
            mPendingRestartRadio = false;
        } else {
            onRestartRadio();
        }

        notifyDataConnection(reason);
        mActiveApn = null;
        if (retryAfterDisconnected(reason)) {
          // Wait a bit before trying, so we're not tying up RIL command channel.
          startAlarmForReconnect(APN_DELAY_MILLIS, reason);
      }
    }

    /**
     * @override com.android.internal.telephony.DataConnectionTracker
     */
    @Override
    protected void onVoiceCallStarted() {
        if (mState == State.CONNECTED && !mCdmaPhone.mSST.isConcurrentVoiceAndDataAllowed()) {
            stopNetStatPoll();
            notifyDataConnection(Phone.REASON_VOICE_CALL_STARTED);
            notifyOffApnsOfAvailability(Phone.REASON_VOICE_CALL_STARTED);
        }
    }

    /**
     * @override com.android.internal.telephony.DataConnectionTracker
     */
    @Override
    protected void onVoiceCallEnded() {
        if (mState == State.CONNECTED) {
            if (!mCdmaPhone.mSST.isConcurrentVoiceAndDataAllowed()) {
                startNetStatPoll();
                notifyDataConnection(Phone.REASON_VOICE_CALL_ENDED);
            } else {
                // clean slate after call end.
                resetPollStats();
            }
            notifyOffApnsOfAvailability(Phone.REASON_VOICE_CALL_ENDED);
        } else {
            mDataConnections.get(0).resetRetryCount();
            // in case data setup was attempted when we were on a voice call
            trySetupData(Phone.REASON_VOICE_CALL_ENDED);
        }
    }

    @Override
    protected void onCleanUpConnection(boolean tearDown, int apnId, String reason) {
        // No apnId check; only one connection is supported
        cleanUpConnection(tearDown, reason, (apnId == APN_DUN_ID));
    }

    @Override
    protected void onCleanUpAllConnections(String cause) {
        // Only one CDMA connection is supported
        cleanUpConnection(true, cause, false);
    }

    private void createAllDataConnectionList() {
        CdmaDataConnection dataConn;

        String retryConfig = SystemProperties.get("ro.cdma.data_retry_config");
        for (int i = 0; i < DATA_CONNECTION_POOL_SIZE; i++) {
            RetryManager rm = new RetryManager();
            if (!rm.configure(retryConfig)) {
                if (!rm.configure(DEFAULT_DATA_RETRY_CONFIG)) {
                    // Should never happen, log an error and default to a simple linear sequence.
                    log("Could not configure using DEFAULT_DATA_RETRY_CONFIG="
                            + DEFAULT_DATA_RETRY_CONFIG);
                    rm.configure(20, 2000, 1000);
                }
            }

            int id = mUniqueIdGenerator.getAndIncrement();
            dataConn = CdmaDataConnection.makeDataConnection(mCdmaPhone, id, rm, this);
            mDataConnections.put(id, dataConn);
            DataConnectionAc dcac = new DataConnectionAc(dataConn, LOG_TAG);
            int status = dcac.fullyConnectSync(mPhone.getContext(), this, dataConn.getHandler());
            if (status == AsyncChannel.STATUS_SUCCESSFUL) {
                log("Fully connected");
                mDataConnectionAsyncChannels.put(dcac.dataConnection.getDataConnectionId(), dcac);
            } else {
                log("Could not connect to dcac.dataConnection=" + dcac.dataConnection +
                        " status=" + status);
            }

        }
    }

    private void destroyAllDataConnectionList() {
        if(mDataConnections != null) {
            mDataConnections.clear();
        }
    }

    private void onCdmaDataDetached() {
        if (mState == State.CONNECTED) {
            startNetStatPoll();
            notifyDataConnection(Phone.REASON_CDMA_DATA_DETACHED);
        } else {
            if (mState == State.FAILED) {
                cleanUpConnection(false, Phone.REASON_CDMA_DATA_DETACHED, false);
                mDataConnections.get(0).resetRetryCount();

                CdmaCellLocation loc = (CdmaCellLocation)(mPhone.getCellLocation());
                EventLog.writeEvent(EventLogTags.CDMA_DATA_SETUP_FAILED,
                        loc != null ? loc.getBaseStationId() : -1,
                        TelephonyManager.getDefault().getNetworkType());
            }
            trySetupData(Phone.REASON_CDMA_DATA_DETACHED);
        }
    }

    private void onCdmaOtaProvision(AsyncResult ar) {
        if (ar.exception != null) {
            int [] otaPrivision = (int [])ar.result;
            if ((otaPrivision != null) && (otaPrivision.length > 1)) {
                switch (otaPrivision[0]) {
                case Phone.CDMA_OTA_PROVISION_STATUS_COMMITTED:
                case Phone.CDMA_OTA_PROVISION_STATUS_OTAPA_STOPPED:
                    mDataConnections.get(0).resetRetryCount();
                    break;
                default:
                    break;
                }
            }
        }
    }

    private void onRestartRadio() {
        if (mPendingRestartRadio) {
            log("************TURN OFF RADIO**************");
            mPhone.mCM.setRadioPower(false, null);
            /* Note: no need to call setRadioPower(true).  Assuming the desired
             * radio power state is still ON (as tracked by ServiceStateTracker),
             * ServiceStateTracker will call setRadioPower when it receives the
             * RADIO_STATE_CHANGED notification for the power off.  And if the
             * desired power state has changed in the interim, we don't want to
             * override it with an unconditional power on.
             */
            mPendingRestartRadio = false;
        }
    }

    private void writeEventLogCdmaDataDrop() {
        CdmaCellLocation loc = (CdmaCellLocation)(mPhone.getCellLocation());
        EventLog.writeEvent(EventLogTags.CDMA_DATA_DROP,
                loc != null ? loc.getBaseStationId() : -1,
                TelephonyManager.getDefault().getNetworkType());
    }

    protected void onDataStateChanged(AsyncResult ar) {
        ArrayList<DataCallState> dataCallStates = (ArrayList<DataCallState>)(ar.result);

        if (ar.exception != null) {
            // This is probably "radio not available" or something
            // of that sort. If so, the whole connection is going
            // to come down soon anyway
            return;
        }

        if (mState == State.CONNECTED) {
            boolean isActiveOrDormantConnectionPresent = false;
            int connectionState = DATA_CONNECTION_ACTIVE_PH_LINK_INACTIVE;

            // Check for an active or dormant connection element in
            // the DATA_CALL_LIST array
            for (int index = 0; index < dataCallStates.size(); index++) {
                connectionState = dataCallStates.get(index).active;
                if (connectionState != DATA_CONNECTION_ACTIVE_PH_LINK_INACTIVE) {
                    isActiveOrDormantConnectionPresent = true;
                    break;
                }
            }

            if (!isActiveOrDormantConnectionPresent) {
                // No active or dormant connection
                log("onDataStateChanged: No active connection"
                        + "state is CONNECTED, disconnecting/cleanup");
                writeEventLogCdmaDataDrop();
                cleanUpConnection(true, null, false);
                return;
            }

            switch (connectionState) {
                case DATA_CONNECTION_ACTIVE_PH_LINK_UP:
                    log("onDataStateChanged: active=LINK_ACTIVE && CONNECTED, ignore");
                    mActivity = Activity.NONE;
                    mPhone.notifyDataActivity();
                    startNetStatPoll();
                    break;

                case DATA_CONNECTION_ACTIVE_PH_LINK_DOWN:
                    log("onDataStateChanged active=LINK_DOWN && CONNECTED, dormant");
                    mActivity = Activity.DORMANT;
                    mPhone.notifyDataActivity();
                    stopNetStatPoll();
                    break;

                default:
                    log("onDataStateChanged: IGNORE unexpected DataCallState.active="
                            + connectionState);
            }
        } else {
            // TODO: Do we need to do anything?
            log("onDataStateChanged: not connected, state=" + mState + " ignoring");
        }
    }

    private void startDelayedRetry(FailCause cause, String reason, int retryOverride) {
        notifyNoData(cause);
        reconnectAfterFail(cause, reason, retryOverride);
    }

    @Override
    public void handleMessage (Message msg) {
        if (DBG) log("CdmaDCT handleMessage msg=" + msg);

        if (!mPhone.mIsTheCurrentActivePhone || mIsDisposed) {
            log("Ignore CDMA msgs since CDMA phone is inactive");
            return;
        }

        switch (msg.what) {
            case EVENT_RECORDS_LOADED:
                onRecordsLoaded();
                break;

            case EVENT_NV_READY:
                onNVReady();
                break;

            case EVENT_CDMA_DATA_DETACHED:
                onCdmaDataDetached();
                break;

            case EVENT_DATA_STATE_CHANGED:
                onDataStateChanged((AsyncResult) msg.obj);
                break;

            case EVENT_CDMA_OTA_PROVISION:
                onCdmaOtaProvision((AsyncResult) msg.obj);
                break;

            case EVENT_RESTART_RADIO:
                if (DBG) log("EVENT_RESTART_RADIO");
                onRestartRadio();
                break;

            default:
                // handle the message in the super class DataConnectionTracker
                super.handleMessage(msg);
                break;
        }
    }

    @Override
    public boolean isDisconnected() {
        return ((mState == State.IDLE) || (mState == State.FAILED));
    }

    @Override
    protected void log(String s) {
        Log.d(LOG_TAG, "[CdmaDCT] " + s);
    }

    @Override
    protected void loge(String s) {
        Log.e(LOG_TAG, "[CdmaDCT] " + s);
    }
}<|MERGE_RESOLUTION|>--- conflicted
+++ resolved
@@ -175,18 +175,12 @@
 
     }
 
-<<<<<<< HEAD
     public void activate() {
         activateMe();
     }
-=======
-    @Override
-    public void dispose() {
+
+    public void deactivate() {
         cleanUpConnection(false, null, false);
->>>>>>> d6590d4c
-
-    public void deactivate() {
-        cleanUpConnection(false, null);
 
         // Unregister from all events
         mPhone.mCM.unregisterForAvailable(this);
