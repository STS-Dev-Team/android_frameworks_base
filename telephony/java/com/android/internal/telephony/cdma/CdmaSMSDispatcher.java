/*
 * Copyright (C) 2008 The Android Open Source Project
 *
 * Licensed under the Apache License, Version 2.0 (the "License");
 * you may not use this file except in compliance with the License.
 * You may obtain a copy of the License at
 *
 *      http://www.apache.org/licenses/LICENSE-2.0
 *
 * Unless required by applicable law or agreed to in writing, software
 * distributed under the License is distributed on an "AS IS" BASIS,
 * WITHOUT WARRANTIES OR CONDITIONS OF ANY KIND, either express or implied.
 * See the License for the specific language governing permissions and
 * limitations under the License.
 */

package com.android.internal.telephony.cdma;


import android.app.Activity;
import android.app.PendingIntent;
import android.app.PendingIntent.CanceledException;
import android.content.BroadcastReceiver;
import android.content.Context;
import android.content.Intent;
import android.content.SharedPreferences;
<<<<<<< HEAD
import android.database.Cursor;
import android.database.SQLException;
=======
import android.content.res.Resources;
import android.os.Bundle;
>>>>>>> 4b9a8d75
import android.os.Message;
import android.os.SystemProperties;
import android.preference.PreferenceManager;
import android.provider.Telephony;
import android.provider.Telephony.Sms.Intents;
<<<<<<< HEAD
=======
import android.telephony.PhoneNumberUtils;
>>>>>>> 4b9a8d75
import android.telephony.SmsCbMessage;
import android.telephony.SmsManager;
import android.telephony.SmsMessage.MessageClass;
import android.telephony.cdma.CdmaSmsCbProgramData;
<<<<<<< HEAD
=======
import android.telephony.cdma.CdmaSmsCbProgramResults;
>>>>>>> 4b9a8d75
import android.util.Log;

import com.android.internal.telephony.CommandsInterface;
import com.android.internal.telephony.SMSDispatcher;
import com.android.internal.telephony.SmsHeader;
import com.android.internal.telephony.SmsMessageBase;
import com.android.internal.telephony.SmsMessageBase.TextEncodingDetails;
import com.android.internal.telephony.SmsStorageMonitor;
import com.android.internal.telephony.SmsUsageMonitor;
import com.android.internal.telephony.TelephonyProperties;
import com.android.internal.telephony.WspTypeDecoder;
<<<<<<< HEAD
=======
import com.android.internal.telephony.cdma.sms.BearerData;
import com.android.internal.telephony.cdma.sms.CdmaSmsAddress;
>>>>>>> 4b9a8d75
import com.android.internal.telephony.cdma.sms.SmsEnvelope;
import com.android.internal.telephony.cdma.sms.UserData;

import java.io.ByteArrayOutputStream;
<<<<<<< HEAD
import java.util.Arrays;
import java.util.HashMap;
import java.util.List;

import android.content.res.Resources;
=======
import java.io.DataOutputStream;
import java.io.IOException;
import java.util.ArrayList;
import java.util.Arrays;
import java.util.HashMap;
>>>>>>> 4b9a8d75


final class CdmaSMSDispatcher extends SMSDispatcher {
    private static final String TAG = "CDMA";

    private byte[] mLastDispatchedSmsFingerprint;
    private byte[] mLastAcknowledgedSmsFingerprint;

    private final boolean mCheckForDuplicatePortsInOmadmWapPush = Resources.getSystem().getBoolean(
            com.android.internal.R.bool.config_duplicate_port_omadm_wappush);

    CdmaSMSDispatcher(CDMAPhone phone, SmsStorageMonitor storageMonitor,
            SmsUsageMonitor usageMonitor) {
        super(phone, storageMonitor, usageMonitor);
        mCm.setOnNewCdmaSms(this, EVENT_NEW_SMS, null);
    }

    @Override
    public void dispose() {
        mCm.unSetOnNewCdmaSms(this);
    }

    @Override
    protected String getFormat() {
        return android.telephony.SmsMessage.FORMAT_3GPP2;
    }

    private void handleCdmaStatusReport(SmsMessage sms) {
        for (int i = 0, count = deliveryPendingList.size(); i < count; i++) {
            SmsTracker tracker = deliveryPendingList.get(i);
            if (tracker.mMessageRef == sms.messageRef) {
                // Found it.  Remove from list and broadcast.
                deliveryPendingList.remove(i);
                PendingIntent intent = tracker.mDeliveryIntent;
                Intent fillIn = new Intent();
                fillIn.putExtra("pdu", sms.getPdu());
                fillIn.putExtra("format", android.telephony.SmsMessage.FORMAT_3GPP2);
                try {
                    intent.send(mContext, Activity.RESULT_OK, fillIn);
                } catch (CanceledException ex) {}
                break;  // Only expect to see one tracker matching this message.
            }
        }
    }

    /**
     * Dispatch service category program data to the CellBroadcastReceiver app, which filters
     * the broadcast alerts to display.
     * @param sms the SMS message containing one or more
     * {@link android.telephony.cdma.CdmaSmsCbProgramData} objects.
     */
    private void handleServiceCategoryProgramData(SmsMessage sms) {
<<<<<<< HEAD
        List<CdmaSmsCbProgramData> programDataList = sms.getSmsCbProgramData();
=======
        ArrayList<CdmaSmsCbProgramData> programDataList = sms.getSmsCbProgramData();
>>>>>>> 4b9a8d75
        if (programDataList == null) {
            Log.e(TAG, "handleServiceCategoryProgramData: program data list is null!");
            return;
        }

        Intent intent = new Intent(Intents.SMS_SERVICE_CATEGORY_PROGRAM_DATA_RECEIVED_ACTION);
<<<<<<< HEAD
        intent.putExtra("program_data_list", (CdmaSmsCbProgramData[]) programDataList.toArray());
        dispatch(intent, RECEIVE_SMS_PERMISSION);
=======
        intent.putExtra("sender", sms.getOriginatingAddress());
        intent.putParcelableArrayListExtra("program_data", programDataList);
        dispatch(intent, RECEIVE_SMS_PERMISSION, mScpResultsReceiver);
>>>>>>> 4b9a8d75
    }

    /** {@inheritDoc} */
    @Override
    public int dispatchMessage(SmsMessageBase smsb) {

        // If sms is null, means there was a parsing error.
        if (smsb == null) {
            Log.e(TAG, "dispatchMessage: message is null");
            return Intents.RESULT_SMS_GENERIC_ERROR;
        }

        String inEcm=SystemProperties.get(TelephonyProperties.PROPERTY_INECM_MODE, "false");
        if (inEcm.equals("true")) {
            return Activity.RESULT_OK;
        }

        if (mSmsReceiveDisabled) {
            // Device doesn't support receiving SMS,
            Log.d(TAG, "Received short message on device which doesn't support "
                    + "receiving SMS. Ignored.");
            return Intents.RESULT_SMS_HANDLED;
        }

        SmsMessage sms = (SmsMessage) smsb;

        // Handle CMAS emergency broadcast messages.
        if (SmsEnvelope.MESSAGE_TYPE_BROADCAST == sms.getMessageType()) {
            Log.d(TAG, "Broadcast type message");
            SmsCbMessage message = sms.parseBroadcastSms();
            if (message != null) {
                dispatchBroadcastMessage(message);
            }
            return Intents.RESULT_SMS_HANDLED;
        }

        // See if we have a network duplicate SMS.
        mLastDispatchedSmsFingerprint = sms.getIncomingSmsFingerprint();
        if (mLastAcknowledgedSmsFingerprint != null &&
                Arrays.equals(mLastDispatchedSmsFingerprint, mLastAcknowledgedSmsFingerprint)) {
            return Intents.RESULT_SMS_HANDLED;
        }
        // Decode BD stream and set sms variables.
        sms.parseSms();
        int teleService = sms.getTeleService();
        boolean handled = false;

        if ((SmsEnvelope.TELESERVICE_VMN == teleService) ||
                (SmsEnvelope.TELESERVICE_MWI == teleService)) {
            // handling Voicemail
            int voicemailCount = sms.getNumOfVoicemails();
            Log.d(TAG, "Voicemail count=" + voicemailCount);
            // Store the voicemail count in preferences.
            SharedPreferences sp = PreferenceManager.getDefaultSharedPreferences(
                    mContext);
            SharedPreferences.Editor editor = sp.edit();
            editor.putInt(CDMAPhone.VM_COUNT_CDMA, voicemailCount);
            editor.apply();
            mPhone.setVoiceMessageWaiting(1, voicemailCount);
            handled = true;
        } else if (((SmsEnvelope.TELESERVICE_WMT == teleService) ||
                (SmsEnvelope.TELESERVICE_WEMT == teleService)) &&
                sms.isStatusReportMessage()) {
            handleCdmaStatusReport(sms);
            handled = true;
        } else if (SmsEnvelope.TELESERVICE_SCPT == teleService) {
            handleServiceCategoryProgramData(sms);
            handled = true;
        } else if ((sms.getUserData() == null)) {
            if (false) {
                Log.d(TAG, "Received SMS without user data");
            }
            handled = true;
        }

        if (handled) {
            return Intents.RESULT_SMS_HANDLED;
        }

        if (!mStorageMonitor.isStorageAvailable() &&
                sms.getMessageClass() != MessageClass.CLASS_0) {
            // It's a storable message and there's no storage available.  Bail.
            // (See C.S0015-B v2.0 for a description of "Immediate Display"
            // messages, which we represent as CLASS_0.)
            return Intents.RESULT_SMS_OUT_OF_MEMORY;
        }

        if (SmsEnvelope.TELESERVICE_WAP == teleService) {
            return processCdmaWapPdu(sms.getUserData(), sms.messageRef,
                    sms.getOriginatingAddress());
        }

        // Reject (NAK) any messages with teleservice ids that have
        // not yet been handled and also do not correspond to the two
        // kinds that are processed below.
        if ((SmsEnvelope.TELESERVICE_WMT != teleService) &&
                (SmsEnvelope.TELESERVICE_WEMT != teleService) &&
                (SmsEnvelope.MESSAGE_TYPE_BROADCAST != sms.getMessageType())) {
            return Intents.RESULT_SMS_UNSUPPORTED;
        }

        return dispatchNormalMessage(smsb);
    }

    /**
     * Processes inbound messages that are in the WAP-WDP PDU format. See
     * wap-259-wdp-20010614-a section 6.5 for details on the WAP-WDP PDU format.
     * WDP segments are gathered until a datagram completes and gets dispatched.
     *
     * @param pdu The WAP-WDP PDU segment
     * @return a result code from {@link Telephony.Sms.Intents}, or
     *         {@link Activity#RESULT_OK} if the message has been broadcast
     *         to applications
     */
    protected int processCdmaWapPdu(byte[] pdu, int referenceNumber, String address) {
        int index = 0;

        int msgType = (0xFF & pdu[index++]);
        if (msgType != 0) {
            Log.w(TAG, "Received a WAP SMS which is not WDP. Discard.");
            return Intents.RESULT_SMS_HANDLED;
        }
        int totalSegments = (0xFF & pdu[index++]);   // >= 1
        int segment = (0xFF & pdu[index++]);         // >= 0

        if (segment >= totalSegments) {
            Log.e(TAG, "WDP bad segment #" + segment + " expecting 0-" + (totalSegments - 1));
            return Intents.RESULT_SMS_HANDLED;
        }

        // Only the first segment contains sourcePort and destination Port
        int sourcePort = 0;
        int destinationPort = 0;
        if (segment == 0) {
            //process WDP segment
            sourcePort = (0xFF & pdu[index++]) << 8;
            sourcePort |= 0xFF & pdu[index++];
            destinationPort = (0xFF & pdu[index++]) << 8;
            destinationPort |= 0xFF & pdu[index++];
            // Some carriers incorrectly send duplicate port fields in omadm wap pushes.
            // If configured, check for that here
            if (mCheckForDuplicatePortsInOmadmWapPush) {
                if (checkDuplicatePortOmadmWappush(pdu,index)) {
                    index = index + 4; // skip duplicate port fields
                }
            }
        }

        // Lookup all other related parts
        Log.i(TAG, "Received WAP PDU. Type = " + msgType + ", originator = " + address
                + ", src-port = " + sourcePort + ", dst-port = " + destinationPort
                + ", ID = " + referenceNumber + ", segment# = " + segment + '/' + totalSegments);

        // pass the user data portion of the PDU to the shared handler in SMSDispatcher
        byte[] userData = new byte[pdu.length - index];
        System.arraycopy(pdu, index, userData, 0, pdu.length - index);

        return processMessagePart(userData, address, referenceNumber, segment, totalSegments,
                0L, destinationPort, true);
    }

    /** {@inheritDoc} */
    @Override
    protected void sendData(String destAddr, String scAddr, int destPort,
            byte[] data, PendingIntent sentIntent, PendingIntent deliveryIntent) {
        SmsMessage.SubmitPdu pdu = SmsMessage.getSubmitPdu(
                scAddr, destAddr, destPort, data, (deliveryIntent != null));
        sendSubmitPdu(pdu, sentIntent, deliveryIntent, destAddr);
    }

    /** {@inheritDoc} */
    @Override
    protected void sendText(String destAddr, String scAddr, String text,
            PendingIntent sentIntent, PendingIntent deliveryIntent) {
        SmsMessage.SubmitPdu pdu = SmsMessage.getSubmitPdu(
                scAddr, destAddr, text, (deliveryIntent != null), null);
        sendSubmitPdu(pdu, sentIntent, deliveryIntent, destAddr);
    }

    /** {@inheritDoc} */
    @Override
    protected TextEncodingDetails calculateLength(CharSequence messageBody,
            boolean use7bitOnly) {
        return SmsMessage.calculateLength(messageBody, use7bitOnly);
    }

    /** {@inheritDoc} */
    @Override
    protected void sendNewSubmitPdu(String destinationAddress, String scAddress,
            String message, SmsHeader smsHeader, int encoding,
            PendingIntent sentIntent, PendingIntent deliveryIntent, boolean lastPart) {
        UserData uData = new UserData();
        uData.payloadStr = message;
        uData.userDataHeader = smsHeader;
        if (encoding == android.telephony.SmsMessage.ENCODING_7BIT) {
            uData.msgEncoding = UserData.ENCODING_GSM_7BIT_ALPHABET;
        } else { // assume UTF-16
            uData.msgEncoding = UserData.ENCODING_UNICODE_16;
        }
        uData.msgEncodingSet = true;

        /* By setting the statusReportRequested bit only for the
         * last message fragment, this will result in only one
         * callback to the sender when that last fragment delivery
         * has been acknowledged. */
        SmsMessage.SubmitPdu submitPdu = SmsMessage.getSubmitPdu(destinationAddress,
                uData, (deliveryIntent != null) && lastPart);

        sendSubmitPdu(submitPdu, sentIntent, deliveryIntent, destinationAddress);
    }

    protected void sendSubmitPdu(SmsMessage.SubmitPdu pdu,
            PendingIntent sentIntent, PendingIntent deliveryIntent, String destAddr) {
        if (SystemProperties.getBoolean(TelephonyProperties.PROPERTY_INECM_MODE, false)) {
            if (sentIntent != null) {
                try {
                    sentIntent.send(SmsManager.RESULT_ERROR_NO_SERVICE);
                } catch (CanceledException ex) {}
            }
            if (false) {
                Log.d(TAG, "Block SMS in Emergency Callback mode");
            }
            return;
        }
        sendRawPdu(pdu.encodedScAddress, pdu.encodedMessage, sentIntent, deliveryIntent, destAddr);
    }

    /** {@inheritDoc} */
    @Override
    protected void sendSms(SmsTracker tracker) {
        HashMap<String, Object> map = tracker.mData;

        // byte smsc[] = (byte[]) map.get("smsc");  // unused for CDMA
        byte pdu[] = (byte[]) map.get("pdu");

        Message reply = obtainMessage(EVENT_SEND_SMS_COMPLETE, tracker);
        mCm.sendCdmaSms(pdu, reply);
    }

    /** {@inheritDoc} */
    @Override
    protected void acknowledgeLastIncomingSms(boolean success, int result, Message response) {
        String inEcm=SystemProperties.get(TelephonyProperties.PROPERTY_INECM_MODE, "false");
        if (inEcm.equals("true")) {
            return;
        }

        int causeCode = resultToCause(result);
        mCm.acknowledgeLastIncomingCdmaSms(success, causeCode, response);

        if (causeCode == 0) {
            mLastAcknowledgedSmsFingerprint = mLastDispatchedSmsFingerprint;
        }
        mLastDispatchedSmsFingerprint = null;
    }

    private static int resultToCause(int rc) {
        switch (rc) {
        case Activity.RESULT_OK:
        case Intents.RESULT_SMS_HANDLED:
            // Cause code is ignored on success.
            return 0;
        case Intents.RESULT_SMS_OUT_OF_MEMORY:
            return CommandsInterface.CDMA_SMS_FAIL_CAUSE_RESOURCE_SHORTAGE;
        case Intents.RESULT_SMS_UNSUPPORTED:
            return CommandsInterface.CDMA_SMS_FAIL_CAUSE_INVALID_TELESERVICE_ID;
        case Intents.RESULT_SMS_GENERIC_ERROR:
        default:
            return CommandsInterface.CDMA_SMS_FAIL_CAUSE_ENCODING_PROBLEM;
        }
    }

    /**
     * Optional check to see if the received WapPush is an OMADM notification with erroneous
     * extra port fields.
     * - Some carriers make this mistake.
     * ex: MSGTYPE-TotalSegments-CurrentSegment
     *       -SourcePortDestPort-SourcePortDestPort-OMADM PDU
     * @param origPdu The WAP-WDP PDU segment
     * @param index Current Index while parsing the PDU.
     * @return True if OrigPdu is OmaDM Push Message which has duplicate ports.
     *         False if OrigPdu is NOT OmaDM Push Message which has duplicate ports.
     */
    private static boolean checkDuplicatePortOmadmWappush(byte[] origPdu, int index) {
        index += 4;
        byte[] omaPdu = new byte[origPdu.length - index];
        System.arraycopy(origPdu, index, omaPdu, 0, omaPdu.length);

        WspTypeDecoder pduDecoder = new WspTypeDecoder(omaPdu);
        int wspIndex = 2;

        // Process header length field
        if (pduDecoder.decodeUintvarInteger(wspIndex) == false) {
            return false;
        }

        wspIndex += pduDecoder.getDecodedDataLength(); // advance to next field

        // Process content type field
        if (pduDecoder.decodeContentType(wspIndex) == false) {
            return false;
        }

        String mimeType = pduDecoder.getValueString();
        if (mimeType != null && mimeType.equals(WspTypeDecoder.CONTENT_TYPE_B_PUSH_SYNCML_NOTI)) {
            return true;
        }
        return false;
    }
<<<<<<< HEAD
=======

    // Receiver for Service Category Program Data results.
    // We already ACK'd the original SCPD SMS, so this sends a new response SMS.
    // TODO: handle retries if the RIL returns an error.
    private final BroadcastReceiver mScpResultsReceiver = new BroadcastReceiver() {
        @Override
        public void onReceive(Context context, Intent intent) {
            int rc = getResultCode();
            boolean success = (rc == Activity.RESULT_OK) || (rc == Intents.RESULT_SMS_HANDLED);
            if (!success) {
                Log.e(TAG, "SCP results error: result code = " + rc);
                return;
            }
            Bundle extras = getResultExtras(false);
            if (extras == null) {
                Log.e(TAG, "SCP results error: missing extras");
                return;
            }
            String sender = extras.getString("sender");
            if (sender == null) {
                Log.e(TAG, "SCP results error: missing sender extra.");
                return;
            }
            ArrayList<CdmaSmsCbProgramResults> results
                    = extras.getParcelableArrayList("results");
            if (results == null) {
                Log.e(TAG, "SCP results error: missing results extra.");
                return;
            }

            BearerData bData = new BearerData();
            bData.messageType = BearerData.MESSAGE_TYPE_SUBMIT;
            bData.messageId = SmsMessage.getNextMessageId();
            bData.serviceCategoryProgramResults = results;
            byte[] encodedBearerData = BearerData.encode(bData);

            ByteArrayOutputStream baos = new ByteArrayOutputStream(100);
            DataOutputStream dos = new DataOutputStream(baos);
            try {
                dos.writeInt(SmsEnvelope.TELESERVICE_SCPT);
                dos.writeInt(0); //servicePresent
                dos.writeInt(0); //serviceCategory
                CdmaSmsAddress destAddr = CdmaSmsAddress.parse(
                        PhoneNumberUtils.cdmaCheckAndProcessPlusCode(sender));
                dos.write(destAddr.digitMode);
                dos.write(destAddr.numberMode);
                dos.write(destAddr.ton); // number_type
                dos.write(destAddr.numberPlan);
                dos.write(destAddr.numberOfDigits);
                dos.write(destAddr.origBytes, 0, destAddr.origBytes.length); // digits
                // Subaddress is not supported.
                dos.write(0); //subaddressType
                dos.write(0); //subaddr_odd
                dos.write(0); //subaddr_nbr_of_digits
                dos.write(encodedBearerData.length);
                dos.write(encodedBearerData, 0, encodedBearerData.length);
                // Ignore the RIL response. TODO: implement retry if SMS send fails.
                mCm.sendCdmaSms(baos.toByteArray(), null);
            } catch (IOException e) {
                Log.e(TAG, "exception creating SCP results PDU", e);
            } finally {
                try {
                    dos.close();
                } catch (IOException ignored) {
                }
            }
        }
    };
>>>>>>> 4b9a8d75
}<|MERGE_RESOLUTION|>--- conflicted
+++ resolved
@@ -24,30 +24,19 @@
 import android.content.Context;
 import android.content.Intent;
 import android.content.SharedPreferences;
-<<<<<<< HEAD
-import android.database.Cursor;
-import android.database.SQLException;
-=======
 import android.content.res.Resources;
 import android.os.Bundle;
->>>>>>> 4b9a8d75
 import android.os.Message;
 import android.os.SystemProperties;
 import android.preference.PreferenceManager;
 import android.provider.Telephony;
 import android.provider.Telephony.Sms.Intents;
-<<<<<<< HEAD
-=======
 import android.telephony.PhoneNumberUtils;
->>>>>>> 4b9a8d75
 import android.telephony.SmsCbMessage;
 import android.telephony.SmsManager;
 import android.telephony.SmsMessage.MessageClass;
 import android.telephony.cdma.CdmaSmsCbProgramData;
-<<<<<<< HEAD
-=======
 import android.telephony.cdma.CdmaSmsCbProgramResults;
->>>>>>> 4b9a8d75
 import android.util.Log;
 
 import com.android.internal.telephony.CommandsInterface;
@@ -59,28 +48,17 @@
 import com.android.internal.telephony.SmsUsageMonitor;
 import com.android.internal.telephony.TelephonyProperties;
 import com.android.internal.telephony.WspTypeDecoder;
-<<<<<<< HEAD
-=======
 import com.android.internal.telephony.cdma.sms.BearerData;
 import com.android.internal.telephony.cdma.sms.CdmaSmsAddress;
->>>>>>> 4b9a8d75
 import com.android.internal.telephony.cdma.sms.SmsEnvelope;
 import com.android.internal.telephony.cdma.sms.UserData;
 
 import java.io.ByteArrayOutputStream;
-<<<<<<< HEAD
-import java.util.Arrays;
-import java.util.HashMap;
-import java.util.List;
-
-import android.content.res.Resources;
-=======
 import java.io.DataOutputStream;
 import java.io.IOException;
 import java.util.ArrayList;
 import java.util.Arrays;
 import java.util.HashMap;
->>>>>>> 4b9a8d75
 
 
 final class CdmaSMSDispatcher extends SMSDispatcher {
@@ -133,25 +111,16 @@
      * {@link android.telephony.cdma.CdmaSmsCbProgramData} objects.
      */
     private void handleServiceCategoryProgramData(SmsMessage sms) {
-<<<<<<< HEAD
-        List<CdmaSmsCbProgramData> programDataList = sms.getSmsCbProgramData();
-=======
         ArrayList<CdmaSmsCbProgramData> programDataList = sms.getSmsCbProgramData();
->>>>>>> 4b9a8d75
         if (programDataList == null) {
             Log.e(TAG, "handleServiceCategoryProgramData: program data list is null!");
             return;
         }
 
         Intent intent = new Intent(Intents.SMS_SERVICE_CATEGORY_PROGRAM_DATA_RECEIVED_ACTION);
-<<<<<<< HEAD
-        intent.putExtra("program_data_list", (CdmaSmsCbProgramData[]) programDataList.toArray());
-        dispatch(intent, RECEIVE_SMS_PERMISSION);
-=======
         intent.putExtra("sender", sms.getOriginatingAddress());
         intent.putParcelableArrayListExtra("program_data", programDataList);
         dispatch(intent, RECEIVE_SMS_PERMISSION, mScpResultsReceiver);
->>>>>>> 4b9a8d75
     }
 
     /** {@inheritDoc} */
@@ -461,8 +430,6 @@
         }
         return false;
     }
-<<<<<<< HEAD
-=======
 
     // Receiver for Service Category Program Data results.
     // We already ACK'd the original SCPD SMS, so this sends a new response SMS.
@@ -531,5 +498,4 @@
             }
         }
     };
->>>>>>> 4b9a8d75
 }