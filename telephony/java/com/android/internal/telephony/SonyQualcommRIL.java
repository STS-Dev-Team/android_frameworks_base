/*
 * Copyright (C) 2012 The CyanogenMod Project
 *
 * Licensed under the Apache License, Version 2.0 (the "License");
 * you may not use this file except in compliance with the License.
 * You may obtain a copy of the License at
 *
 *      http://www.apache.org/licenses/LICENSE-2.0
 *
 * Unless required by applicable law or agreed to in writing, software
 * distributed under the License is distributed on an "AS IS" BASIS,
 * WITHOUT WARRANTIES OR CONDITIONS OF ANY KIND, either express or implied.
 * See the License for the specific language governing permissions and
 * limitations under the License.
 */

package com.android.internal.telephony;

import static com.android.internal.telephony.RILConstants.*;

import android.content.Context;
import android.os.AsyncResult;
import android.os.Message;
import android.os.Parcel;
import android.text.TextUtils;
import android.util.Log;

/*
 * Qualcomm RIL class for basebands that do not send the SIM status
 * piggybacked in RIL_UNSOL_RESPONSE_RADIO_STATE_CHANGED. Instead,
 * these radios will send radio state and we have to query for SIM
 * status separately.
 * Custom Qualcomm No SimReady RIL for Sony
 *
 * {@hide}
 */

public class SonyQualcommRIL extends QualcommSharedRIL implements CommandsInterface {
    boolean RILJ_LOGV = true;
    boolean RILJ_LOGD = true;

    public SonyQualcommRIL(Context context, int networkMode, int cdmaSubscription) {
        super(context, networkMode, cdmaSubscription);
    }

    @Override
    protected Object
    responseIccCardStatus(Parcel p) {
        IccCardApplication ca;

        IccCardStatus status = new IccCardStatus();
        status.setCardState(p.readInt());
        status.setUniversalPinState(p.readInt());
        status.setGsmUmtsSubscriptionAppIndex(p.readInt());
        status.setCdmaSubscriptionAppIndex(p.readInt());
        status.setImsSubscriptionAppIndex(p.readInt());

        int numApplications = p.readInt();
        // limit to maximum allowed applications
        if (numApplications > IccCardStatus.CARD_MAX_APPS) {
            numApplications = IccCardStatus.CARD_MAX_APPS;
        }
        status.setNumApplications(numApplications);

        for (int i = 0 ; i < numApplications ; i++) {
            ca = new IccCardApplication();
            ca.app_type       = ca.AppTypeFromRILInt(p.readInt());
            ca.app_state      = ca.AppStateFromRILInt(p.readInt());
            ca.perso_substate = ca.PersoSubstateFromRILInt(p.readInt());
            ca.aid            = p.readString();
            ca.app_label      = p.readString();
            ca.pin1_replaced  = p.readInt();
            ca.pin1           = ca.PinStateFromRILInt(p.readInt());
            ca.pin2           = ca.PinStateFromRILInt(p.readInt());
            status.addApplication(ca);
        }

        updateIccType(status);
        return status;
    }

    private void updateIccType (IccCardStatus status) {
        int appType;
        if (status.getNumApplications() > 0) {
            if (mPhoneType == RILConstants.CDMA_PHONE)
                appType = status.getCdmaSubscriptionAppIndex();
            else
                appType = status.getGsmUmtsSubscriptionAppIndex();

            IccCardApplication application = status.getApplication(appType);
            mUSIM = application.app_type
                      == IccCardApplication.AppType.APPTYPE_USIM;
            mSetPreferredNetworkType = mPreferredNetworkType;
            mAid = application.aid;
            if (TextUtils.isEmpty(mAid))
               mAid = "";
            Log.d(LOG_TAG, "Picked default AID: " + mAid);
        }
    }

    @Override
    public void
    dial(String address, int clirMode, UUSInfo uusInfo, Message result) {
        RILRequest rr = RILRequest.obtain(RIL_REQUEST_DIAL, result);

        rr.mp.writeString(address);
        rr.mp.writeInt(clirMode);

        if (uusInfo == null) {
            rr.mp.writeInt(0); // UUS information is absent
        } else {
            rr.mp.writeInt(1); // UUS information is present
            rr.mp.writeInt(uusInfo.getType());
            rr.mp.writeInt(uusInfo.getDcs());
            rr.mp.writeByteArray(uusInfo.getUserData());
        }
        rr.mp.writeInt(255);

        if (RILJ_LOGD) riljLog(rr.serialString() + "> " + requestToString(rr.mRequest));

        send(rr);
    }

    public void
    setNetworkSelectionMode(String operatorNumeric, Message response) {
        RILRequest rr;

        if (operatorNumeric == null)
           rr = RILRequest.obtain(RIL_REQUEST_SET_NETWORK_SELECTION_AUTOMATIC, response);
        else
            rr = RILRequest.obtain(RIL_REQUEST_SET_NETWORK_SELECTION_MANUAL, response);

        rr.mp.writeString(operatorNumeric);
        rr.mp.writeInt(-1);

        send(rr);
    }

    @Override
    public void
    setNetworkSelectionModeAutomatic(Message response) {
        setNetworkSelectionMode(null, response);
    }

    @Override
    public void
    setNetworkSelectionModeManual(String operatorNumeric, Message response) {
        setNetworkSelectionMode(operatorNumeric, response);
    }

<<<<<<< HEAD
    @Override
    protected void
    switchToRadioState(RadioState newState) {
        if (newState.isOn() && !getRadioState().isOn())
            getVoiceRadioTechnology(null);
        setRadioState(newState);
    }


    @Override
    protected Object
    responseSignalStrength(Parcel p) {
        int numInts = 12;
        int response[];

        boolean noLte = false;

        /* TODO: Add SignalStrength class to match RIL_SignalStrength */
        response = new int[numInts];
        for (int i = 0 ; i < numInts ; i++) {
            if (noLte && i > 6 && i < 12) {
                response[i] = -1;
            } else {
                response[i] = p.readInt();
            }
            if (i == 7 && response[i] == 99) {
                response[i] = -1;
                noLte = true;
            }
            if (i == 8 && !noLte) {
                response[i] *= -1;
            }
        }

        return response;
    }

    @Override
    protected DataCallState getDataCallState(Parcel p, int version) {
        DataCallState dataCall = new DataCallState();

        dataCall.version = version;
        if (version < 5) {
            dataCall.cid = p.readInt();
            dataCall.active = p.readInt();
            dataCall.type = p.readString();
            if (version < 4) {
                p.readString(); // APN - not used
            }
            String addresses = p.readString();
            if (!TextUtils.isEmpty(addresses)) {
                dataCall.addresses = addresses.split(" ");
            }
            // DataCallState needs an ifname. Since we don't have one use the name from the ThrottleService resource (default=rmnet0).
            dataCall.ifname = Resources.getSystem().getString(com.android.internal.R.string.config_datause_iface);
        } else {
            dataCall.status = p.readInt();
	    dataCall.suggestedRetryTime = p.readInt();
            dataCall.cid = p.readInt();
            dataCall.active = p.readInt();
            dataCall.type = p.readString();
            dataCall.ifname = p.readString();
            if ((dataCall.status == DataConnection.FailCause.NONE.getErrorCode()) &&
                    TextUtils.isEmpty(dataCall.ifname) && dataCall.active != 0) {
              throw new RuntimeException("getDataCallState, no ifname");
            }
            String addresses = p.readString();
            if (!TextUtils.isEmpty(addresses)) {
                dataCall.addresses = addresses.split(" ");
            }
            String dnses = p.readString();
            if (!TextUtils.isEmpty(dnses)) {
                dataCall.dnses = dnses.split(" ");
            }
            String gateways = p.readString();
            if (!TextUtils.isEmpty(gateways)) {
                dataCall.gateways = gateways.split(" ");
            }
        }
        return dataCall;
    }

    @Override
    protected void
    processUnsolicited (Parcel p) {
        Object ret;
        int dataPosition = p.dataPosition(); // save off position within the Parcel
        int response = p.readInt();

        switch(response) {
            case RIL_UNSOL_RESPONSE_RADIO_STATE_CHANGED: ret =  responseVoid(p); break;
            case 1038: ret = responseVoid(p); break; // RIL_UNSOL_DATA_NETWORK_STATE_CHANGED

            default:
                // Rewind the Parcel
                p.setDataPosition(dataPosition);

                // Forward responses that we are not overriding to the super class
                super.processUnsolicited(p);
                return;
        }

        switch(response) {
            case RIL_UNSOL_RESPONSE_RADIO_STATE_CHANGED:
                int state = p.readInt();
                setRadioStateFromRILInt(state);
                break;
            case 1038:
                break;
        }
    }

    private void setRadioStateFromRILInt (int stateCode) {
        CommandsInterface.RadioState radioState;
        HandlerThread handlerThread;
        Looper looper;
        IccHandler iccHandler;

        switch (stateCode) {
            case RIL_INT_RADIO_OFF:
                radioState = CommandsInterface.RadioState.RADIO_OFF;
                if (mIccHandler != null) {
                    mIccThread = null;
                    mIccHandler = null;
                }
                break;
            case RIL_INT_RADIO_UNAVALIABLE:
                radioState = CommandsInterface.RadioState.RADIO_UNAVAILABLE;
                break;
            case RIL_INT_RADIO_ON:
                if (mIccHandler == null) {
                    handlerThread = new HandlerThread("IccHandler");
                    mIccThread = handlerThread;

                    mIccThread.start();

                    looper = mIccThread.getLooper();
                    mIccHandler = new IccHandler(this,looper);
                    mIccHandler.run();
                }
                radioState = CommandsInterface.RadioState.RADIO_ON;
                break;
            default:
                throw new RuntimeException("Unrecognized RIL_RadioState: " + stateCode);
        }

        switchToRadioState(radioState);
    }

    class IccHandler extends Handler implements Runnable {
        private static final int EVENT_GET_ICC_STATUS_DONE = 1;
        private static final int EVENT_ICC_STATUS_CHANGED = 2;
        private static final int EVENT_RADIO_ON = 3;
        private static final int EVENT_RADIO_OFF_OR_UNAVAILABLE = 4;

        private RIL mRil;
        private boolean mRadioOn = false;

        public IccHandler (RIL ril, Looper looper) {
            super (looper);
            mRil = ril;
        }

        public void handleMessage (Message paramMessage) {
            switch (paramMessage.what) {
                case EVENT_RADIO_ON:
                    mRadioOn = true;
                    Log.d(LOG_TAG, "Radio on -> Forcing sim status update");
                    sendMessage(obtainMessage(EVENT_ICC_STATUS_CHANGED));
                    break;
                case EVENT_GET_ICC_STATUS_DONE:
                    AsyncResult asyncResult = (AsyncResult) paramMessage.obj;
                    if (asyncResult.exception != null) {
                        Log.e (LOG_TAG, "IccCardStatusDone shouldn't return exceptions!", asyncResult.exception);
                        break;
                    }
                    IccCardStatus status = (IccCardStatus) asyncResult.result;
                    if (status.getNumApplications() == 0) {
                        if (!mRil.getRadioState().isOn()) {
                            break;
                        }

                        mRil.setRadioState(CommandsInterface.RadioState.RADIO_ON);
                    } else {
                        int appIndex = -1;
                        if (mPhoneType == RILConstants.CDMA_PHONE) {
                            appIndex = status.getCdmaSubscriptionAppIndex();
                            Log.d(LOG_TAG, "This is a CDMA PHONE " + appIndex);
                        } else {
                            appIndex = status.getGsmUmtsSubscriptionAppIndex();
                            Log.d(LOG_TAG, "This is a GSM PHONE " + appIndex);
                        }

                        IccCardApplication application = status.getApplication(appIndex);
                        IccCardApplication.AppState app_state = application.app_state;
                        IccCardApplication.AppType app_type = application.app_type;
                        switch (app_state) {
                            case APPSTATE_PIN:
                            case APPSTATE_PUK:
                                switch (app_type) {
                                    case APPTYPE_SIM:
                                    case APPTYPE_USIM:
                                    case APPTYPE_RUIM:
                                    case APPTYPE_CSIM:
                                        mRil.setRadioState(CommandsInterface.RadioState.RADIO_ON);
                                        break;
                                    default:
                                        Log.e(LOG_TAG, "Currently we don't handle SIMs of type: " + app_type);
                                        return;
                                }
                                break;
                            case APPSTATE_READY:
                                switch (app_type) {
                                    case APPTYPE_SIM:
                                    case APPTYPE_USIM:
                                    case APPTYPE_RUIM:
                                    case APPTYPE_CSIM:
                                        mRil.setRadioState(CommandsInterface.RadioState.RADIO_ON);
                                        break;
                                    default:
                                        Log.e(LOG_TAG, "Currently we don't handle SIMs of type: " + app_type);
                                        return;
                                }
                                break;
                            default:
                                return;
                        }
                    }
                    break;
               case EVENT_ICC_STATUS_CHANGED:
                    if (mRadioOn) {
                        Log.d(LOG_TAG, "Received EVENT_ICC_STATUS_CHANGED, calling getIccCardStatus");
                        mRil.getIccCardStatus(obtainMessage(EVENT_GET_ICC_STATUS_DONE, paramMessage.obj));
                    } else {
                        Log.d(LOG_TAG, "Received EVENT_ICC_STATUS_CHANGED while radio is not ON. Ignoring");
                    }
                    break;
                case EVENT_RADIO_OFF_OR_UNAVAILABLE:
                    mRadioOn = false;
                    // disposeCards(); // to be verified;
               default:
                    Log.e(LOG_TAG, " Unknown Event " + paramMessage.what);
                    break;
            }
        }

        public void run () {
            mRil.registerForIccStatusChanged(this, EVENT_ICC_STATUS_CHANGED, null);
            Message msg = obtainMessage(EVENT_RADIO_ON);
            mRil.getIccCardStatus(msg);
        }
    }
=======
>>>>>>> c4a132ee
}<|MERGE_RESOLUTION|>--- conflicted
+++ resolved
@@ -147,260 +147,4 @@
     setNetworkSelectionModeManual(String operatorNumeric, Message response) {
         setNetworkSelectionMode(operatorNumeric, response);
     }
-
-<<<<<<< HEAD
-    @Override
-    protected void
-    switchToRadioState(RadioState newState) {
-        if (newState.isOn() && !getRadioState().isOn())
-            getVoiceRadioTechnology(null);
-        setRadioState(newState);
-    }
-
-
-    @Override
-    protected Object
-    responseSignalStrength(Parcel p) {
-        int numInts = 12;
-        int response[];
-
-        boolean noLte = false;
-
-        /* TODO: Add SignalStrength class to match RIL_SignalStrength */
-        response = new int[numInts];
-        for (int i = 0 ; i < numInts ; i++) {
-            if (noLte && i > 6 && i < 12) {
-                response[i] = -1;
-            } else {
-                response[i] = p.readInt();
-            }
-            if (i == 7 && response[i] == 99) {
-                response[i] = -1;
-                noLte = true;
-            }
-            if (i == 8 && !noLte) {
-                response[i] *= -1;
-            }
-        }
-
-        return response;
-    }
-
-    @Override
-    protected DataCallState getDataCallState(Parcel p, int version) {
-        DataCallState dataCall = new DataCallState();
-
-        dataCall.version = version;
-        if (version < 5) {
-            dataCall.cid = p.readInt();
-            dataCall.active = p.readInt();
-            dataCall.type = p.readString();
-            if (version < 4) {
-                p.readString(); // APN - not used
-            }
-            String addresses = p.readString();
-            if (!TextUtils.isEmpty(addresses)) {
-                dataCall.addresses = addresses.split(" ");
-            }
-            // DataCallState needs an ifname. Since we don't have one use the name from the ThrottleService resource (default=rmnet0).
-            dataCall.ifname = Resources.getSystem().getString(com.android.internal.R.string.config_datause_iface);
-        } else {
-            dataCall.status = p.readInt();
-	    dataCall.suggestedRetryTime = p.readInt();
-            dataCall.cid = p.readInt();
-            dataCall.active = p.readInt();
-            dataCall.type = p.readString();
-            dataCall.ifname = p.readString();
-            if ((dataCall.status == DataConnection.FailCause.NONE.getErrorCode()) &&
-                    TextUtils.isEmpty(dataCall.ifname) && dataCall.active != 0) {
-              throw new RuntimeException("getDataCallState, no ifname");
-            }
-            String addresses = p.readString();
-            if (!TextUtils.isEmpty(addresses)) {
-                dataCall.addresses = addresses.split(" ");
-            }
-            String dnses = p.readString();
-            if (!TextUtils.isEmpty(dnses)) {
-                dataCall.dnses = dnses.split(" ");
-            }
-            String gateways = p.readString();
-            if (!TextUtils.isEmpty(gateways)) {
-                dataCall.gateways = gateways.split(" ");
-            }
-        }
-        return dataCall;
-    }
-
-    @Override
-    protected void
-    processUnsolicited (Parcel p) {
-        Object ret;
-        int dataPosition = p.dataPosition(); // save off position within the Parcel
-        int response = p.readInt();
-
-        switch(response) {
-            case RIL_UNSOL_RESPONSE_RADIO_STATE_CHANGED: ret =  responseVoid(p); break;
-            case 1038: ret = responseVoid(p); break; // RIL_UNSOL_DATA_NETWORK_STATE_CHANGED
-
-            default:
-                // Rewind the Parcel
-                p.setDataPosition(dataPosition);
-
-                // Forward responses that we are not overriding to the super class
-                super.processUnsolicited(p);
-                return;
-        }
-
-        switch(response) {
-            case RIL_UNSOL_RESPONSE_RADIO_STATE_CHANGED:
-                int state = p.readInt();
-                setRadioStateFromRILInt(state);
-                break;
-            case 1038:
-                break;
-        }
-    }
-
-    private void setRadioStateFromRILInt (int stateCode) {
-        CommandsInterface.RadioState radioState;
-        HandlerThread handlerThread;
-        Looper looper;
-        IccHandler iccHandler;
-
-        switch (stateCode) {
-            case RIL_INT_RADIO_OFF:
-                radioState = CommandsInterface.RadioState.RADIO_OFF;
-                if (mIccHandler != null) {
-                    mIccThread = null;
-                    mIccHandler = null;
-                }
-                break;
-            case RIL_INT_RADIO_UNAVALIABLE:
-                radioState = CommandsInterface.RadioState.RADIO_UNAVAILABLE;
-                break;
-            case RIL_INT_RADIO_ON:
-                if (mIccHandler == null) {
-                    handlerThread = new HandlerThread("IccHandler");
-                    mIccThread = handlerThread;
-
-                    mIccThread.start();
-
-                    looper = mIccThread.getLooper();
-                    mIccHandler = new IccHandler(this,looper);
-                    mIccHandler.run();
-                }
-                radioState = CommandsInterface.RadioState.RADIO_ON;
-                break;
-            default:
-                throw new RuntimeException("Unrecognized RIL_RadioState: " + stateCode);
-        }
-
-        switchToRadioState(radioState);
-    }
-
-    class IccHandler extends Handler implements Runnable {
-        private static final int EVENT_GET_ICC_STATUS_DONE = 1;
-        private static final int EVENT_ICC_STATUS_CHANGED = 2;
-        private static final int EVENT_RADIO_ON = 3;
-        private static final int EVENT_RADIO_OFF_OR_UNAVAILABLE = 4;
-
-        private RIL mRil;
-        private boolean mRadioOn = false;
-
-        public IccHandler (RIL ril, Looper looper) {
-            super (looper);
-            mRil = ril;
-        }
-
-        public void handleMessage (Message paramMessage) {
-            switch (paramMessage.what) {
-                case EVENT_RADIO_ON:
-                    mRadioOn = true;
-                    Log.d(LOG_TAG, "Radio on -> Forcing sim status update");
-                    sendMessage(obtainMessage(EVENT_ICC_STATUS_CHANGED));
-                    break;
-                case EVENT_GET_ICC_STATUS_DONE:
-                    AsyncResult asyncResult = (AsyncResult) paramMessage.obj;
-                    if (asyncResult.exception != null) {
-                        Log.e (LOG_TAG, "IccCardStatusDone shouldn't return exceptions!", asyncResult.exception);
-                        break;
-                    }
-                    IccCardStatus status = (IccCardStatus) asyncResult.result;
-                    if (status.getNumApplications() == 0) {
-                        if (!mRil.getRadioState().isOn()) {
-                            break;
-                        }
-
-                        mRil.setRadioState(CommandsInterface.RadioState.RADIO_ON);
-                    } else {
-                        int appIndex = -1;
-                        if (mPhoneType == RILConstants.CDMA_PHONE) {
-                            appIndex = status.getCdmaSubscriptionAppIndex();
-                            Log.d(LOG_TAG, "This is a CDMA PHONE " + appIndex);
-                        } else {
-                            appIndex = status.getGsmUmtsSubscriptionAppIndex();
-                            Log.d(LOG_TAG, "This is a GSM PHONE " + appIndex);
-                        }
-
-                        IccCardApplication application = status.getApplication(appIndex);
-                        IccCardApplication.AppState app_state = application.app_state;
-                        IccCardApplication.AppType app_type = application.app_type;
-                        switch (app_state) {
-                            case APPSTATE_PIN:
-                            case APPSTATE_PUK:
-                                switch (app_type) {
-                                    case APPTYPE_SIM:
-                                    case APPTYPE_USIM:
-                                    case APPTYPE_RUIM:
-                                    case APPTYPE_CSIM:
-                                        mRil.setRadioState(CommandsInterface.RadioState.RADIO_ON);
-                                        break;
-                                    default:
-                                        Log.e(LOG_TAG, "Currently we don't handle SIMs of type: " + app_type);
-                                        return;
-                                }
-                                break;
-                            case APPSTATE_READY:
-                                switch (app_type) {
-                                    case APPTYPE_SIM:
-                                    case APPTYPE_USIM:
-                                    case APPTYPE_RUIM:
-                                    case APPTYPE_CSIM:
-                                        mRil.setRadioState(CommandsInterface.RadioState.RADIO_ON);
-                                        break;
-                                    default:
-                                        Log.e(LOG_TAG, "Currently we don't handle SIMs of type: " + app_type);
-                                        return;
-                                }
-                                break;
-                            default:
-                                return;
-                        }
-                    }
-                    break;
-               case EVENT_ICC_STATUS_CHANGED:
-                    if (mRadioOn) {
-                        Log.d(LOG_TAG, "Received EVENT_ICC_STATUS_CHANGED, calling getIccCardStatus");
-                        mRil.getIccCardStatus(obtainMessage(EVENT_GET_ICC_STATUS_DONE, paramMessage.obj));
-                    } else {
-                        Log.d(LOG_TAG, "Received EVENT_ICC_STATUS_CHANGED while radio is not ON. Ignoring");
-                    }
-                    break;
-                case EVENT_RADIO_OFF_OR_UNAVAILABLE:
-                    mRadioOn = false;
-                    // disposeCards(); // to be verified;
-               default:
-                    Log.e(LOG_TAG, " Unknown Event " + paramMessage.what);
-                    break;
-            }
-        }
-
-        public void run () {
-            mRil.registerForIccStatusChanged(this, EVENT_ICC_STATUS_CHANGED, null);
-            Message msg = obtainMessage(EVENT_RADIO_ON);
-            mRil.getIccCardStatus(msg);
-        }
-    }
-=======
->>>>>>> c4a132ee
 }