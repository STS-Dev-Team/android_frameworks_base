--- conflicted
+++ resolved
@@ -53,13 +53,10 @@
 import android.os.SELinux;
 import android.os.ServiceManager;
 import android.os.SystemClock;
-<<<<<<< HEAD
 import android.os.SystemProperties;
 import android.os.UserId;
-=======
 import android.os.UserHandle;
 import android.os.UserManager;
->>>>>>> 4299f63e
 import android.service.wallpaper.IWallpaperConnection;
 import android.service.wallpaper.IWallpaperEngine;
 import android.service.wallpaper.IWallpaperService;
@@ -632,7 +629,6 @@
         return false;
     }
 
-<<<<<<< HEAD
         if (SystemProperties.OMAP_ENHANCEMENT) {
             WindowManager wm = (WindowManager)mContext.getSystemService(Context.WINDOW_SERVICE);
             int maxTextureSize = wm.getDefaultDisplay().getMaximumTextureSize();
@@ -643,10 +639,8 @@
             }
         }
 
-=======
     public void setDimensionHints(int width, int height) throws RemoteException {
         checkPermission(android.Manifest.permission.SET_WALLPAPER_HINTS);
->>>>>>> 4299f63e
         synchronized (mLock) {
             int userId = UserHandle.getCallingUserId();
             WallpaperData wallpaper = mWallpaperMap.get(userId);
