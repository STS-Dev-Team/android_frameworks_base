/*
 * Copyright (C) 2008 The Android Open Source Project
 *
 * Licensed under the Apache License, Version 2.0 (the "License");
 * you may not use this file except in compliance with the License.
 * You may obtain a copy of the License at
 *
 *      http://www.apache.org/licenses/LICENSE-2.0
 *
 * Unless required by applicable law or agreed to in writing, software
 * distributed under the License is distributed on an "AS IS" BASIS,
 * WITHOUT WARRANTIES OR CONDITIONS OF ANY KIND, either express or implied.
 * See the License for the specific language governing permissions and
 * limitations under the License.
 */

package com.android.server;

import static android.os.FileObserver.*;
import static android.os.ParcelFileDescriptor.*;

import android.app.IWallpaperManager;
import android.app.IWallpaperManagerCallback;
import android.app.PendingIntent;
import android.app.WallpaperInfo;
import android.app.backup.BackupManager;
import android.app.backup.WallpaperBackupHelper;
import android.content.BroadcastReceiver;
import android.content.ComponentName;
import android.content.Context;
import android.content.Intent;
import android.content.IntentFilter;
import android.content.ServiceConnection;
import android.content.pm.PackageManager;
import android.content.pm.ResolveInfo;
import android.content.pm.ServiceInfo;
import android.content.pm.PackageManager.NameNotFoundException;
import android.content.res.Resources;
import android.os.Binder;
import android.os.Bundle;
import android.os.Environment;
import android.os.FileUtils;
import android.os.IBinder;
import android.os.RemoteException;
import android.os.FileObserver;
import android.os.ParcelFileDescriptor;
import android.os.RemoteCallbackList;
import android.os.ServiceManager;
import android.os.SystemClock;
import android.os.SystemProperties;
import android.os.UserId;
import android.service.wallpaper.IWallpaperConnection;
import android.service.wallpaper.IWallpaperEngine;
import android.service.wallpaper.IWallpaperService;
import android.service.wallpaper.WallpaperService;
import android.util.Slog;
import android.util.SparseArray;
import android.util.Xml;
import android.view.Display;
import android.view.IWindowManager;
import android.view.WindowManager;

import java.io.FileDescriptor;
import java.io.IOException;
import java.io.InputStream;
import java.io.File;
import java.io.FileNotFoundException;
import java.io.FileInputStream;
import java.io.FileOutputStream;
import java.io.PrintWriter;
import java.util.List;

import org.xmlpull.v1.XmlPullParser;
import org.xmlpull.v1.XmlPullParserException;
import org.xmlpull.v1.XmlSerializer;

import com.android.internal.content.PackageMonitor;
import com.android.internal.util.FastXmlSerializer;
import com.android.internal.util.JournaledFile;
import com.android.server.am.ActivityManagerService;

class WallpaperManagerService extends IWallpaperManager.Stub {
    static final String TAG = "WallpaperService";
    static final boolean DEBUG = false;

    final Object mLock = new Object[0];

    /**
     * Minimum time between crashes of a wallpaper service for us to consider
     * restarting it vs. just reverting to the static wallpaper.
     */
    static final long MIN_WALLPAPER_CRASH_TIME = 10000;
    
    static final File WALLPAPER_BASE_DIR = new File("/data/system/users");
    static final String WALLPAPER = "wallpaper";
    static final String WALLPAPER_INFO = "wallpaper_info.xml";

    /**
     * Observes the wallpaper for changes and notifies all IWallpaperServiceCallbacks
     * that the wallpaper has changed. The CREATE is triggered when there is no
     * wallpaper set and is created for the first time. The CLOSE_WRITE is triggered
     * everytime the wallpaper is changed.
     */
    private class WallpaperObserver extends FileObserver {

        final WallpaperData mWallpaper;
        final File mWallpaperDir;
        final File mWallpaperFile;

        public WallpaperObserver(WallpaperData wallpaper) {
            super(getWallpaperDir(wallpaper.userId).getAbsolutePath(),
                    CLOSE_WRITE | DELETE | DELETE_SELF);
            mWallpaperDir = getWallpaperDir(wallpaper.userId);
            mWallpaper = wallpaper;
            mWallpaperFile = new File(mWallpaperDir, WALLPAPER);
        }

        @Override
        public void onEvent(int event, String path) {
            if (path == null) {
                return;
            }
            synchronized (mLock) {
                // changing the wallpaper means we'll need to back up the new one
                long origId = Binder.clearCallingIdentity();
                BackupManager bm = new BackupManager(mContext);
                bm.dataChanged();
                Binder.restoreCallingIdentity(origId);

                File changedFile = new File(mWallpaperDir, path);
                if (mWallpaperFile.equals(changedFile)) {
                    notifyCallbacksLocked(mWallpaper);
                    if (mWallpaper.wallpaperComponent == null || event != CLOSE_WRITE
                            || mWallpaper.imageWallpaperPending) {
                        if (event == CLOSE_WRITE) {
                            mWallpaper.imageWallpaperPending = false;
                        }
                        bindWallpaperComponentLocked(mWallpaper.imageWallpaperComponent, true,
                                false, mWallpaper);
                        saveSettingsLocked(mWallpaper);
                    }
                }
            }
        }
    }

    final Context mContext;
    final IWindowManager mIWindowManager;
    final MyPackageMonitor mMonitor;
    WallpaperData mLastWallpaper;

    SparseArray<WallpaperData> mWallpaperMap = new SparseArray<WallpaperData>();

    int mCurrentUserId;

    static class WallpaperData {

        int userId;

        File wallpaperFile;

        /**
         * Client is currently writing a new image wallpaper.
         */
        boolean imageWallpaperPending;

        /**
         * Resource name if using a picture from the wallpaper gallery
         */
        String name = "";

        /**
         * The component name of the currently set live wallpaper.
         */
        ComponentName wallpaperComponent;

        /**
         * The component name of the wallpaper that should be set next.
         */
        ComponentName nextWallpaperComponent;

        /**
         * Name of the component used to display bitmap wallpapers from either the gallery or
         * built-in wallpapers.
         */
        ComponentName imageWallpaperComponent = new ComponentName("com.android.systemui",
                "com.android.systemui.ImageWallpaper");

        WallpaperConnection connection;
        long lastDiedTime;
        boolean wallpaperUpdating;
        WallpaperObserver wallpaperObserver;

        /**
         * List of callbacks registered they should each be notified when the wallpaper is changed.
         */
        private RemoteCallbackList<IWallpaperManagerCallback> callbacks
                = new RemoteCallbackList<IWallpaperManagerCallback>();

        int width = -1;
        int height = -1;

        WallpaperData(int userId) {
            this.userId = userId;
            wallpaperFile = new File(getWallpaperDir(userId), WALLPAPER);
        }
    }

    class WallpaperConnection extends IWallpaperConnection.Stub
            implements ServiceConnection {
        final WallpaperInfo mInfo;
        final Binder mToken = new Binder();
        IWallpaperService mService;
        IWallpaperEngine mEngine;
        WallpaperData mWallpaper;

        public WallpaperConnection(WallpaperInfo info, WallpaperData wallpaper) {
            mInfo = info;
            mWallpaper = wallpaper;
        }
        
        public void onServiceConnected(ComponentName name, IBinder service) {
            synchronized (mLock) {
                if (mWallpaper.connection == this) {
                    mWallpaper.lastDiedTime = SystemClock.uptimeMillis();
                    mService = IWallpaperService.Stub.asInterface(service);
                    attachServiceLocked(this, mWallpaper);
                    // XXX should probably do saveSettingsLocked() later
                    // when we have an engine, but I'm not sure about
                    // locking there and anyway we always need to be able to
                    // recover if there is something wrong.
                    saveSettingsLocked(mWallpaper);
                }
            }
        }

        public void onServiceDisconnected(ComponentName name) {
            synchronized (mLock) {
                mService = null;
                mEngine = null;
                if (mWallpaper.connection == this) {
                    Slog.w(TAG, "Wallpaper service gone: " + mWallpaper.wallpaperComponent);
                    if (!mWallpaper.wallpaperUpdating
                            && (mWallpaper.lastDiedTime + MIN_WALLPAPER_CRASH_TIME)
                                > SystemClock.uptimeMillis()
                            && mWallpaper.userId == mCurrentUserId) {
                        Slog.w(TAG, "Reverting to built-in wallpaper!");
                        clearWallpaperLocked(true, mWallpaper.userId);
                    }
                }
            }
        }

        public void attachEngine(IWallpaperEngine engine) {
            mEngine = engine;
        }

        public ParcelFileDescriptor setWallpaper(String name) {
            synchronized (mLock) {
                if (mWallpaper.connection == this) {
                    return updateWallpaperBitmapLocked(name, mWallpaper);
                }
                return null;
            }
        }
    }

    class MyPackageMonitor extends PackageMonitor {
        @Override
        public void onPackageUpdateFinished(String packageName, int uid) {
            synchronized (mLock) {
                for (int i = 0; i < mWallpaperMap.size(); i++) {
                    WallpaperData wallpaper = mWallpaperMap.valueAt(i);
                    if (wallpaper.wallpaperComponent != null
                            && wallpaper.wallpaperComponent.getPackageName().equals(packageName)) {
                        wallpaper.wallpaperUpdating = false;
                        ComponentName comp = wallpaper.wallpaperComponent;
                        clearWallpaperComponentLocked(wallpaper);
                        // Do this only for the current user's wallpaper
                        if (wallpaper.userId == mCurrentUserId
                                && !bindWallpaperComponentLocked(comp, false, false, wallpaper)) {
                            Slog.w(TAG, "Wallpaper no longer available; reverting to default");
                            clearWallpaperLocked(false, wallpaper.userId);
                        }
                    }
                }
            }
        }

        @Override
        public void onPackageModified(String packageName) {
            synchronized (mLock) {
                for (int i = 0; i < mWallpaperMap.size(); i++) {
                    WallpaperData wallpaper = mWallpaperMap.valueAt(i);
                    if (wallpaper.wallpaperComponent == null
                            || !wallpaper.wallpaperComponent.getPackageName().equals(packageName)) {
                        continue;
                    }
                    doPackagesChangedLocked(true, wallpaper);
                }
            }
        }

        @Override
        public void onPackageUpdateStarted(String packageName, int uid) {
            synchronized (mLock) {
                for (int i = 0; i < mWallpaperMap.size(); i++) {
                    WallpaperData wallpaper = mWallpaperMap.valueAt(i);
                    if (wallpaper.wallpaperComponent != null
                            && wallpaper.wallpaperComponent.getPackageName().equals(packageName)) {
                        wallpaper.wallpaperUpdating = true;
                    }
                }
            }
        }

        @Override
        public boolean onHandleForceStop(Intent intent, String[] packages, int uid, boolean doit) {
            synchronized (mLock) {
                boolean changed = false;
                for (int i = 0; i < mWallpaperMap.size(); i++) {
                    WallpaperData wallpaper = mWallpaperMap.valueAt(i);
                    boolean res = doPackagesChangedLocked(doit, wallpaper);
                    changed |= res;
                }
                return changed;
            }
        }

        @Override
        public void onSomePackagesChanged() {
            synchronized (mLock) {
                for (int i = 0; i < mWallpaperMap.size(); i++) {
                    WallpaperData wallpaper = mWallpaperMap.valueAt(i);
                    doPackagesChangedLocked(true, wallpaper);
                }
            }
        }

        boolean doPackagesChangedLocked(boolean doit, WallpaperData wallpaper) {
            boolean changed = false;
            if (wallpaper.wallpaperComponent != null) {
                int change = isPackageDisappearing(wallpaper.wallpaperComponent
                        .getPackageName());
                if (change == PACKAGE_PERMANENT_CHANGE
                        || change == PACKAGE_TEMPORARY_CHANGE) {
                    changed = true;
                    if (doit) {
                        Slog.w(TAG, "Wallpaper uninstalled, removing: "
                                + wallpaper.wallpaperComponent);
                        clearWallpaperLocked(false, wallpaper.userId);
                    }
                }
            }
            if (wallpaper.nextWallpaperComponent != null) {
                int change = isPackageDisappearing(wallpaper.nextWallpaperComponent
                        .getPackageName());
                if (change == PACKAGE_PERMANENT_CHANGE
                        || change == PACKAGE_TEMPORARY_CHANGE) {
                    wallpaper.nextWallpaperComponent = null;
                }
            }
            if (wallpaper.wallpaperComponent != null
                    && isPackageModified(wallpaper.wallpaperComponent.getPackageName())) {
                try {
                    mContext.getPackageManager().getServiceInfo(
                            wallpaper.wallpaperComponent, 0);
                } catch (NameNotFoundException e) {
                    Slog.w(TAG, "Wallpaper component gone, removing: "
                            + wallpaper.wallpaperComponent);
                    clearWallpaperLocked(false, wallpaper.userId);
                }
            }
            if (wallpaper.nextWallpaperComponent != null
                    && isPackageModified(wallpaper.nextWallpaperComponent.getPackageName())) {
                try {
                    mContext.getPackageManager().getServiceInfo(
                            wallpaper.nextWallpaperComponent, 0);
                } catch (NameNotFoundException e) {
                    wallpaper.nextWallpaperComponent = null;
                }
            }
            return changed;
        }
    }
    
    public WallpaperManagerService(Context context) {
        if (DEBUG) Slog.v(TAG, "WallpaperService startup");
        mContext = context;
        mIWindowManager = IWindowManager.Stub.asInterface(
                ServiceManager.getService(Context.WINDOW_SERVICE));
        mMonitor = new MyPackageMonitor();
        mMonitor.register(context, null, true);
        WALLPAPER_BASE_DIR.mkdirs();
        loadSettingsLocked(0);
    }
    
    private static File getWallpaperDir(int userId) {
        return new File(WALLPAPER_BASE_DIR + "/" + userId);
    }

    @Override
    protected void finalize() throws Throwable {
        super.finalize();
        for (int i = 0; i < mWallpaperMap.size(); i++) {
            WallpaperData wallpaper = mWallpaperMap.valueAt(i);
            wallpaper.wallpaperObserver.stopWatching();
        }
    }

    public void systemReady() {
        if (DEBUG) Slog.v(TAG, "systemReady");
        WallpaperData wallpaper = mWallpaperMap.get(0);
        switchWallpaper(wallpaper);
        wallpaper.wallpaperObserver = new WallpaperObserver(wallpaper);
        wallpaper.wallpaperObserver.startWatching();

        IntentFilter userFilter = new IntentFilter();
        userFilter.addAction(Intent.ACTION_USER_SWITCHED);
        userFilter.addAction(Intent.ACTION_USER_REMOVED);
        mContext.registerReceiver(new BroadcastReceiver() {
            @Override
            public void onReceive(Context context, Intent intent) {
                String action = intent.getAction();
                if (Intent.ACTION_USER_SWITCHED.equals(action)) {
                    switchUser(intent.getIntExtra(Intent.EXTRA_USERID, 0));
                } else if (Intent.ACTION_USER_REMOVED.equals(action)) {
                    removeUser(intent.getIntExtra(Intent.EXTRA_USERID, 0));
                }
            }
        }, userFilter);
    }

    String getName() {
        return mWallpaperMap.get(0).name;
    }

    void removeUser(int userId) {
        synchronized (mLock) {
            WallpaperData wallpaper = mWallpaperMap.get(userId);
            if (wallpaper != null) {
                wallpaper.wallpaperObserver.stopWatching();
                mWallpaperMap.remove(userId);
            }
            File wallpaperFile = new File(getWallpaperDir(userId), WALLPAPER);
            wallpaperFile.delete();
            File wallpaperInfoFile = new File(getWallpaperDir(userId), WALLPAPER_INFO);
            wallpaperInfoFile.delete();
        }
    }

    void switchUser(int userId) {
        synchronized (mLock) {
            mCurrentUserId = userId;
            WallpaperData wallpaper = mWallpaperMap.get(userId);
            if (wallpaper == null) {
                wallpaper = new WallpaperData(userId);
                mWallpaperMap.put(userId, wallpaper);
                loadSettingsLocked(userId);
                wallpaper.wallpaperObserver = new WallpaperObserver(wallpaper);
                wallpaper.wallpaperObserver.startWatching();
            }
            switchWallpaper(wallpaper);
        }
    }

    void switchWallpaper(WallpaperData wallpaper) {
        synchronized (mLock) {
            RuntimeException e = null;
            try {
                ComponentName cname = wallpaper.wallpaperComponent != null ?
                        wallpaper.wallpaperComponent : wallpaper.nextWallpaperComponent;
                if (bindWallpaperComponentLocked(cname, true, false, wallpaper)) {
                    return;
                }
            } catch (RuntimeException e1) {
                e = e1;
            }
            Slog.w(TAG, "Failure starting previous wallpaper", e);
            clearWallpaperLocked(false, wallpaper.userId);
        }
    }

    public void clearWallpaper() {
        if (DEBUG) Slog.v(TAG, "clearWallpaper");
        synchronized (mLock) {
            clearWallpaperLocked(false, UserId.getCallingUserId());
        }
    }

    void clearWallpaperLocked(boolean defaultFailed, int userId) {
        WallpaperData wallpaper = mWallpaperMap.get(userId);
        File f = new File(getWallpaperDir(userId), WALLPAPER);
        if (f.exists()) {
            f.delete();
        }
        final long ident = Binder.clearCallingIdentity();
        RuntimeException e = null;
        try {
            wallpaper.imageWallpaperPending = false;
            if (userId != mCurrentUserId) return;
            if (bindWallpaperComponentLocked(defaultFailed
                    ? wallpaper.imageWallpaperComponent
                    : null, true, false, wallpaper)) {
                return;
            }
        } catch (IllegalArgumentException e1) {
            e = e1;
        } finally {
            Binder.restoreCallingIdentity(ident);
        }
        
        // This can happen if the default wallpaper component doesn't
        // exist.  This should be a system configuration problem, but
        // let's not let it crash the system and just live with no
        // wallpaper.
        Slog.e(TAG, "Default wallpaper component not found!", e);
        clearWallpaperComponentLocked(wallpaper);
    }

    public void setDimensionHints(int width, int height) throws RemoteException {
        checkPermission(android.Manifest.permission.SET_WALLPAPER_HINTS);

        int userId = UserId.getCallingUserId();
        WallpaperData wallpaper = mWallpaperMap.get(userId);
        if (wallpaper == null) {
            throw new IllegalStateException("Wallpaper not yet initialized for user " + userId);
        }
        if (width <= 0 || height <= 0) {
            throw new IllegalArgumentException("width and height must be > 0");
        }

<<<<<<< HEAD
        if (SystemProperties.OMAP_ENHANCEMENT) {
            WindowManager wm = (WindowManager)mContext.getSystemService(Context.WINDOW_SERVICE);
            int maxTextureSize = wm.getDefaultDisplay().getMaximumTextureSize();

            if (maxTextureSize > 0) {
                if (width > maxTextureSize) width = maxTextureSize;
                if (height > maxTextureSize) height = maxTextureSize;
            }
=======
        int maxWidth = mContext.getResources().getInteger(
                com.android.internal.R.integer.config_wallpaperMaxWidth);
        if (maxWidth != -1 && width > maxWidth) {
            width = maxWidth;
>>>>>>> c421acaf
        }

        synchronized (mLock) {
            if (width != wallpaper.width || height != wallpaper.height) {
                wallpaper.width = width;
                wallpaper.height = height;
                saveSettingsLocked(wallpaper);
                if (mCurrentUserId != userId) return; // Don't change the properties now
                if (wallpaper.connection != null) {
                    if (wallpaper.connection.mEngine != null) {
                        try {
                            wallpaper.connection.mEngine.setDesiredSize(
                                    width, height);
                        } catch (RemoteException e) {
                        }
                        notifyCallbacksLocked(wallpaper);
                    }
                }
            }
        }
    }

    public int getWidthHint() throws RemoteException {
        synchronized (mLock) {
            WallpaperData wallpaper = mWallpaperMap.get(UserId.getCallingUserId());
            return wallpaper.width;
        }
    }

    public int getHeightHint() throws RemoteException {
        synchronized (mLock) {
            WallpaperData wallpaper = mWallpaperMap.get(UserId.getCallingUserId());
            return wallpaper.height;
        }
    }

    public ParcelFileDescriptor getWallpaper(IWallpaperManagerCallback cb,
            Bundle outParams) {
        synchronized (mLock) {
            // This returns the current user's wallpaper, if called by a system service. Else it
            // returns the wallpaper for the calling user.
            int callingUid = Binder.getCallingUid();
            int wallpaperUserId = 0;
            if (callingUid == android.os.Process.SYSTEM_UID) {
                wallpaperUserId = mCurrentUserId;
            } else {
                wallpaperUserId = UserId.getUserId(callingUid);
            }
            WallpaperData wallpaper = mWallpaperMap.get(wallpaperUserId);
            try {
                if (outParams != null) {
                    outParams.putInt("width", wallpaper.width);
                    outParams.putInt("height", wallpaper.height);
                }
                wallpaper.callbacks.register(cb);
                File f = new File(getWallpaperDir(wallpaperUserId), WALLPAPER);
                if (!f.exists()) {
                    return null;
                }
                return ParcelFileDescriptor.open(f, MODE_READ_ONLY);
            } catch (FileNotFoundException e) {
                /* Shouldn't happen as we check to see if the file exists */
                Slog.w(TAG, "Error getting wallpaper", e);
            }
            return null;
        }
    }

    public WallpaperInfo getWallpaperInfo() {
        int userId = UserId.getCallingUserId();
        synchronized (mLock) {
            WallpaperData wallpaper = mWallpaperMap.get(userId);
            if (wallpaper.connection != null) {
                return wallpaper.connection.mInfo;
            }
            return null;
        }
    }

    public ParcelFileDescriptor setWallpaper(String name) {
        if (DEBUG) Slog.v(TAG, "setWallpaper");
        int userId = UserId.getCallingUserId();
        WallpaperData wallpaper = mWallpaperMap.get(userId);
        if (wallpaper == null) {
            throw new IllegalStateException("Wallpaper not yet initialized for user " + userId);
        }
        checkPermission(android.Manifest.permission.SET_WALLPAPER);
        synchronized (mLock) {
            final long ident = Binder.clearCallingIdentity();
            try {
                ParcelFileDescriptor pfd = updateWallpaperBitmapLocked(name, wallpaper);
                if (pfd != null) {
                    wallpaper.imageWallpaperPending = true;
                }
                return pfd;
            } finally {
                Binder.restoreCallingIdentity(ident);
            }
        }
    }

    ParcelFileDescriptor updateWallpaperBitmapLocked(String name, WallpaperData wallpaper) {
        if (name == null) name = "";
        try {
            File dir = getWallpaperDir(wallpaper.userId);
            if (!dir.exists()) {
                dir.mkdir();
                FileUtils.setPermissions(
                        dir.getPath(),
                        FileUtils.S_IRWXU|FileUtils.S_IRWXG|FileUtils.S_IXOTH,
                        -1, -1);
            }
            ParcelFileDescriptor fd = ParcelFileDescriptor.open(new File(dir, WALLPAPER),
                    MODE_CREATE|MODE_READ_WRITE);
            wallpaper.name = name;
            return fd;
        } catch (FileNotFoundException e) {
            Slog.w(TAG, "Error setting wallpaper", e);
        }
        return null;
    }

    public void setWallpaperComponent(ComponentName name) {
        if (DEBUG) Slog.v(TAG, "setWallpaperComponent name=" + name);
        int userId = UserId.getCallingUserId();
        WallpaperData wallpaper = mWallpaperMap.get(userId);
        if (wallpaper == null) {
            throw new IllegalStateException("Wallpaper not yet initialized for user " + userId);
        }
        checkPermission(android.Manifest.permission.SET_WALLPAPER_COMPONENT);
        synchronized (mLock) {
            final long ident = Binder.clearCallingIdentity();
            try {
                wallpaper.imageWallpaperPending = false;
                bindWallpaperComponentLocked(name, false, true, wallpaper);
            } finally {
                Binder.restoreCallingIdentity(ident);
            }
        }
    }
    
    boolean bindWallpaperComponentLocked(ComponentName componentName, boolean force,
            boolean fromUser, WallpaperData wallpaper) {
        if (DEBUG) Slog.v(TAG, "bindWallpaperComponentLocked: componentName=" + componentName);
        // Has the component changed?
        if (!force) {
            if (wallpaper.connection != null) {
                if (wallpaper.wallpaperComponent == null) {
                    if (componentName == null) {
                        if (DEBUG) Slog.v(TAG, "bindWallpaperComponentLocked: still using default");
                        // Still using default wallpaper.
                        return true;
                    }
                } else if (wallpaper.wallpaperComponent.equals(componentName)) {
                    // Changing to same wallpaper.
                    if (DEBUG) Slog.v(TAG, "same wallpaper");
                    return true;
                }
            }
        }
        
        try {
            if (componentName == null) {
                String defaultComponent = 
                    mContext.getString(com.android.internal.R.string.default_wallpaper_component);
                if (defaultComponent != null) {
                    // See if there is a default wallpaper component specified
                    componentName = ComponentName.unflattenFromString(defaultComponent);
                    if (DEBUG) Slog.v(TAG, "Use default component wallpaper:" + componentName);
                }
                if (componentName == null) {
                    // Fall back to static image wallpaper
                    componentName = wallpaper.imageWallpaperComponent;
                    //clearWallpaperComponentLocked();
                    //return;
                    if (DEBUG) Slog.v(TAG, "Using image wallpaper");
                }
            }
            ServiceInfo si = mContext.getPackageManager().getServiceInfo(componentName,
                    PackageManager.GET_META_DATA | PackageManager.GET_PERMISSIONS);
            if (!android.Manifest.permission.BIND_WALLPAPER.equals(si.permission)) {
                String msg = "Selected service does not require "
                        + android.Manifest.permission.BIND_WALLPAPER
                        + ": " + componentName;
                if (fromUser) {
                    throw new SecurityException(msg);
                }
                Slog.w(TAG, msg);
                return false;
            }
            
            WallpaperInfo wi = null;
            
            Intent intent = new Intent(WallpaperService.SERVICE_INTERFACE);
            if (componentName != null && !componentName.equals(wallpaper.imageWallpaperComponent)) {
                // Make sure the selected service is actually a wallpaper service.
                List<ResolveInfo> ris = mContext.getPackageManager()
                        .queryIntentServices(intent, PackageManager.GET_META_DATA);
                for (int i=0; i<ris.size(); i++) {
                    ServiceInfo rsi = ris.get(i).serviceInfo;
                    if (rsi.name.equals(si.name) &&
                            rsi.packageName.equals(si.packageName)) {
                        try {
                            wi = new WallpaperInfo(mContext, ris.get(i));
                        } catch (XmlPullParserException e) {
                            if (fromUser) {
                                throw new IllegalArgumentException(e);
                            }
                            Slog.w(TAG, e);
                            return false;
                        } catch (IOException e) {
                            if (fromUser) {
                                throw new IllegalArgumentException(e);
                            }
                            Slog.w(TAG, e);
                            return false;
                        }
                        break;
                    }
                }
                if (wi == null) {
                    String msg = "Selected service is not a wallpaper: "
                            + componentName;
                    if (fromUser) {
                        throw new SecurityException(msg);
                    }
                    Slog.w(TAG, msg);
                    return false;
                }
            }
            
            // Bind the service!
            if (DEBUG) Slog.v(TAG, "Binding to:" + componentName);
            WallpaperConnection newConn = new WallpaperConnection(wi, wallpaper);
            intent.setComponent(componentName);
            int serviceUserId = wallpaper.userId;
            // Because the image wallpaper is running in the system ui
            if (componentName.equals(wallpaper.imageWallpaperComponent)) {
                serviceUserId = 0;
            }
            intent.putExtra(Intent.EXTRA_CLIENT_LABEL,
                    com.android.internal.R.string.wallpaper_binding_label);
            intent.putExtra(Intent.EXTRA_CLIENT_INTENT, PendingIntent.getActivity(
                    mContext, 0,
                    Intent.createChooser(new Intent(Intent.ACTION_SET_WALLPAPER),
                            mContext.getText(com.android.internal.R.string.chooser_wallpaper)),
                            0));
            if (!mContext.bindService(intent, newConn, Context.BIND_AUTO_CREATE, serviceUserId)) {
                String msg = "Unable to bind service: "
                        + componentName;
                if (fromUser) {
                    throw new IllegalArgumentException(msg);
                }
                Slog.w(TAG, msg);
                return false;
            }
            if (wallpaper.userId == mCurrentUserId && mLastWallpaper != null) {
                detachWallpaperLocked(mLastWallpaper);
            }
            wallpaper.wallpaperComponent = componentName;
            wallpaper.connection = newConn;
            wallpaper.lastDiedTime = SystemClock.uptimeMillis();
            try {
                if (wallpaper.userId == mCurrentUserId) {
                    if (DEBUG)
                        Slog.v(TAG, "Adding window token: " + newConn.mToken);
                    mIWindowManager.addWindowToken(newConn.mToken,
                            WindowManager.LayoutParams.TYPE_WALLPAPER);
                    mLastWallpaper = wallpaper;
                }
            } catch (RemoteException e) {
            }
        } catch (PackageManager.NameNotFoundException e) {
            String msg = "Unknown component " + componentName;
            if (fromUser) {
                throw new IllegalArgumentException(msg);
            }
            Slog.w(TAG, msg);
            return false;
        }
        return true;
    }

    void detachWallpaperLocked(WallpaperData wallpaper) {
        if (wallpaper.connection != null) {
            if (wallpaper.connection.mEngine != null) {
                try {
                    wallpaper.connection.mEngine.destroy();
                } catch (RemoteException e) {
                }
            }
            mContext.unbindService(wallpaper.connection);
            try {
                if (DEBUG)
                    Slog.v(TAG, "Removing window token: " + wallpaper.connection.mToken);
                mIWindowManager.removeWindowToken(wallpaper.connection.mToken);
            } catch (RemoteException e) {
            }
            wallpaper.connection.mService = null;
            wallpaper.connection.mEngine = null;
            wallpaper.connection = null;
        }
    }

    void clearWallpaperComponentLocked(WallpaperData wallpaper) {
        wallpaper.wallpaperComponent = null;
        detachWallpaperLocked(wallpaper);
    }

    void attachServiceLocked(WallpaperConnection conn, WallpaperData wallpaper) {
        try {
            conn.mService.attach(conn, conn.mToken,
                    WindowManager.LayoutParams.TYPE_WALLPAPER, false,
                    wallpaper.width, wallpaper.height);
        } catch (RemoteException e) {
            Slog.w(TAG, "Failed attaching wallpaper; clearing", e);
            if (!wallpaper.wallpaperUpdating) {
                bindWallpaperComponentLocked(null, false, false, wallpaper);
            }
        }
    }

    private void notifyCallbacksLocked(WallpaperData wallpaper) {
        final int n = wallpaper.callbacks.beginBroadcast();
        for (int i = 0; i < n; i++) {
            try {
                wallpaper.callbacks.getBroadcastItem(i).onWallpaperChanged();
            } catch (RemoteException e) {

                // The RemoteCallbackList will take care of removing
                // the dead object for us.
            }
        }
        wallpaper.callbacks.finishBroadcast();
        final Intent intent = new Intent(Intent.ACTION_WALLPAPER_CHANGED);
        mContext.sendBroadcast(intent);
    }

    private void checkPermission(String permission) {
        if (PackageManager.PERMISSION_GRANTED!= mContext.checkCallingOrSelfPermission(permission)) {
            throw new SecurityException("Access denied to process: " + Binder.getCallingPid()
                    + ", must have permission " + permission);
        }
    }

    private static JournaledFile makeJournaledFile(int userId) {
        final String base = getWallpaperDir(userId) + "/" + WALLPAPER_INFO;
        return new JournaledFile(new File(base), new File(base + ".tmp"));
    }

    private void saveSettingsLocked(WallpaperData wallpaper) {
        JournaledFile journal = makeJournaledFile(wallpaper.userId);
        FileOutputStream stream = null;
        try {
            stream = new FileOutputStream(journal.chooseForWrite(), false);
            XmlSerializer out = new FastXmlSerializer();
            out.setOutput(stream, "utf-8");
            out.startDocument(null, true);

            out.startTag(null, "wp");
            out.attribute(null, "width", Integer.toString(wallpaper.width));
            out.attribute(null, "height", Integer.toString(wallpaper.height));
            out.attribute(null, "name", wallpaper.name);
            if (wallpaper.wallpaperComponent != null
                    && !wallpaper.wallpaperComponent.equals(wallpaper.imageWallpaperComponent)) {
                out.attribute(null, "component",
                        wallpaper.wallpaperComponent.flattenToShortString());
            }
            out.endTag(null, "wp");

            out.endDocument();
            stream.close();
            journal.commit();
        } catch (IOException e) {
            try {
                if (stream != null) {
                    stream.close();
                }
            } catch (IOException ex) {
                // Ignore
            }
            journal.rollback();
        }
    }

    private void migrateFromOld() {
        File oldWallpaper = new File(WallpaperBackupHelper.WALLPAPER_IMAGE_KEY);
        File oldInfo = new File(WallpaperBackupHelper.WALLPAPER_INFO_KEY);
        if (oldWallpaper.exists()) {
            File newWallpaper = new File(getWallpaperDir(0), WALLPAPER);
            oldWallpaper.renameTo(newWallpaper);
        }
        if (oldInfo.exists()) {
            File newInfo = new File(getWallpaperDir(0), WALLPAPER_INFO);
            oldInfo.renameTo(newInfo);
        }
    }

    private void loadSettingsLocked(int userId) {
        if (DEBUG) Slog.v(TAG, "loadSettingsLocked");
        
        JournaledFile journal = makeJournaledFile(userId);
        FileInputStream stream = null;
        File file = journal.chooseForRead();
        if (!file.exists()) {
            // This should only happen one time, when upgrading from a legacy system
            migrateFromOld();
        }
        WallpaperData wallpaper = mWallpaperMap.get(userId);
        if (wallpaper == null) {
            wallpaper = new WallpaperData(userId);
            mWallpaperMap.put(userId, wallpaper);
        }
        boolean success = false;
        try {
            stream = new FileInputStream(file);
            XmlPullParser parser = Xml.newPullParser();
            parser.setInput(stream, null);

            int type;
            do {
                type = parser.next();
                if (type == XmlPullParser.START_TAG) {
                    String tag = parser.getName();
                    if ("wp".equals(tag)) {
                        wallpaper.width = Integer.parseInt(parser.getAttributeValue(null, "width"));
                        wallpaper.height = Integer.parseInt(parser
                                .getAttributeValue(null, "height"));
                        wallpaper.name = parser.getAttributeValue(null, "name");
                        String comp = parser.getAttributeValue(null, "component");
                        wallpaper.nextWallpaperComponent = comp != null
                                ? ComponentName.unflattenFromString(comp)
                                : null;
                        if (wallpaper.nextWallpaperComponent == null
                                || "android".equals(wallpaper.nextWallpaperComponent
                                        .getPackageName())) {
                            wallpaper.nextWallpaperComponent = wallpaper.imageWallpaperComponent;
                        }
                          
                        if (DEBUG) {
                            Slog.v(TAG, "mWidth:" + wallpaper.width);
                            Slog.v(TAG, "mHeight:" + wallpaper.height);
                            Slog.v(TAG, "mName:" + wallpaper.name);
                            Slog.v(TAG, "mNextWallpaperComponent:"
                                    + wallpaper.nextWallpaperComponent);
                        }
                    }
                }
            } while (type != XmlPullParser.END_DOCUMENT);
            success = true;
        } catch (NullPointerException e) {
            Slog.w(TAG, "failed parsing " + file + " " + e);
        } catch (NumberFormatException e) {
            Slog.w(TAG, "failed parsing " + file + " " + e);
        } catch (XmlPullParserException e) {
            Slog.w(TAG, "failed parsing " + file + " " + e);
        } catch (IOException e) {
            Slog.w(TAG, "failed parsing " + file + " " + e);
        } catch (IndexOutOfBoundsException e) {
            Slog.w(TAG, "failed parsing " + file + " " + e);
        }
        try {
            if (stream != null) {
                stream.close();
            }
        } catch (IOException e) {
            // Ignore
        }

        if (!success) {
            wallpaper.width = -1;
            wallpaper.height = -1;
            wallpaper.name = "";
        }

        // We always want to have some reasonable width hint.
        WindowManager wm = (WindowManager)mContext.getSystemService(Context.WINDOW_SERVICE);
        Display d = wm.getDefaultDisplay();
        int baseSize = d.getMaximumSizeDimension();
        if (wallpaper.width < baseSize) {
            wallpaper.width = baseSize;
        }
        if (wallpaper.height < baseSize) {
            wallpaper.height = baseSize;
        }
    }

    // Called by SystemBackupAgent after files are restored to disk.
    void settingsRestored() {
        // TODO: If necessary, make it work for secondary users as well. This currently assumes
        // restores only to the primary user
        if (DEBUG) Slog.v(TAG, "settingsRestored");
        WallpaperData wallpaper = null;
        boolean success = false;
        synchronized (mLock) {
            loadSettingsLocked(0);
            wallpaper = mWallpaperMap.get(0);
            if (wallpaper.nextWallpaperComponent != null
                    && !wallpaper.nextWallpaperComponent.equals(wallpaper.imageWallpaperComponent)) {
                if (!bindWallpaperComponentLocked(wallpaper.nextWallpaperComponent, false, false,
                        wallpaper)) {
                    // No such live wallpaper or other failure; fall back to the default
                    // live wallpaper (since the profile being restored indicated that the
                    // user had selected a live rather than static one).
                    bindWallpaperComponentLocked(null, false, false, wallpaper);
                }
                success = true;
            } else {
                // If there's a wallpaper name, we use that.  If that can't be loaded, then we
                // use the default.
                if ("".equals(wallpaper.name)) {
                    if (DEBUG) Slog.v(TAG, "settingsRestored: name is empty");
                    success = true;
                } else {
                    if (DEBUG) Slog.v(TAG, "settingsRestored: attempting to restore named resource");
                    success = restoreNamedResourceLocked(wallpaper);
                }
                if (DEBUG) Slog.v(TAG, "settingsRestored: success=" + success);
                if (success) {
                    bindWallpaperComponentLocked(wallpaper.nextWallpaperComponent, false, false,
                            wallpaper);
                }
            }
        }

        if (!success) {
            Slog.e(TAG, "Failed to restore wallpaper: '" + wallpaper.name + "'");
            wallpaper.name = "";
            getWallpaperDir(0).delete();
        }

        synchronized (mLock) {
            saveSettingsLocked(wallpaper);
        }
    }

    boolean restoreNamedResourceLocked(WallpaperData wallpaper) {
        if (wallpaper.name.length() > 4 && "res:".equals(wallpaper.name.substring(0, 4))) {
            String resName = wallpaper.name.substring(4);

            String pkg = null;
            int colon = resName.indexOf(':');
            if (colon > 0) {
                pkg = resName.substring(0, colon);
            }

            String ident = null;
            int slash = resName.lastIndexOf('/');
            if (slash > 0) {
                ident = resName.substring(slash+1);
            }

            String type = null;
            if (colon > 0 && slash > 0 && (slash-colon) > 1) {
                type = resName.substring(colon+1, slash);
            }

            if (pkg != null && ident != null && type != null) {
                int resId = -1;
                InputStream res = null;
                FileOutputStream fos = null;
                try {
                    Context c = mContext.createPackageContext(pkg, Context.CONTEXT_RESTRICTED);
                    Resources r = c.getResources();
                    resId = r.getIdentifier(resName, null, null);
                    if (resId == 0) {
                        Slog.e(TAG, "couldn't resolve identifier pkg=" + pkg + " type=" + type
                                + " ident=" + ident);
                        return false;
                    }

                    res = r.openRawResource(resId);
                    if (wallpaper.wallpaperFile.exists()) {
                        wallpaper.wallpaperFile.delete();
                    }
                    fos = new FileOutputStream(wallpaper.wallpaperFile);

                    byte[] buffer = new byte[32768];
                    int amt;
                    while ((amt=res.read(buffer)) > 0) {
                        fos.write(buffer, 0, amt);
                    }
                    // mWallpaperObserver will notice the close and send the change broadcast

                    Slog.v(TAG, "Restored wallpaper: " + resName);
                    return true;
                } catch (NameNotFoundException e) {
                    Slog.e(TAG, "Package name " + pkg + " not found");
                } catch (Resources.NotFoundException e) {
                    Slog.e(TAG, "Resource not found: " + resId);
                } catch (IOException e) {
                    Slog.e(TAG, "IOException while restoring wallpaper ", e);
                } finally {
                    if (res != null) {
                        try {
                            res.close();
                        } catch (IOException ex) {}
                    }
                    if (fos != null) {
                        FileUtils.sync(fos);
                        try {
                            fos.close();
                        } catch (IOException ex) {}
                    }
                }
            }
        }
        return false;
    }

    @Override
    protected void dump(FileDescriptor fd, PrintWriter pw, String[] args) {
        if (mContext.checkCallingOrSelfPermission(android.Manifest.permission.DUMP)
                != PackageManager.PERMISSION_GRANTED) {
            
            pw.println("Permission Denial: can't dump wallpaper service from from pid="
                    + Binder.getCallingPid()
                    + ", uid=" + Binder.getCallingUid());
            return;
        }

        synchronized (mLock) {
            pw.println("Current Wallpaper Service state:");
            for (int i = 0; i < mWallpaperMap.size(); i++) {
                WallpaperData wallpaper = mWallpaperMap.valueAt(i);
                pw.println(" User " + wallpaper.userId + ":");
                pw.print("  mWidth=");
                pw.print(wallpaper.width);
                pw.print(" mHeight=");
                pw.println(wallpaper.height);
                pw.print("  mName=");
                pw.println(wallpaper.name);
                pw.print("  mWallpaperComponent=");
                pw.println(wallpaper.wallpaperComponent);
                if (wallpaper.connection != null) {
                    WallpaperConnection conn = wallpaper.connection;
                    pw.print("  Wallpaper connection ");
                    pw.print(conn);
                    pw.println(":");
                    if (conn.mInfo != null) {
                        pw.print("    mInfo.component=");
                        pw.println(conn.mInfo.getComponent());
                    }
                    pw.print("    mToken=");
                    pw.println(conn.mToken);
                    pw.print("    mService=");
                    pw.println(conn.mService);
                    pw.print("    mEngine=");
                    pw.println(conn.mEngine);
                    pw.print("    mLastDiedTime=");
                    pw.println(wallpaper.lastDiedTime - SystemClock.uptimeMillis());
                }
            }
        }
    }
}<|MERGE_RESOLUTION|>--- conflicted
+++ resolved
@@ -530,21 +530,20 @@
             throw new IllegalArgumentException("width and height must be > 0");
         }
 
-<<<<<<< HEAD
-        if (SystemProperties.OMAP_ENHANCEMENT) {
-            WindowManager wm = (WindowManager)mContext.getSystemService(Context.WINDOW_SERVICE);
-            int maxTextureSize = wm.getDefaultDisplay().getMaximumTextureSize();
-
-            if (maxTextureSize > 0) {
-                if (width > maxTextureSize) width = maxTextureSize;
-                if (height > maxTextureSize) height = maxTextureSize;
-            }
-=======
         int maxWidth = mContext.getResources().getInteger(
                 com.android.internal.R.integer.config_wallpaperMaxWidth);
         if (maxWidth != -1 && width > maxWidth) {
             width = maxWidth;
->>>>>>> c421acaf
+        }
+
+        if (SystemProperties.OMAP_ENHANCEMENT) {
+            WindowManager wm = (WindowManager)mContext.getSystemService(Context.WINDOW_SERVICE);
+            int maxTextureSize = wm.getDefaultDisplay().getMaximumTextureSize();
+
+            if (maxTextureSize > 0) {
+                if (width > maxTextureSize) width = maxTextureSize;
+                if (height > maxTextureSize) height = maxTextureSize;
+            }
         }
 
         synchronized (mLock) {
