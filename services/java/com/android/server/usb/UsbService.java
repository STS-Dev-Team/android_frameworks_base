/*
 * Copyright (C) 2010 The Android Open Source Project
 *
 * Licensed under the Apache License, Version 2.0 (the "License");
 * you may not use this file except in compliance with the License.
 * You may obtain a copy of the License at
 *
 *      http://www.apache.org/licenses/LICENSE-2.0
 *
 * Unless required by applicable law or agreed to in writing, software
 * distributed under the License is distributed on an "AS IS" BASIS,
 * WITHOUT WARRANTIES OR CONDITIONS OF ANY KIND, either express or implied.
 * See the License for the specific language governing permissions an
 * limitations under the License.
 */

package com.android.server.usb;

import android.app.PendingIntent;
import android.content.Context;
import android.content.pm.PackageManager;
import android.content.res.Resources;
import android.hardware.usb.IUsbManager;
import android.hardware.usb.UsbAccessory;
import android.hardware.usb.UsbDevice;
import android.net.Uri;
import android.os.Binder;
import android.os.Bundle;
import android.os.ParcelFileDescriptor;

import java.io.File;
import java.io.FileDescriptor;
import java.io.PrintWriter;

/**
 * UsbService manages all USB related state, including both host and device support.
 * Host related events and calls are delegated to UsbHostManager, and device related
 * support is delegated to UsbDeviceManager.
 */
public class UsbService extends IUsbManager.Stub {
    private final Context mContext;
    private UsbDeviceManager mDeviceManager;
    private UsbHostManager mHostManager;
    private final UsbSettingsManager mSettingsManager;


    public UsbService(Context context) {
        mContext = context;
        mSettingsManager = new UsbSettingsManager(context);
        PackageManager pm = mContext.getPackageManager();
        if (pm.hasSystemFeature(PackageManager.FEATURE_USB_HOST)) {
            mHostManager = new UsbHostManager(context, mSettingsManager);
        }
        if (new File("/sys/class/android_usb").exists()) {
            mDeviceManager = new UsbDeviceManager(context, mSettingsManager);
        }
<<<<<<< HEAD
        else if(Resources.getSystem().getBoolean(com.android.internal.R.bool.config_usesLegacyUsbDeviceManager))
=======
        else if(new File(Resources.getSystem().getString(com.android.internal.R.string.config_legacyUmsLunFile)).exists())
>>>>>>> 3189d011
            mDeviceManager = new LegacyUsbDeviceManager(context, mSettingsManager);
    }

    public void systemReady() {
        if (mDeviceManager != null) {
            mDeviceManager.systemReady();
        }
        if (mHostManager != null) {
            mHostManager.systemReady();
        }
    }

    /* Returns a list of all currently attached USB devices (host mdoe) */
    public void getDeviceList(Bundle devices) {
        if (mHostManager != null) {
            mHostManager.getDeviceList(devices);
        }
    }

    /* Opens the specified USB device (host mode) */
    public ParcelFileDescriptor openDevice(String deviceName) {
        if (mHostManager != null) {
            return mHostManager.openDevice(deviceName);
        } else {
            return null;
        }
    }

    /* returns the currently attached USB accessory (device mode) */
    public UsbAccessory getCurrentAccessory() {
        if (mDeviceManager != null) {
            return mDeviceManager.getCurrentAccessory();
        } else {
            return null;
        }
    }

    /* opens the currently attached USB accessory (device mode) */
    public ParcelFileDescriptor openAccessory(UsbAccessory accessory) {
        if (mDeviceManager != null) {
            return mDeviceManager.openAccessory(accessory);
        } else {
            return null;
        }
    }

    public void setDevicePackage(UsbDevice device, String packageName) {
        mContext.enforceCallingOrSelfPermission(android.Manifest.permission.MANAGE_USB, null);
        mSettingsManager.setDevicePackage(device, packageName);
    }

    public void setAccessoryPackage(UsbAccessory accessory, String packageName) {
        mContext.enforceCallingOrSelfPermission(android.Manifest.permission.MANAGE_USB, null);
        mSettingsManager.setAccessoryPackage(accessory, packageName);
    }

    public boolean hasDevicePermission(UsbDevice device) {
        return mSettingsManager.hasPermission(device);
    }

    public boolean hasAccessoryPermission(UsbAccessory accessory) {
        return mSettingsManager.hasPermission(accessory);
    }

    public void requestDevicePermission(UsbDevice device, String packageName,
            PendingIntent pi) {
        mSettingsManager.requestPermission(device, packageName, pi);
    }

    public void requestAccessoryPermission(UsbAccessory accessory, String packageName,
            PendingIntent pi) {
        mSettingsManager.requestPermission(accessory, packageName, pi);
    }

    public void grantDevicePermission(UsbDevice device, int uid) {
        mContext.enforceCallingOrSelfPermission(android.Manifest.permission.MANAGE_USB, null);
        mSettingsManager.grantDevicePermission(device, uid);
    }

    public void grantAccessoryPermission(UsbAccessory accessory, int uid) {
        mContext.enforceCallingOrSelfPermission(android.Manifest.permission.MANAGE_USB, null);
        mSettingsManager.grantAccessoryPermission(accessory, uid);
    }

    public boolean hasDefaults(String packageName) {
        mContext.enforceCallingOrSelfPermission(android.Manifest.permission.MANAGE_USB, null);
        return mSettingsManager.hasDefaults(packageName);
    }

    public void clearDefaults(String packageName) {
        mContext.enforceCallingOrSelfPermission(android.Manifest.permission.MANAGE_USB, null);
        mSettingsManager.clearDefaults(packageName);
    }

    public void setCurrentFunction(String function, boolean makeDefault) {
        mContext.enforceCallingOrSelfPermission(android.Manifest.permission.MANAGE_USB, null);
        if (mDeviceManager != null) {
            mDeviceManager.setCurrentFunction(function, makeDefault);
        } else {
            throw new IllegalStateException("USB device mode not supported");
        }
    }

    public void setMassStorageBackingFile(String path) {
        mContext.enforceCallingOrSelfPermission(android.Manifest.permission.MANAGE_USB, null);
        if (mDeviceManager != null) {
            mDeviceManager.setMassStorageBackingFile(path);
        } else {
            throw new IllegalStateException("USB device mode not supported");
        }
    }

    @Override
    public void dump(FileDescriptor fd, PrintWriter pw, String[] args) {
        if (mContext.checkCallingOrSelfPermission(android.Manifest.permission.DUMP)
                != PackageManager.PERMISSION_GRANTED) {
            pw.println("Permission Denial: can't dump UsbManager from from pid="
                    + Binder.getCallingPid()
                    + ", uid=" + Binder.getCallingUid());
            return;
        }

        pw.println("USB Manager State:");

        if (mDeviceManager != null) {
            mDeviceManager.dump(fd, pw);
        }
        if (mHostManager != null) {
            mHostManager.dump(fd, pw);
        }
        mSettingsManager.dump(fd, pw);
    }
}<|MERGE_RESOLUTION|>--- conflicted
+++ resolved
@@ -54,11 +54,7 @@
         if (new File("/sys/class/android_usb").exists()) {
             mDeviceManager = new UsbDeviceManager(context, mSettingsManager);
         }
-<<<<<<< HEAD
-        else if(Resources.getSystem().getBoolean(com.android.internal.R.bool.config_usesLegacyUsbDeviceManager))
-=======
         else if(new File(Resources.getSystem().getString(com.android.internal.R.string.config_legacyUmsLunFile)).exists())
->>>>>>> 3189d011
             mDeviceManager = new LegacyUsbDeviceManager(context, mSettingsManager);
     }
 
