/*
 * Copyright (C) 2007 The Android Open Source Project
 *
 * Licensed under the Apache License, Version 2.0 (the "License");
 * you may not use this file except in compliance with the License.
 * You may obtain a copy of the License at
 *
 *      http://www.apache.org/licenses/LICENSE-2.0
 *
 * Unless required by applicable law or agreed to in writing, software
 * distributed under the License is distributed on an "AS IS" BASIS,
 * WITHOUT WARRANTIES OR CONDITIONS OF ANY KIND, either express or implied.
 * See the License for the specific language governing permissions and
 * limitations under the License.
 */

#include <stdlib.h>
#include <stdint.h>
#include <sys/types.h>

#include <cutils/compiler.h>
#include <cutils/native_handle.h>
#include <cutils/properties.h>

#include <utils/Errors.h>
#include <utils/Log.h>
#include <utils/StopWatch.h>

#include <ui/GraphicBuffer.h>
#include <ui/PixelFormat.h>

#include <surfaceflinger/Surface.h>

#include "clz.h"
#include "DisplayHardware/DisplayHardware.h"
#include "DisplayHardware/HWComposer.h"
#include "GLExtensions.h"
#include "Layer.h"
#include "SurfaceFlinger.h"
#include "SurfaceTextureLayer.h"

#define DEBUG_RESIZE    0


namespace android {

// ---------------------------------------------------------------------------

Layer::Layer(SurfaceFlinger* flinger,
        DisplayID display, const sp<Client>& client)
    :   LayerBaseClient(flinger, display, client),
        mTextureName(-1U),
        mQueuedFrames(0),
        mCurrentTransform(0),
        mCurrentScalingMode(NATIVE_WINDOW_SCALING_MODE_FREEZE),
        mCurrentOpacity(true),
        mFormat(PIXEL_FORMAT_NONE),
        mGLExtensions(GLExtensions::getInstance()),
        mOpaqueLayer(true),
        mNeedsDithering(false),
        mSecure(false),
        mProtectedByApp(false)
{
    mCurrentCrop.makeInvalid();
    glGenTextures(1, &mTextureName);
}

void Layer::onFirstRef()
{
    LayerBaseClient::onFirstRef();

    struct FrameQueuedListener : public SurfaceTexture::FrameAvailableListener {
        FrameQueuedListener(Layer* layer) : mLayer(layer) { }
    private:
        wp<Layer> mLayer;
        virtual void onFrameAvailable() {
            sp<Layer> that(mLayer.promote());
            if (that != 0) {
                that->onFrameQueued();
            }
        }
    };
    mSurfaceTexture = new SurfaceTextureLayer(mTextureName, this);
    mSurfaceTexture->setFrameAvailableListener(new FrameQueuedListener(this));
    mSurfaceTexture->setSynchronousMode(true);
    mSurfaceTexture->setBufferCountServer(2);
}

Layer::~Layer()
{
    mFlinger->postMessageAsync(
            new SurfaceFlinger::MessageDestroyGLTexture(mTextureName) );
}

void Layer::onFrameQueued() {
    android_atomic_inc(&mQueuedFrames);
    mFlinger->signalEvent();
}

// called with SurfaceFlinger::mStateLock as soon as the layer is entered
// in the purgatory list
void Layer::onRemoved()
{
    mSurfaceTexture->abandon();
}

void Layer::setName(const String8& name) {
    LayerBase::setName(name);
    mSurfaceTexture->setName(name);
}

sp<ISurface> Layer::createSurface()
{
    class BSurface : public BnSurface, public LayerCleaner {
        wp<const Layer> mOwner;
        virtual sp<ISurfaceTexture> getSurfaceTexture() const {
            sp<ISurfaceTexture> res;
            sp<const Layer> that( mOwner.promote() );
            if (that != NULL) {
                res = that->mSurfaceTexture;
            }
            return res;
        }
    public:
        BSurface(const sp<SurfaceFlinger>& flinger,
                const sp<Layer>& layer)
            : LayerCleaner(flinger, layer), mOwner(layer) { }
    };
    sp<ISurface> sur(new BSurface(mFlinger, this));
    return sur;
}

wp<IBinder> Layer::getSurfaceTextureBinder() const
{
    return mSurfaceTexture->asBinder();
}

status_t Layer::setBuffers( uint32_t w, uint32_t h,
                            PixelFormat format, uint32_t flags)
{
    // this surfaces pixel format
    PixelFormatInfo info;
    status_t err = getPixelFormatInfo(format, &info);
    if (err) return err;

    // the display's pixel format
    const DisplayHardware& hw(graphicPlane(0).displayHardware());
    uint32_t const maxSurfaceDims = min(
            hw.getMaxTextureSize(), hw.getMaxViewportDims());

    // never allow a surface larger than what our underlying GL implementation
    // can handle.
    if ((uint32_t(w)>maxSurfaceDims) || (uint32_t(h)>maxSurfaceDims)) {
        return BAD_VALUE;
    }

    PixelFormatInfo displayInfo;
    getPixelFormatInfo(hw.getFormat(), &displayInfo);
    const uint32_t hwFlags = hw.getFlags();
    
    mFormat = format;

    mSecure = (flags & ISurfaceComposer::eSecure) ? true : false;
    mProtectedByApp = (flags & ISurfaceComposer::eProtectedByApp) ? true : false;
    mOpaqueLayer = (flags & ISurfaceComposer::eOpaque);
    mCurrentOpacity = getOpacityForFormat(format);

    mSurfaceTexture->setDefaultBufferSize(w, h);
    mSurfaceTexture->setDefaultBufferFormat(format);

    // we use the red index
    int displayRedSize = displayInfo.getSize(PixelFormatInfo::INDEX_RED);
    int layerRedsize = info.getSize(PixelFormatInfo::INDEX_RED);
    mNeedsDithering = layerRedsize > displayRedSize;

    return NO_ERROR;
}

void Layer::setGeometry(hwc_layer_t* hwcl)
{
    LayerBaseClient::setGeometry(hwcl);

    hwcl->flags &= ~HWC_SKIP_LAYER;

    // we can't do alpha-fade with the hwc HAL
    const State& s(drawingState());
    if (s.alpha < 0xFF) {
        hwcl->flags = HWC_SKIP_LAYER;
    }

    /*
     * Transformations are applied in this order:
     * 1) buffer orientation/flip/mirror
     * 2) state transformation (window manager)
     * 3) layer orientation (screen orientation)
     * mTransform is already the composition of (2) and (3)
     * (NOTE: the matrices are multiplied in reverse order)
     */

    const Transform bufferOrientation(mCurrentTransform);
    const Transform tr(mTransform * bufferOrientation);

    // this gives us only the "orientation" component of the transform
    const uint32_t finalTransform = tr.getOrientation();

    // we can only handle simple transformation
    if (finalTransform & Transform::ROT_INVALID) {
        hwcl->flags = HWC_SKIP_LAYER;
    } else {
        hwcl->transform = finalTransform;
    }

    if (isCropped()) {
        hwcl->sourceCrop.left   = mCurrentCrop.left;
        hwcl->sourceCrop.top    = mCurrentCrop.top;
        hwcl->sourceCrop.right  = mCurrentCrop.right;
        hwcl->sourceCrop.bottom = mCurrentCrop.bottom;
    } else {
        const sp<GraphicBuffer>& buffer(mActiveBuffer);
        hwcl->sourceCrop.left   = 0;
        hwcl->sourceCrop.top    = 0;
        if (buffer != NULL) {
            hwcl->sourceCrop.right  = buffer->width;
            hwcl->sourceCrop.bottom = buffer->height;
        } else {
            hwcl->sourceCrop.right  = mTransformedBounds.width();
            hwcl->sourceCrop.bottom = mTransformedBounds.height();
        }
    }
}

void Layer::setPerFrameData(hwc_layer_t* hwcl) {
    const sp<GraphicBuffer>& buffer(mActiveBuffer);
    if (buffer == NULL) {
        // this can happen if the client never drew into this layer yet,
        // or if we ran out of memory. In that case, don't let
        // HWC handle it.
        hwcl->flags |= HWC_SKIP_LAYER;
        hwcl->handle = NULL;
    } else {
        hwcl->handle = buffer->handle;
    }
}

void Layer::onDraw(const Region& clip) const
{
    if (CC_UNLIKELY(mActiveBuffer == 0)) {
        // the texture has not been created yet, this Layer has
        // in fact never been drawn into. This happens frequently with
        // SurfaceView because the WindowManager can't know when the client
        // has drawn the first time.

        // If there is nothing under us, we paint the screen in black, otherwise
        // we just skip this update.

        // figure out if there is something below us
        Region under;
        const SurfaceFlinger::LayerVector& drawingLayers(
                mFlinger->mDrawingState.layersSortedByZ);
        const size_t count = drawingLayers.size();
        for (size_t i=0 ; i<count ; ++i) {
            const sp<LayerBase>& layer(drawingLayers[i]);
            if (layer.get() == static_cast<LayerBase const*>(this))
                break;
            under.orSelf(layer->visibleRegionScreen);
        }
        // if not everything below us is covered, we plug the holes!
        Region holes(clip.subtract(under));
        if (!holes.isEmpty()) {
            clearWithOpenGL(holes, 0, 0, 0, 1);
        }
        return;
    }

    if (!isProtected()) {
        glBindTexture(GL_TEXTURE_EXTERNAL_OES, mTextureName);
        GLenum filter = GL_NEAREST;
        if (getFiltering() || needsFiltering() || isFixedSize() || isCropped()) {
            // TODO: we could be more subtle with isFixedSize()
            filter = GL_LINEAR;
        }
        glTexParameterx(GL_TEXTURE_EXTERNAL_OES, GL_TEXTURE_MAG_FILTER, filter);
        glTexParameterx(GL_TEXTURE_EXTERNAL_OES, GL_TEXTURE_MIN_FILTER, filter);
        glMatrixMode(GL_TEXTURE);
        glLoadMatrixf(mTextureMatrix);
        glMatrixMode(GL_MODELVIEW);
        glDisable(GL_TEXTURE_2D);
        glEnable(GL_TEXTURE_EXTERNAL_OES);
    } else {
        glBindTexture(GL_TEXTURE_2D, mFlinger->getProtectedTexName());
        glMatrixMode(GL_TEXTURE);
        glLoadIdentity();
        glMatrixMode(GL_MODELVIEW);
        glDisable(GL_TEXTURE_EXTERNAL_OES);
        glEnable(GL_TEXTURE_2D);
    }

    drawWithOpenGL(clip);

    glDisable(GL_TEXTURE_EXTERNAL_OES);
    glDisable(GL_TEXTURE_2D);
}

// As documented in libhardware header, formats in the range
// 0x100 - 0x1FF are specific to the HAL implementation, and
// are known to have no alpha channel
// TODO: move definition for device-specific range into
// hardware.h, instead of using hard-coded values here.
#define HARDWARE_IS_DEVICE_FORMAT(f) ((f) >= 0x100 && (f) <= 0x1FF)

bool Layer::getOpacityForFormat(uint32_t format)
{
    if (HARDWARE_IS_DEVICE_FORMAT(format)) {
        return true;
    }
    PixelFormatInfo info;
    status_t err = getPixelFormatInfo(PixelFormat(format), &info);
    // in case of error (unknown format), we assume no blending
    return (err || info.h_alpha <= info.l_alpha);
}


bool Layer::isOpaque() const
{
    // if we don't have a buffer yet, we're translucent regardless of the
    // layer's opaque flag.
    if (mActiveBuffer == 0) {
        return false;
    }

    // if the layer has the opaque flag, then we're always opaque,
    // otherwise we use the current buffer's format.
    return mOpaqueLayer || mCurrentOpacity;
}

bool Layer::isProtected() const
{
    const sp<GraphicBuffer>& activeBuffer(mActiveBuffer);
    return (activeBuffer != 0) &&
            (activeBuffer->getUsage() & GRALLOC_USAGE_PROTECTED);
}

uint32_t Layer::doTransaction(uint32_t flags)
{
    const Layer::State& front(drawingState());
    const Layer::State& temp(currentState());

    const bool sizeChanged = (front.requested_w != temp.requested_w) ||
            (front.requested_h != temp.requested_h);

    if (sizeChanged) {
        // the size changed, we need to ask our client to request a new buffer
        LOGD_IF(DEBUG_RESIZE,
                "doTransaction: "
                "resize (layer=%p), requested (%dx%d), drawing (%d,%d), "
                "scalingMode=%d",
                this,
                int(temp.requested_w), int(temp.requested_h),
                int(front.requested_w), int(front.requested_h),
                mCurrentScalingMode);

        if (!isFixedSize()) {
            // we're being resized and there is a freeze display request,
            // acquire a freeze lock, so that the screen stays put
            // until we've redrawn at the new size; this is to avoid
            // glitches upon orientation changes.
            if (mFlinger->hasFreezeRequest()) {
                // if the surface is hidden, don't try to acquire the
                // freeze lock, since hidden surfaces may never redraw
                if (!(front.flags & ISurfaceComposer::eLayerHidden)) {
                    mFreezeLock = mFlinger->getFreezeLock();
                }
            }

            // this will make sure LayerBase::doTransaction doesn't update
            // the drawing state's size
            Layer::State& editDraw(mDrawingState);
            editDraw.requested_w = temp.requested_w;
            editDraw.requested_h = temp.requested_h;
        }

        // record the new size, form this point on, when the client request
        // a buffer, it'll get the new size.
        mSurfaceTexture->setDefaultBufferSize(temp.requested_w,
                temp.requested_h);
    }

    if (temp.sequence != front.sequence) {
        if (temp.flags & ISurfaceComposer::eLayerHidden || temp.alpha == 0) {
            // this surface is now hidden, so it shouldn't hold a freeze lock
            // (it may never redraw, which is fine if it is hidden)
            mFreezeLock.clear();
        }
    }
        
    return LayerBase::doTransaction(flags);
}

bool Layer::isFixedSize() const {
    return mCurrentScalingMode != NATIVE_WINDOW_SCALING_MODE_FREEZE;
}

bool Layer::isCropped() const {
    return !mCurrentCrop.isEmpty();
}

// ----------------------------------------------------------------------------
// pageflip handling...
// ----------------------------------------------------------------------------

void Layer::lockPageFlip(bool& recomputeVisibleRegions)
{
    if (mQueuedFrames > 0) {
        // Capture the old state of the layer for comparisons later
        const bool oldOpacity = isOpaque();
        sp<GraphicBuffer> oldActiveBuffer = mActiveBuffer;

        // signal another event if we have more frames pending
        if (android_atomic_dec(&mQueuedFrames) > 1) {
            mFlinger->signalEvent();
        }

        if (mSurfaceTexture->updateTexImage() < NO_ERROR) {
            // something happened!
            recomputeVisibleRegions = true;
            return;
        }

        // update the active buffer
        mActiveBuffer = mSurfaceTexture->getCurrentBuffer();

        const Rect crop(mSurfaceTexture->getCurrentCrop());
        const uint32_t transform(mSurfaceTexture->getCurrentTransform());
        const uint32_t scalingMode(mSurfaceTexture->getCurrentScalingMode());
        if ((crop != mCurrentCrop) ||
            (transform != mCurrentTransform) ||
            (scalingMode != mCurrentScalingMode))
        {
            mCurrentCrop = crop;
            mCurrentTransform = transform;
            mCurrentScalingMode = scalingMode;
            mFlinger->invalidateHwcGeometry();
        }

        GLfloat textureMatrix[16];
        mSurfaceTexture->getTransformMatrix(textureMatrix);
        if (memcmp(textureMatrix, mTextureMatrix, sizeof(textureMatrix))) {
            memcpy(mTextureMatrix, textureMatrix, sizeof(textureMatrix));
            mFlinger->invalidateHwcGeometry();
        }

        uint32_t bufWidth  = mActiveBuffer->getWidth();
        uint32_t bufHeight = mActiveBuffer->getHeight();
        if (oldActiveBuffer != NULL) {
            if (bufWidth != uint32_t(oldActiveBuffer->width) ||
                bufHeight != uint32_t(oldActiveBuffer->height)) {
                mFlinger->invalidateHwcGeometry();
            }
        }

        mCurrentOpacity = getOpacityForFormat(mActiveBuffer->format);
        if (oldOpacity != isOpaque()) {
            recomputeVisibleRegions = true;
        }

        glTexParameterx(GL_TEXTURE_EXTERNAL_OES, GL_TEXTURE_WRAP_S, GL_CLAMP_TO_EDGE);
        glTexParameterx(GL_TEXTURE_EXTERNAL_OES, GL_TEXTURE_WRAP_T, GL_CLAMP_TO_EDGE);

        // update the layer size and release freeze-lock
        const Layer::State& front(drawingState());

        // FIXME: mPostedDirtyRegion = dirty & bounds
        mPostedDirtyRegion.set(front.w, front.h);

        if ((front.w != front.requested_w) ||
            (front.h != front.requested_h))
        {
            // check that we received a buffer of the right size
            // (Take the buffer's orientation into account)
            if (mCurrentTransform & Transform::ROT_90) {
                swap(bufWidth, bufHeight);
            }

            if (isFixedSize() ||
                    (bufWidth == front.requested_w &&
                    bufHeight == front.requested_h))
            {
                // Here we pretend the transaction happened by updating the
                // current and drawing states. Drawing state is only accessed
                // in this thread, no need to have it locked
                Layer::State& editDraw(mDrawingState);
                editDraw.w = editDraw.requested_w;
                editDraw.h = editDraw.requested_h;

                // We also need to update the current state so that we don't
                // end-up doing too much work during the next transaction.
                // NOTE: We actually don't need hold the transaction lock here
                // because State::w and State::h are only accessed from
                // this thread
                Layer::State& editTemp(currentState());
                editTemp.w = editDraw.w;
                editTemp.h = editDraw.h;

                // recompute visible region
                recomputeVisibleRegions = true;

                // we now have the correct size, unfreeze the screen
                mFreezeLock.clear();
            }

            LOGD_IF(DEBUG_RESIZE,
                    "lockPageFlip : "
                    "       (layer=%p), buffer (%ux%u, tr=%02x), "
                    "requested (%dx%d)",
                    this,
                    bufWidth, bufHeight, mCurrentTransform,
                    front.requested_w, front.requested_h);
        }
    }
}

void Layer::unlockPageFlip(
        const Transform& planeTransform, Region& outDirtyRegion)
{
    Region dirtyRegion(mPostedDirtyRegion);
    if (!dirtyRegion.isEmpty()) {
        mPostedDirtyRegion.clear();
        // The dirty region is given in the layer's coordinate space
        // transform the dirty region by the surface's transformation
        // and the global transformation.
        const Layer::State& s(drawingState());
        const Transform tr(planeTransform * s.transform);
        dirtyRegion = tr.transform(dirtyRegion);

        // At this point, the dirty region is in screen space.
        // Make sure it's constrained by the visible region (which
        // is in screen space as well).
        dirtyRegion.andSelf(visibleRegionScreen);
        outDirtyRegion.orSelf(dirtyRegion);
    }
    if (visibleRegionScreen.isEmpty()) {
        // an invisible layer should not hold a freeze-lock
        // (because it may never be updated and therefore never release it)
        mFreezeLock.clear();
    }
}

void Layer::dump(String8& result, char* buffer, size_t SIZE) const
{
    LayerBaseClient::dump(result, buffer, SIZE);

    sp<const GraphicBuffer> buf0(mActiveBuffer);
    uint32_t w0=0, h0=0, s0=0, f0=0;
    if (buf0 != 0) {
        w0 = buf0->getWidth();
        h0 = buf0->getHeight();
        s0 = buf0->getStride();
        f0 = buf0->format;
    }
    snprintf(buffer, SIZE,
            "      "
            "format=%2d, activeBuffer=[%4ux%4u:%4u,%3X],"
            " freezeLock=%p, transform-hint=0x%02x, queued-frames=%d\n",
            mFormat, w0, h0, s0,f0,
            getFreezeLock().get(), getTransformHint(), mQueuedFrames);

    result.append(buffer);

    if (mSurfaceTexture != 0) {
        mSurfaceTexture->dump(result, "            ", buffer, SIZE);
    }
}

uint32_t Layer::getEffectiveUsage(uint32_t usage) const
{
    // TODO: should we do something special if mSecure is set?
    if (mProtectedByApp) {
        // need a hardware-protected path to external video sink
        usage |= GraphicBuffer::USAGE_PROTECTED;
    }
<<<<<<< HEAD
    // usage |= GraphicBuffer::USAGE_HW_COMPOSER;
    usage |= GraphicBuffer::USAGE_HW_TEXTURE;
=======
#ifdef MISSING_GRALLOC_BUFFERS
    usage |= GraphicBuffer::USAGE_HW_TEXTURE;
#else
    usage |= GraphicBuffer::USAGE_HW_COMPOSER;
#endif

>>>>>>> 67a59617
    return usage;
}

uint32_t Layer::getTransformHint() const {
    uint32_t orientation = 0;
    if (!mFlinger->mDebugDisableTransformHint) {
        orientation = getPlaneOrientation();
        if (orientation & Transform::ROT_INVALID) {
            orientation = 0;
        }
    }
    return orientation;
}

// ---------------------------------------------------------------------------


}; // namespace android<|MERGE_RESOLUTION|>--- conflicted
+++ resolved
@@ -578,17 +578,12 @@
         // need a hardware-protected path to external video sink
         usage |= GraphicBuffer::USAGE_PROTECTED;
     }
-<<<<<<< HEAD
-    // usage |= GraphicBuffer::USAGE_HW_COMPOSER;
-    usage |= GraphicBuffer::USAGE_HW_TEXTURE;
-=======
 #ifdef MISSING_GRALLOC_BUFFERS
     usage |= GraphicBuffer::USAGE_HW_TEXTURE;
 #else
     usage |= GraphicBuffer::USAGE_HW_COMPOSER;
 #endif
 
->>>>>>> 67a59617
     return usage;
 }
 
