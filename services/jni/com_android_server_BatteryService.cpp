--- conflicted
+++ resolved
@@ -180,27 +180,15 @@
     env->SetIntField(obj, fieldID, value);
 }
 
-<<<<<<< HEAD
-// FIXME-HASH: Check for a max value (used in mBatteryLevel)
-static void setIntFieldMax(JNIEnv* env, jobject obj, const char* path, jfieldID fieldID, int maxValue)
+static void setPercentageField(JNIEnv* env, jobject obj, const char* path, jfieldID fieldID)
 {
     const int SIZE = 128;
     char buf[SIZE];
-    
-=======
-static void setPercentageField(JNIEnv* env, jobject obj, const char* path, jfieldID fieldID)
-{
-    const int SIZE = 128;
-    char buf[SIZE];
-
->>>>>>> 79d2f1f2
+
     jint value = 0;
     if (readFromFile(path, buf, SIZE) > 0) {
         value = atoi(buf);
     }
-<<<<<<< HEAD
-    if (value > maxValue) value = maxValue;
-=======
     /* sanity check for buggy drivers that provide bogus values, e.g. 103% */
     if (value < 0) {
         value = 0;
@@ -208,7 +196,6 @@
         value = 100;
     }
 
->>>>>>> 79d2f1f2
     env->SetIntField(obj, fieldID, value);
 }
 
@@ -232,11 +219,7 @@
     setBooleanField(env, obj, gPaths.usbOnlinePath, gFieldIds.mUsbOnline);
     setBooleanField(env, obj, gPaths.batteryPresentPath, gFieldIds.mBatteryPresent);
     
-<<<<<<< HEAD
-    setIntFieldMax(env, obj, gPaths.batteryCapacityPath, gFieldIds.mBatteryLevel, 100);
-=======
     setPercentageField(env, obj, gPaths.batteryCapacityPath, gFieldIds.mBatteryLevel);
->>>>>>> 79d2f1f2
     setVoltageField(env, obj, gPaths.batteryVoltagePath, gFieldIds.mBatteryVoltage);
     setIntField(env, obj, gPaths.batteryTemperaturePath, gFieldIds.mBatteryTemperature);
     
@@ -307,9 +290,7 @@
                 snprintf(path, sizeof(path), "%s/%s/present", POWER_SUPPLY_PATH, name);
                 if (access(path, R_OK) == 0)
                     gPaths.batteryPresentPath = strdup(path);
-                // 1% battery mod
-                snprintf(path, sizeof(path), "%s/%s/charge_counter", POWER_SUPPLY_PATH, name);
-                //snprintf(path, sizeof(path), "%s/%s/capacity", POWER_SUPPLY_PATH, name);
+                snprintf(path, sizeof(path), "%s/%s/capacity", POWER_SUPPLY_PATH, name);
                 if (access(path, R_OK) == 0)
                     gPaths.batteryCapacityPath = strdup(path);
 
