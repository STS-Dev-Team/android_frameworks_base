/*
 * Copyright (C) 2007 The Android Open Source Project
 *
 * Licensed under the Apache License, Version 2.0 (the "License");
 * you may not use this file except in compliance with the License.
 * You may obtain a copy of the License at
 *
 *      http://www.apache.org/licenses/LICENSE-2.0
 *
 * Unless required by applicable law or agreed to in writing, software
 * distributed under the License is distributed on an "AS IS" BASIS,
 * WITHOUT WARRANTIES OR CONDITIONS OF ANY KIND, either express or implied.
 * See the License for the specific language governing permissions and
 * limitations under the License.
 */

package com.android.providers.settings;

import android.content.ComponentName;
import android.content.ContentValues;
import android.content.Context;
import android.content.Intent;
import android.content.pm.ActivityInfo;
import android.content.pm.PackageManager;
import android.content.res.XmlResourceParser;
import android.database.Cursor;
import android.database.sqlite.SQLiteDatabase;
import android.database.sqlite.SQLiteOpenHelper;
import android.database.sqlite.SQLiteStatement;
import android.media.AudioManager;
import android.media.AudioService;
import android.net.ConnectivityManager;
import android.os.Environment;
import android.os.SystemProperties;
import android.os.UserHandle;
import android.provider.Settings;
import android.provider.Settings.Global;
import android.provider.Settings.Secure;
import android.telephony.TelephonyManager;
import android.text.TextUtils;
import android.util.Log;

import com.android.internal.content.PackageHelper;
import com.android.internal.telephony.Phone;
import com.android.internal.telephony.PhoneConstants;
import com.android.internal.telephony.RILConstants;
import com.android.internal.telephony.TelephonyProperties;
import com.android.internal.util.XmlUtils;
import com.android.internal.widget.LockPatternUtils;
import com.android.internal.widget.LockPatternView;

import org.xmlpull.v1.XmlPullParser;
import org.xmlpull.v1.XmlPullParserException;

import java.io.File;
import java.io.IOException;
import java.util.HashSet;
import java.util.List;

/**
 * Database helper class for {@link SettingsProvider}.
 * Mostly just has a bit {@link #onCreate} to initialize the database.
 */
public class DatabaseHelper extends SQLiteOpenHelper {
    private static final String TAG = "SettingsProvider";
    private static final String DATABASE_NAME = "settings.db";

    // Please, please please. If you update the database version, check to make sure the
    // database gets upgraded properly. At a minimum, please confirm that 'upgradeVersion'
    // is properly propagated through your change.  Not doing so will result in a loss of user
    // settings.
    private static final int DATABASE_VERSION = 94;

    private Context mContext;
    private int mUserHandle;

    private static final HashSet<String> mValidTables = new HashSet<String>();

    private static final String TABLE_SYSTEM = "system";
    private static final String TABLE_SECURE = "secure";
    private static final String TABLE_GLOBAL = "global";

    static {
        mValidTables.add(TABLE_SYSTEM);
        mValidTables.add(TABLE_SECURE);
        mValidTables.add(TABLE_GLOBAL);
        mValidTables.add("bluetooth_devices");
        mValidTables.add("bookmarks");

        // These are old.
        mValidTables.add("favorites");
        mValidTables.add("gservices");
        mValidTables.add("old_favorites");
    }

    static String dbNameForUser(final int userHandle) {
        // The owner gets the unadorned db name;
        if (userHandle == UserHandle.USER_OWNER) {
            return DATABASE_NAME;
        } else {
            // Place the database in the user-specific data tree so that it's
            // cleaned up automatically when the user is deleted.
            File databaseFile = new File(
                    Environment.getUserSystemDirectory(userHandle), DATABASE_NAME);
            return databaseFile.getPath();
        }
    }

    public DatabaseHelper(Context context, int userHandle) {
        super(context, dbNameForUser(userHandle), null, DATABASE_VERSION);
        mContext = context;
        mUserHandle = userHandle;
        setWriteAheadLoggingEnabled(true);
    }

    public static boolean isValidTable(String name) {
        return mValidTables.contains(name);
    }

    private void createSecureTable(SQLiteDatabase db) {
        db.execSQL("CREATE TABLE secure (" +
                "_id INTEGER PRIMARY KEY AUTOINCREMENT," +
                "name TEXT UNIQUE ON CONFLICT REPLACE," +
                "value TEXT" +
                ");");
        db.execSQL("CREATE INDEX secureIndex1 ON secure (name);");
    }

    private void createGlobalTable(SQLiteDatabase db) {
        db.execSQL("CREATE TABLE global (" +
                "_id INTEGER PRIMARY KEY AUTOINCREMENT," +
                "name TEXT UNIQUE ON CONFLICT REPLACE," +
                "value TEXT" +
                ");");
        db.execSQL("CREATE INDEX globalIndex1 ON global (name);");
    }

    @Override
    public void onCreate(SQLiteDatabase db) {
        db.execSQL("CREATE TABLE system (" +
                    "_id INTEGER PRIMARY KEY AUTOINCREMENT," +
                    "name TEXT UNIQUE ON CONFLICT REPLACE," +
                    "value TEXT" +
                    ");");
        db.execSQL("CREATE INDEX systemIndex1 ON system (name);");

        createSecureTable(db);

        // Only create the global table for the singleton 'owner' user
        if (mUserHandle == UserHandle.USER_OWNER) {
            createGlobalTable(db);
        }

        db.execSQL("CREATE TABLE bluetooth_devices (" +
                    "_id INTEGER PRIMARY KEY," +
                    "name TEXT," +
                    "addr TEXT," +
                    "channel INTEGER," +
                    "type INTEGER" +
                    ");");

        db.execSQL("CREATE TABLE bookmarks (" +
                    "_id INTEGER PRIMARY KEY," +
                    "title TEXT," +
                    "folder TEXT," +
                    "intent TEXT," +
                    "shortcut INTEGER," +
                    "ordering INTEGER" +
                    ");");

        db.execSQL("CREATE INDEX bookmarksIndex1 ON bookmarks (folder);");
        db.execSQL("CREATE INDEX bookmarksIndex2 ON bookmarks (shortcut);");

        // Populate bookmarks table with initial bookmarks
        loadBookmarks(db);

        // Load initial volume levels into DB
        loadVolumeLevels(db);

        // Load inital settings values
        loadSettings(db);
    }

    @Override
    public void onUpgrade(SQLiteDatabase db, int oldVersion, int currentVersion) {
        Log.w(TAG, "Upgrading settings database from version " + oldVersion + " to "
                + currentVersion);

        int upgradeVersion = oldVersion;

        // Pattern for upgrade blocks:
        //
        //    if (upgradeVersion == [the DATABASE_VERSION you set] - 1) {
        //        .. your upgrade logic..
        //        upgradeVersion = [the DATABASE_VERSION you set]
        //    }

        if (upgradeVersion == 20) {
            /*
             * Version 21 is part of the volume control refresh. There is no
             * longer a UI-visible for setting notification vibrate on/off (in
             * our design), but the functionality still exists. Force the
             * notification vibrate to on.
             */
            loadVibrateSetting(db, true);

            upgradeVersion = 21;
        }

        if (upgradeVersion < 22) {
            upgradeVersion = 22;
            // Upgrade the lock gesture storage location and format
            upgradeLockPatternLocation(db);
        }

        if (upgradeVersion < 23) {
            db.execSQL("UPDATE favorites SET iconResource=0 WHERE iconType=0");
            upgradeVersion = 23;
        }

        if (upgradeVersion == 23) {
            db.beginTransaction();
            try {
                db.execSQL("ALTER TABLE favorites ADD spanX INTEGER");
                db.execSQL("ALTER TABLE favorites ADD spanY INTEGER");
                // Shortcuts, applications, folders
                db.execSQL("UPDATE favorites SET spanX=1, spanY=1 WHERE itemType<=0");
                // Photo frames, clocks
                db.execSQL(
                    "UPDATE favorites SET spanX=2, spanY=2 WHERE itemType=1000 or itemType=1002");
                // Search boxes
                db.execSQL("UPDATE favorites SET spanX=4, spanY=1 WHERE itemType=1001");
                db.setTransactionSuccessful();
            } finally {
                db.endTransaction();
            }
            upgradeVersion = 24;
        }

        if (upgradeVersion == 24) {
            db.beginTransaction();
            try {
                // The value of the constants for preferring wifi or preferring mobile have been
                // swapped, so reload the default.
                db.execSQL("DELETE FROM system WHERE name='network_preference'");
                db.execSQL("INSERT INTO system ('name', 'value') values ('network_preference', '" +
                        ConnectivityManager.DEFAULT_NETWORK_PREFERENCE + "')");
                db.setTransactionSuccessful();
            } finally {
                db.endTransaction();
            }
            upgradeVersion = 25;
        }

        if (upgradeVersion == 25) {
            db.beginTransaction();
            try {
                db.execSQL("ALTER TABLE favorites ADD uri TEXT");
                db.execSQL("ALTER TABLE favorites ADD displayMode INTEGER");
                db.setTransactionSuccessful();
            } finally {
                db.endTransaction();
            }
            upgradeVersion = 26;
        }

        if (upgradeVersion == 26) {
            // This introduces the new secure settings table.
            db.beginTransaction();
            try {
                createSecureTable(db);
                db.setTransactionSuccessful();
            } finally {
                db.endTransaction();
            }
            upgradeVersion = 27;
        }

        if (upgradeVersion == 27) {
            String[] settingsToMove = {
                    Settings.Secure.ADB_ENABLED,
                    Settings.Secure.ANDROID_ID,
                    Settings.Secure.BLUETOOTH_ON,
                    Settings.Secure.DATA_ROAMING,
                    Settings.Secure.DEVICE_PROVISIONED,
                    Settings.Secure.HTTP_PROXY,
                    Settings.Secure.INSTALL_NON_MARKET_APPS,
                    Settings.Secure.LOCATION_PROVIDERS_ALLOWED,
                    Settings.Secure.LOGGING_ID,
                    Settings.Secure.NETWORK_PREFERENCE,
                    Settings.Secure.PARENTAL_CONTROL_ENABLED,
                    Settings.Secure.PARENTAL_CONTROL_LAST_UPDATE,
                    Settings.Secure.PARENTAL_CONTROL_REDIRECT_URL,
                    Settings.Secure.SETTINGS_CLASSNAME,
                    Settings.Secure.USB_MASS_STORAGE_ENABLED,
                    Settings.Secure.USE_GOOGLE_MAIL,
                    Settings.Secure.WIFI_NETWORKS_AVAILABLE_NOTIFICATION_ON,
                    Settings.Secure.WIFI_NETWORKS_AVAILABLE_REPEAT_DELAY,
                    Settings.Secure.WIFI_NUM_OPEN_NETWORKS_KEPT,
                    Settings.Secure.WIFI_ON,
                    Settings.Secure.WIFI_WATCHDOG_ACCEPTABLE_PACKET_LOSS_PERCENTAGE,
                    Settings.Secure.WIFI_WATCHDOG_AP_COUNT,
                    Settings.Secure.WIFI_WATCHDOG_BACKGROUND_CHECK_DELAY_MS,
                    Settings.Secure.WIFI_WATCHDOG_BACKGROUND_CHECK_ENABLED,
                    Settings.Secure.WIFI_WATCHDOG_BACKGROUND_CHECK_TIMEOUT_MS,
                    Settings.Secure.WIFI_WATCHDOG_INITIAL_IGNORED_PING_COUNT,
                    Settings.Secure.WIFI_WATCHDOG_MAX_AP_CHECKS,
                    Settings.Secure.WIFI_WATCHDOG_ON,
                    Settings.Secure.WIFI_WATCHDOG_PING_COUNT,
                    Settings.Secure.WIFI_WATCHDOG_PING_DELAY_MS,
                    Settings.Secure.WIFI_WATCHDOG_PING_TIMEOUT_MS,
                };
            moveSettingsToNewTable(db, TABLE_SYSTEM, TABLE_SECURE, settingsToMove, false);
            upgradeVersion = 28;
        }

        if (upgradeVersion == 28 || upgradeVersion == 29) {
            // Note: The upgrade to 28 was flawed since it didn't delete the old
            // setting first before inserting. Combining 28 and 29 with the
            // fixed version.

            // This upgrade adds the STREAM_NOTIFICATION type to the list of
            // types affected by ringer modes (silent, vibrate, etc.)
            db.beginTransaction();
            try {
                db.execSQL("DELETE FROM system WHERE name='"
                        + Settings.System.MODE_RINGER_STREAMS_AFFECTED + "'");
                int newValue = (1 << AudioManager.STREAM_RING)
                        | (1 << AudioManager.STREAM_NOTIFICATION)
                        | (1 << AudioManager.STREAM_SYSTEM);
                db.execSQL("INSERT INTO system ('name', 'value') values ('"
                        + Settings.System.MODE_RINGER_STREAMS_AFFECTED + "', '"
                        + String.valueOf(newValue) + "')");
                db.setTransactionSuccessful();
            } finally {
                db.endTransaction();
            }

            upgradeVersion = 30;
        }

        if (upgradeVersion == 30) {
            /*
             * Upgrade 31 clears the title for all quick launch shortcuts so the
             * activities' titles will be resolved at display time. Also, the
             * folder is changed to '@quicklaunch'.
             */
            db.beginTransaction();
            try {
                db.execSQL("UPDATE bookmarks SET folder = '@quicklaunch'");
                db.execSQL("UPDATE bookmarks SET title = ''");
                db.setTransactionSuccessful();
            } finally {
                db.endTransaction();
            }
            upgradeVersion = 31;
        }

        if (upgradeVersion == 31) {
            /*
             * Animations are now managed in preferences, and may be
             * enabled or disabled based on product resources.
             */
            db.beginTransaction();
            SQLiteStatement stmt = null;
            try {
                db.execSQL("DELETE FROM system WHERE name='"
                        + Settings.System.WINDOW_ANIMATION_SCALE + "'");
                db.execSQL("DELETE FROM system WHERE name='"
                        + Settings.System.TRANSITION_ANIMATION_SCALE + "'");
                stmt = db.compileStatement("INSERT INTO system(name,value)"
                        + " VALUES(?,?);");
                loadDefaultAnimationSettings(stmt);
                db.setTransactionSuccessful();
            } finally {
                db.endTransaction();
                if (stmt != null) stmt.close();
            }
            upgradeVersion = 32;
        }

        if (upgradeVersion == 32) {
            // The Wi-Fi watchdog SSID list is now seeded with the value of
            // the property ro.com.android.wifi-watchlist
            String wifiWatchList = SystemProperties.get("ro.com.android.wifi-watchlist");
            if (!TextUtils.isEmpty(wifiWatchList)) {
                db.beginTransaction();
                try {
                    db.execSQL("INSERT OR IGNORE INTO secure(name,value) values('" +
                            Settings.Secure.WIFI_WATCHDOG_WATCH_LIST + "','" +
                            wifiWatchList + "');");
                    db.setTransactionSuccessful();
                } finally {
                    db.endTransaction();
                }
            }
            upgradeVersion = 33;
        }

        if (upgradeVersion == 33) {
            // Set the default zoom controls to: tap-twice to bring up +/-
            db.beginTransaction();
            try {
                db.execSQL("INSERT INTO system(name,value) values('zoom','2');");
                db.setTransactionSuccessful();
            } finally {
                db.endTransaction();
            }
            upgradeVersion = 34;
        }

        if (upgradeVersion == 34) {
            db.beginTransaction();
            SQLiteStatement stmt = null;
            try {
                stmt = db.compileStatement("INSERT OR IGNORE INTO secure(name,value)"
                        + " VALUES(?,?);");
                loadSecure35Settings(stmt);
                db.setTransactionSuccessful();
            } finally {
                db.endTransaction();
                if (stmt != null) stmt.close();
            }
            upgradeVersion = 35;
        }
            // due to a botched merge from donut to eclair, the initialization of ASSISTED_GPS_ENABLED
            // was accidentally done out of order here.
            // to fix this, ASSISTED_GPS_ENABLED is now initialized while upgrading from 38 to 39,
            // and we intentionally do nothing from 35 to 36 now.
        if (upgradeVersion == 35) {
            upgradeVersion = 36;
        }

        if (upgradeVersion == 36) {
           // This upgrade adds the STREAM_SYSTEM_ENFORCED type to the list of
            // types affected by ringer modes (silent, vibrate, etc.)
            db.beginTransaction();
            try {
                db.execSQL("DELETE FROM system WHERE name='"
                        + Settings.System.MODE_RINGER_STREAMS_AFFECTED + "'");
                int newValue = (1 << AudioManager.STREAM_RING)
                        | (1 << AudioManager.STREAM_NOTIFICATION)
                        | (1 << AudioManager.STREAM_SYSTEM)
                        | (1 << AudioManager.STREAM_SYSTEM_ENFORCED);
                db.execSQL("INSERT INTO system ('name', 'value') values ('"
                        + Settings.System.MODE_RINGER_STREAMS_AFFECTED + "', '"
                        + String.valueOf(newValue) + "')");
                db.setTransactionSuccessful();
            } finally {
                db.endTransaction();
            }
            upgradeVersion = 37;
        }

        if (upgradeVersion == 37) {
            db.beginTransaction();
            SQLiteStatement stmt = null;
            try {
                stmt = db.compileStatement("INSERT OR IGNORE INTO system(name,value)"
                        + " VALUES(?,?);");
                loadStringSetting(stmt, Settings.System.AIRPLANE_MODE_TOGGLEABLE_RADIOS,
                        R.string.airplane_mode_toggleable_radios);
                db.setTransactionSuccessful();
            } finally {
                db.endTransaction();
                if (stmt != null) stmt.close();
            }
            upgradeVersion = 38;
        }

        if (upgradeVersion == 38) {
            db.beginTransaction();
            try {
                String value =
                        mContext.getResources().getBoolean(R.bool.assisted_gps_enabled) ? "1" : "0";
                db.execSQL("INSERT OR IGNORE INTO secure(name,value) values('" +
                        Settings.Global.ASSISTED_GPS_ENABLED + "','" + value + "');");
                db.setTransactionSuccessful();
            } finally {
                db.endTransaction();
            }

            upgradeVersion = 39;
        }

        if (upgradeVersion == 39) {
            upgradeAutoBrightness(db);
            upgradeVersion = 40;
        }

        if (upgradeVersion == 40) {
            /*
             * All animations are now turned on by default!
             */
            db.beginTransaction();
            SQLiteStatement stmt = null;
            try {
                db.execSQL("DELETE FROM system WHERE name='"
                        + Settings.System.WINDOW_ANIMATION_SCALE + "'");
                db.execSQL("DELETE FROM system WHERE name='"
                        + Settings.System.TRANSITION_ANIMATION_SCALE + "'");
                stmt = db.compileStatement("INSERT INTO system(name,value)"
                        + " VALUES(?,?);");
                loadDefaultAnimationSettings(stmt);
                db.setTransactionSuccessful();
            } finally {
                db.endTransaction();
                if (stmt != null) stmt.close();
            }
            upgradeVersion = 41;
        }

        if (upgradeVersion == 41) {
            /*
             * Initialize newly public haptic feedback setting
             */
            db.beginTransaction();
            SQLiteStatement stmt = null;
            try {
                db.execSQL("DELETE FROM system WHERE name='"
                        + Settings.System.HAPTIC_FEEDBACK_ENABLED + "'");
                stmt = db.compileStatement("INSERT INTO system(name,value)"
                        + " VALUES(?,?);");
                loadDefaultHapticSettings(stmt);
                db.setTransactionSuccessful();
            } finally {
                db.endTransaction();
                if (stmt != null) stmt.close();
            }
            upgradeVersion = 42;
        }

        if (upgradeVersion == 42) {
            /*
             * Initialize new notification pulse setting
             */
            db.beginTransaction();
            SQLiteStatement stmt = null;
            try {
                stmt = db.compileStatement("INSERT INTO system(name,value)"
                        + " VALUES(?,?);");
                loadBooleanSetting(stmt, Settings.System.NOTIFICATION_LIGHT_PULSE,
                        R.bool.def_notification_pulse);
                db.setTransactionSuccessful();
            } finally {
                db.endTransaction();
                if (stmt != null) stmt.close();
            }
            upgradeVersion = 43;
        }

        if (upgradeVersion == 43) {
            /*
             * This upgrade stores bluetooth volume separately from voice volume
             */
            db.beginTransaction();
            SQLiteStatement stmt = null;
            try {
                stmt = db.compileStatement("INSERT OR IGNORE INTO system(name,value)"
                        + " VALUES(?,?);");
                loadSetting(stmt, Settings.System.VOLUME_BLUETOOTH_SCO,
                        AudioManager.DEFAULT_STREAM_VOLUME[AudioManager.STREAM_BLUETOOTH_SCO]);
                db.setTransactionSuccessful();
            } finally {
                db.endTransaction();
                if (stmt != null) stmt.close();
            }
            upgradeVersion = 44;
        }

        if (upgradeVersion == 44) {
            /*
             * Gservices was moved into vendor/google.
             */
            db.execSQL("DROP TABLE IF EXISTS gservices");
            db.execSQL("DROP INDEX IF EXISTS gservicesIndex1");
            upgradeVersion = 45;
        }

        if (upgradeVersion == 45) {
             /*
              * New settings for MountService
              */
            db.beginTransaction();
            try {
                db.execSQL("INSERT INTO secure(name,value) values('" +
                        Settings.Secure.MOUNT_PLAY_NOTIFICATION_SND + "','1');");
                db.execSQL("INSERT INTO secure(name,value) values('" +
                        Settings.Secure.MOUNT_UMS_AUTOSTART + "','0');");
                db.execSQL("INSERT INTO secure(name,value) values('" +
                        Settings.Secure.MOUNT_UMS_PROMPT + "','1');");
                db.execSQL("INSERT INTO secure(name,value) values('" +
                        Settings.Secure.MOUNT_UMS_NOTIFY_ENABLED + "','1');");
                db.setTransactionSuccessful();
            } finally {
                db.endTransaction();
            }
            upgradeVersion = 46;
        }

        if (upgradeVersion == 46) {
            /*
             * The password mode constants have changed; reset back to no
             * password.
             */
            db.beginTransaction();
            try {
                db.execSQL("DELETE FROM system WHERE name='lockscreen.password_type';");
                db.setTransactionSuccessful();
            } finally {
                db.endTransaction();
            }
           upgradeVersion = 47;
       }


        if (upgradeVersion == 47) {
            /*
             * The password mode constants have changed again; reset back to no
             * password.
             */
            db.beginTransaction();
            try {
                db.execSQL("DELETE FROM system WHERE name='lockscreen.password_type';");
                db.setTransactionSuccessful();
            } finally {
                db.endTransaction();
            }
           upgradeVersion = 48;
       }

       if (upgradeVersion == 48) {
           /*
            * Default recognition service no longer initialized here,
            * moved to RecognitionManagerService.
            */
           upgradeVersion = 49;
       }

       if (upgradeVersion == 49) {
           /*
            * New settings for new user interface noises.
            */
           db.beginTransaction();
           SQLiteStatement stmt = null;
           try {
                stmt = db.compileStatement("INSERT INTO system(name,value)"
                        + " VALUES(?,?);");
                loadUISoundEffectsSettings(stmt);
                db.setTransactionSuccessful();
            } finally {
                db.endTransaction();
                if (stmt != null) stmt.close();
            }

           upgradeVersion = 50;
       }

       if (upgradeVersion == 50) {
           /*
            * Install location no longer initiated here.
            */
           upgradeVersion = 51;
       }

       if (upgradeVersion == 51) {
           /* Move the lockscreen related settings to Secure, including some private ones. */
           String[] settingsToMove = {
                   Secure.LOCK_PATTERN_ENABLED,
                   Secure.LOCK_PATTERN_VISIBLE,
                   Secure.LOCK_PATTERN_TACTILE_FEEDBACK_ENABLED,
                   "lockscreen.password_type",
                   "lockscreen.lockoutattemptdeadline",
                   "lockscreen.patterneverchosen",
                   "lock_pattern_autolock",
                   "lockscreen.lockedoutpermanently",
                   "lockscreen.password_salt"
           };
           moveSettingsToNewTable(db, TABLE_SYSTEM, TABLE_SECURE, settingsToMove, false);
           upgradeVersion = 52;
       }

        if (upgradeVersion == 52) {
            // new vibration/silent mode settings
            db.beginTransaction();
            SQLiteStatement stmt = null;
            try {
                stmt = db.compileStatement("INSERT INTO system(name,value)"
                        + " VALUES(?,?);");
                loadBooleanSetting(stmt, Settings.System.VIBRATE_IN_SILENT,
                        R.bool.def_vibrate_in_silent);
                db.setTransactionSuccessful();
            } finally {
                db.endTransaction();
                if (stmt != null) stmt.close();
            }

            upgradeVersion = 53;
        }

        if (upgradeVersion == 53) {
            /*
             * New settings for set install location UI no longer initiated here.
             */
            upgradeVersion = 54;
        }

        if (upgradeVersion == 54) {
            /*
             * Update the screen timeout value if set to never
             */
            db.beginTransaction();
            try {
                upgradeScreenTimeoutFromNever(db);
                db.setTransactionSuccessful();
            } finally {
                db.endTransaction();
            }

            upgradeVersion = 55;
        }

        if (upgradeVersion == 55) {
            /* Move the install location settings. */
            String[] settingsToMove = {
                    Global.SET_INSTALL_LOCATION,
                    Global.DEFAULT_INSTALL_LOCATION
            };
            moveSettingsToNewTable(db, TABLE_SYSTEM, TABLE_SECURE, settingsToMove, false);
            db.beginTransaction();
            SQLiteStatement stmt = null;
            try {
                stmt = db.compileStatement("INSERT INTO system(name,value)"
                        + " VALUES(?,?);");
                loadSetting(stmt, Global.SET_INSTALL_LOCATION, 0);
                loadSetting(stmt, Global.DEFAULT_INSTALL_LOCATION,
                        PackageHelper.APP_INSTALL_AUTO);
                db.setTransactionSuccessful();
             } finally {
                 db.endTransaction();
                 if (stmt != null) stmt.close();
             }
            upgradeVersion = 56;
        }

        if (upgradeVersion == 56) {
            /*
             * Add Bluetooth to list of toggleable radios in airplane mode
             */
            db.beginTransaction();
            SQLiteStatement stmt = null;
            try {
                db.execSQL("DELETE FROM system WHERE name='"
                        + Settings.System.AIRPLANE_MODE_TOGGLEABLE_RADIOS + "'");
                stmt = db.compileStatement("INSERT OR IGNORE INTO system(name,value)"
                        + " VALUES(?,?);");
                loadStringSetting(stmt, Settings.System.AIRPLANE_MODE_TOGGLEABLE_RADIOS,
                        R.string.airplane_mode_toggleable_radios);
                db.setTransactionSuccessful();
            } finally {
                db.endTransaction();
                if (stmt != null) stmt.close();
            }
            upgradeVersion = 57;
        }

        /************* The following are Honeycomb changes ************/

        if (upgradeVersion == 57) {
            /*
             * New settings to:
             *  1. Enable injection of accessibility scripts in WebViews.
             *  2. Define the key bindings for traversing web content in WebViews.
             */
            db.beginTransaction();
            SQLiteStatement stmt = null;
            try {
                stmt = db.compileStatement("INSERT INTO secure(name,value)"
                        + " VALUES(?,?);");
                loadBooleanSetting(stmt, Settings.Secure.ACCESSIBILITY_SCRIPT_INJECTION,
                        R.bool.def_accessibility_script_injection);
                stmt.close();
                stmt = db.compileStatement("INSERT INTO secure(name,value)"
                        + " VALUES(?,?);");
                loadStringSetting(stmt, Settings.Secure.ACCESSIBILITY_WEB_CONTENT_KEY_BINDINGS,
                        R.string.def_accessibility_web_content_key_bindings);
                db.setTransactionSuccessful();
            } finally {
                db.endTransaction();
                if (stmt != null) stmt.close();
            }
            upgradeVersion = 58;
        }

        if (upgradeVersion == 58) {
            /* Add default for new Auto Time Zone */
            int autoTimeValue = getIntValueFromSystem(db, Settings.System.AUTO_TIME, 0);
            db.beginTransaction();
            SQLiteStatement stmt = null;
            try {
                stmt = db.compileStatement("INSERT INTO system(name,value)" + " VALUES(?,?);");
                loadSetting(stmt, Settings.System.AUTO_TIME_ZONE,
                        autoTimeValue); // Sync timezone to NITZ if auto_time was enabled
                db.setTransactionSuccessful();
            } finally {
                db.endTransaction();
                if (stmt != null) stmt.close();
            }
            upgradeVersion = 59;
        }

        if (upgradeVersion == 59) {
            // Persistence for the rotation lock feature.
            db.beginTransaction();
            SQLiteStatement stmt = null;
            try {
                stmt = db.compileStatement("INSERT INTO system(name,value)"
                        + " VALUES(?,?);");
                loadBooleanSetting(stmt, Settings.System.USER_ROTATION,
                        R.integer.def_user_rotation); // should be zero degrees
                db.setTransactionSuccessful();
            } finally {
                db.endTransaction();
                if (stmt != null) stmt.close();
            }
            upgradeVersion = 60;
        }

        if (upgradeVersion == 60) {
            // Don't do this for upgrades from Gingerbread
            // Were only required for intra-Honeycomb upgrades for testing
            // upgradeScreenTimeout(db);
            upgradeVersion = 61;
        }

        if (upgradeVersion == 61) {
            // Don't do this for upgrades from Gingerbread
            // Were only required for intra-Honeycomb upgrades for testing
            // upgradeScreenTimeout(db);
            upgradeVersion = 62;
        }

        // Change the default for screen auto-brightness mode
        if (upgradeVersion == 62) {
            // Don't do this for upgrades from Gingerbread
            // Were only required for intra-Honeycomb upgrades for testing
            // upgradeAutoBrightness(db);
            upgradeVersion = 63;
        }

        if (upgradeVersion == 63) {
            // This upgrade adds the STREAM_MUSIC type to the list of
             // types affected by ringer modes (silent, vibrate, etc.)
             db.beginTransaction();
             try {
                 db.execSQL("DELETE FROM system WHERE name='"
                         + Settings.System.MODE_RINGER_STREAMS_AFFECTED + "'");
                 int newValue = (1 << AudioManager.STREAM_RING)
                         | (1 << AudioManager.STREAM_NOTIFICATION)
                         | (1 << AudioManager.STREAM_SYSTEM)
                         | (1 << AudioManager.STREAM_SYSTEM_ENFORCED)
                         | (1 << AudioManager.STREAM_MUSIC);
                 db.execSQL("INSERT INTO system ('name', 'value') values ('"
                         + Settings.System.MODE_RINGER_STREAMS_AFFECTED + "', '"
                         + String.valueOf(newValue) + "')");
                 db.setTransactionSuccessful();
             } finally {
                 db.endTransaction();
             }
             upgradeVersion = 64;
         }

        if (upgradeVersion == 64) {
            // New setting to configure the long press timeout.
            db.beginTransaction();
            SQLiteStatement stmt = null;
            try {
                stmt = db.compileStatement("INSERT INTO secure(name,value)"
                        + " VALUES(?,?);");
                loadIntegerSetting(stmt, Settings.Secure.LONG_PRESS_TIMEOUT,
                        R.integer.def_long_press_timeout_millis);
                stmt.close();
                db.setTransactionSuccessful();
            } finally {
                db.endTransaction();
                if (stmt != null) stmt.close();
            }
            upgradeVersion = 65;
        }

        /************* The following are Ice Cream Sandwich changes ************/

        if (upgradeVersion == 65) {
            /*
             * Animations are removed from Settings. Turned on by default
             */
            db.beginTransaction();
            SQLiteStatement stmt = null;
            try {
                db.execSQL("DELETE FROM system WHERE name='"
                        + Settings.System.WINDOW_ANIMATION_SCALE + "'");
                db.execSQL("DELETE FROM system WHERE name='"
                        + Settings.System.TRANSITION_ANIMATION_SCALE + "'");
                stmt = db.compileStatement("INSERT INTO system(name,value)"
                        + " VALUES(?,?);");
                loadDefaultAnimationSettings(stmt);
                db.setTransactionSuccessful();
            } finally {
                db.endTransaction();
                if (stmt != null) stmt.close();
            }
            upgradeVersion = 66;
        }

        if (upgradeVersion == 66) {
            // This upgrade makes sure that MODE_RINGER_STREAMS_AFFECTED is set
            // according to device voice capability
            db.beginTransaction();
            try {
                int ringerModeAffectedStreams = (1 << AudioManager.STREAM_RING) |
                                                (1 << AudioManager.STREAM_NOTIFICATION) |
                                                (1 << AudioManager.STREAM_SYSTEM) |
                                                (1 << AudioManager.STREAM_SYSTEM_ENFORCED);
                if (!mContext.getResources().getBoolean(
                        com.android.internal.R.bool.config_voice_capable)) {
                    ringerModeAffectedStreams |= (1 << AudioManager.STREAM_MUSIC);
                }
                db.execSQL("DELETE FROM system WHERE name='"
                        + Settings.System.MODE_RINGER_STREAMS_AFFECTED + "'");
                db.execSQL("INSERT INTO system ('name', 'value') values ('"
                        + Settings.System.MODE_RINGER_STREAMS_AFFECTED + "', '"
                        + String.valueOf(ringerModeAffectedStreams) + "')");
                db.setTransactionSuccessful();
            } finally {
                db.endTransaction();
            }
            upgradeVersion = 67;
        }

        if (upgradeVersion == 67) {
            // New setting to enable touch exploration.
            db.beginTransaction();
            SQLiteStatement stmt = null;
            try {
                stmt = db.compileStatement("INSERT INTO secure(name,value)"
                        + " VALUES(?,?);");
                loadBooleanSetting(stmt, Settings.Secure.TOUCH_EXPLORATION_ENABLED,
                        R.bool.def_touch_exploration_enabled);
                stmt.close();
                db.setTransactionSuccessful();
            } finally {
                db.endTransaction();
                if (stmt != null) stmt.close();
            }
            upgradeVersion = 68;
        }

        if (upgradeVersion == 68) {
            // Enable all system sounds by default
            db.beginTransaction();
            try {
                db.execSQL("DELETE FROM system WHERE name='"
                        + Settings.System.NOTIFICATIONS_USE_RING_VOLUME + "'");
                db.setTransactionSuccessful();
            } finally {
                db.endTransaction();
            }
            upgradeVersion = 69;
        }

        if (upgradeVersion == 69) {
            // Add RADIO_NFC to AIRPLANE_MODE_RADIO and AIRPLANE_MODE_TOGGLEABLE_RADIOS
            String airplaneRadios = mContext.getResources().getString(
                    R.string.def_airplane_mode_radios);
            String toggleableRadios = mContext.getResources().getString(
                    R.string.airplane_mode_toggleable_radios);
            db.beginTransaction();
            try {
                db.execSQL("UPDATE system SET value='" + airplaneRadios + "' " +
                        "WHERE name='" + Settings.System.AIRPLANE_MODE_RADIOS + "'");
                db.execSQL("UPDATE system SET value='" + toggleableRadios + "' " +
                        "WHERE name='" + Settings.System.AIRPLANE_MODE_TOGGLEABLE_RADIOS + "'");
                db.setTransactionSuccessful();
            } finally {
                db.endTransaction();
            }
            upgradeVersion = 70;
        }

        if (upgradeVersion == 70) {
            // Update all built-in bookmarks.  Some of the package names have changed.
            loadBookmarks(db);
            upgradeVersion = 71;
        }

        if (upgradeVersion == 71) {
             // New setting to specify whether to speak passwords in accessibility mode.
            db.beginTransaction();
            SQLiteStatement stmt = null;
            try {
                stmt = db.compileStatement("INSERT INTO secure(name,value)"
                        + " VALUES(?,?);");
                loadBooleanSetting(stmt, Settings.Secure.ACCESSIBILITY_SPEAK_PASSWORD,
                        R.bool.def_accessibility_speak_password);
                db.setTransactionSuccessful();
            } finally {
                db.endTransaction();
                if (stmt != null) stmt.close();
            }
            upgradeVersion = 72;
        }

        if (upgradeVersion == 72) {
            // update vibration settings
            db.beginTransaction();
            SQLiteStatement stmt = null;
            try {
                stmt = db.compileStatement("INSERT OR REPLACE INTO system(name,value)"
                        + " VALUES(?,?);");
                loadBooleanSetting(stmt, Settings.System.VIBRATE_IN_SILENT,
                        R.bool.def_vibrate_in_silent);
                db.setTransactionSuccessful();
            } finally {
                db.endTransaction();
                if (stmt != null) stmt.close();
            }
            upgradeVersion = 73;
        }

        if (upgradeVersion == 73) {
            upgradeVibrateSettingFromNone(db);
            upgradeVersion = 74;
        }

        if (upgradeVersion == 74) {
            // URL from which WebView loads a JavaScript based screen-reader.
            db.beginTransaction();
            SQLiteStatement stmt = null;
            try {
                stmt = db.compileStatement("INSERT INTO secure(name,value) VALUES(?,?);");
                loadStringSetting(stmt, Settings.Secure.ACCESSIBILITY_SCREEN_READER_URL,
                        R.string.def_accessibility_screen_reader_url);
                db.setTransactionSuccessful();
            } finally {
                db.endTransaction();
                if (stmt != null) stmt.close();
            }
            upgradeVersion = 75;
        }
        if (upgradeVersion == 75) {
            db.beginTransaction();
            SQLiteStatement stmt = null;
            Cursor c = null;
            try {
                c = db.query(TABLE_SECURE, new String[] {"_id", "value"},
                        "name='lockscreen.disabled'",
                        null, null, null, null);
                // only set default if it has not yet been set
                if (c == null || c.getCount() == 0) {
                    stmt = db.compileStatement("INSERT INTO system(name,value)"
                            + " VALUES(?,?);");
                    loadBooleanSetting(stmt, Settings.System.LOCKSCREEN_DISABLED,
                            R.bool.def_lockscreen_disabled);
                }
                db.setTransactionSuccessful();
            } finally {
                db.endTransaction();
                if (c != null) c.close();
                if (stmt != null) stmt.close();
            }
            upgradeVersion = 76;
        }

        /************* The following are Jelly Bean changes ************/

        if (upgradeVersion == 76) {
            // Removed VIBRATE_IN_SILENT setting
            db.beginTransaction();
            try {
                db.execSQL("DELETE FROM system WHERE name='"
                                + Settings.System.VIBRATE_IN_SILENT + "'");
                db.setTransactionSuccessful();
            } finally {
                db.endTransaction();
            }

            upgradeVersion = 77;
        }

        if (upgradeVersion == 77) {
            // Introduce "vibrate when ringing" setting
            loadVibrateWhenRingingSetting(db);

            upgradeVersion = 78;
        }

        if (upgradeVersion == 78) {
            // The JavaScript based screen-reader URL changes in JellyBean.
            db.beginTransaction();
            SQLiteStatement stmt = null;
            try {
                stmt = db.compileStatement("INSERT OR REPLACE INTO secure(name,value)"
                        + " VALUES(?,?);");
                loadStringSetting(stmt, Settings.Secure.ACCESSIBILITY_SCREEN_READER_URL,
                        R.string.def_accessibility_screen_reader_url);
                db.setTransactionSuccessful();
            } finally {
                db.endTransaction();
                if (stmt != null) stmt.close();
            }
            upgradeVersion = 79;
        }

        if (upgradeVersion == 79) {
            // Before touch exploration was a global setting controlled by the user
            // via the UI. However, if the enabled accessibility services do not
            // handle touch exploration mode, enabling it makes no sense. Therefore,
            // now the services request touch exploration mode and the user is
            // presented with a dialog to allow that and if she does we store that
            // in the database. As a result of this change a user that has enabled
            // accessibility, touch exploration, and some accessibility services
            // may lose touch exploration state, thus rendering the device useless
            // unless sighted help is provided, since the enabled service(s) are
            // not in the list of services to which the user granted a permission
            // to put the device in touch explore mode. Here we are allowing all
            // enabled accessibility services to toggle touch exploration provided
            // accessibility and touch exploration are enabled and no services can
            // toggle touch exploration. Note that the user has already manually
            // enabled the services and touch exploration which means the she has
            // given consent to have these services work in touch exploration mode.
            final boolean accessibilityEnabled = getIntValueFromTable(db, TABLE_SECURE,
                    Settings.Secure.ACCESSIBILITY_ENABLED, 0) == 1;
            final boolean touchExplorationEnabled = getIntValueFromTable(db, TABLE_SECURE,
                    Settings.Secure.TOUCH_EXPLORATION_ENABLED, 0) == 1;
            if (accessibilityEnabled && touchExplorationEnabled) {
                String enabledServices = getStringValueFromTable(db, TABLE_SECURE,
                        Settings.Secure.ENABLED_ACCESSIBILITY_SERVICES, "");
                String touchExplorationGrantedServices = getStringValueFromTable(db, TABLE_SECURE,
                        Settings.Secure.TOUCH_EXPLORATION_GRANTED_ACCESSIBILITY_SERVICES, "");
                if (TextUtils.isEmpty(touchExplorationGrantedServices)
                        && !TextUtils.isEmpty(enabledServices)) {
                    SQLiteStatement stmt = null;
                    try {
                        db.beginTransaction();
                        stmt = db.compileStatement("INSERT OR REPLACE INTO secure(name,value)"
                                + " VALUES(?,?);");
                        loadSetting(stmt,
                                Settings.Secure.TOUCH_EXPLORATION_GRANTED_ACCESSIBILITY_SERVICES,
                                enabledServices);
                        db.setTransactionSuccessful();
                    } finally {
                        db.endTransaction();
                        if (stmt != null) stmt.close();
                    }
                }
            }
            upgradeVersion = 80;
        }

        // vvv Jelly Bean MR1 changes begin here vvv

        if (upgradeVersion == 80) {
            // update screensaver settings
            db.beginTransaction();
            SQLiteStatement stmt = null;
            try {
                stmt = db.compileStatement("INSERT OR REPLACE INTO secure(name,value)"
                        + " VALUES(?,?);");
                loadBooleanSetting(stmt, Settings.Secure.SCREENSAVER_ENABLED,
                        com.android.internal.R.bool.config_dreamsEnabledByDefault);
                loadBooleanSetting(stmt, Settings.Secure.SCREENSAVER_ACTIVATE_ON_DOCK,
                        com.android.internal.R.bool.config_dreamsActivatedOnDockByDefault);
                loadBooleanSetting(stmt, Settings.Secure.SCREENSAVER_ACTIVATE_ON_SLEEP,
                        com.android.internal.R.bool.config_dreamsActivatedOnSleepByDefault);
                loadStringSetting(stmt, Settings.Secure.SCREENSAVER_COMPONENTS,
                        com.android.internal.R.string.config_dreamsDefaultComponent);
                loadStringSetting(stmt, Settings.Secure.SCREENSAVER_DEFAULT_COMPONENT,
                        com.android.internal.R.string.config_dreamsDefaultComponent);

                db.setTransactionSuccessful();
            } finally {
                db.endTransaction();
                if (stmt != null) stmt.close();
            }
            upgradeVersion = 81;
        }

        if (upgradeVersion == 81) {
            // Add package verification setting
            db.beginTransaction();
            SQLiteStatement stmt = null;
            try {
                stmt = db.compileStatement("INSERT OR REPLACE INTO secure(name,value)"
                        + " VALUES(?,?);");
                loadBooleanSetting(stmt, Settings.Global.PACKAGE_VERIFIER_ENABLE,
                        R.bool.def_package_verifier_enable);
                db.setTransactionSuccessful();
            } finally {
                db.endTransaction();
                if (stmt != null) stmt.close();
            }
            upgradeVersion = 82;
        }

        if (upgradeVersion == 82) {
            // Move to per-user settings dbs
            if (mUserHandle == UserHandle.USER_OWNER) {

                db.beginTransaction();
                SQLiteStatement stmt = null;
                try {
                    // Migrate now-global settings. Note that this happens before
                    // new users can be created.
                    createGlobalTable(db);
                    String[] settingsToMove = hashsetToStringArray(SettingsProvider.sSystemGlobalKeys);
                    moveSettingsToNewTable(db, TABLE_SYSTEM, TABLE_GLOBAL, settingsToMove, false);
                    settingsToMove = hashsetToStringArray(SettingsProvider.sSecureGlobalKeys);
                    moveSettingsToNewTable(db, TABLE_SECURE, TABLE_GLOBAL, settingsToMove, false);

                    db.setTransactionSuccessful();
                } finally {
                    db.endTransaction();
                    if (stmt != null) stmt.close();
                }
            }
            upgradeVersion = 83;
        }

        if (upgradeVersion == 83) {
            // 1. Setting whether screen magnification is enabled.
            // 2. Setting for screen magnification scale.
            // 3. Setting for screen magnification auto update.
            db.beginTransaction();
            SQLiteStatement stmt = null;
            try {
                stmt = db.compileStatement("INSERT INTO secure(name,value) VALUES(?,?);");
                loadBooleanSetting(stmt,
                        Settings.Secure.ACCESSIBILITY_DISPLAY_MAGNIFICATION_ENABLED,
                        R.bool.def_accessibility_display_magnification_enabled);
                stmt.close();
                stmt = db.compileStatement("INSERT INTO secure(name,value) VALUES(?,?);");
                loadFractionSetting(stmt, Settings.Secure.ACCESSIBILITY_DISPLAY_MAGNIFICATION_SCALE,
                        R.fraction.def_accessibility_display_magnification_scale, 1);
                stmt.close();
                stmt = db.compileStatement("INSERT INTO secure(name,value) VALUES(?,?);");
                loadBooleanSetting(stmt,
                        Settings.Secure.ACCESSIBILITY_DISPLAY_MAGNIFICATION_AUTO_UPDATE,
                        R.bool.def_accessibility_display_magnification_auto_update);

                db.setTransactionSuccessful();
            } finally {
                db.endTransaction();
                if (stmt != null) stmt.close();
            }
            upgradeVersion = 84;
        }

        if (upgradeVersion == 84) {
            if (mUserHandle == UserHandle.USER_OWNER) {
                db.beginTransaction();
                SQLiteStatement stmt = null;
                try {
                    // Patch up the slightly-wrong key migration from 82 -> 83 for those
                    // devices that missed it, ignoring if the move is redundant
                    String[] settingsToMove = {
                            Settings.Secure.ADB_ENABLED,
                            Settings.Secure.BLUETOOTH_ON,
                            Settings.Secure.DATA_ROAMING,
                            Settings.Secure.DEVICE_PROVISIONED,
                            Settings.Secure.INSTALL_NON_MARKET_APPS,
                            Settings.Secure.USB_MASS_STORAGE_ENABLED
                    };
                    moveSettingsToNewTable(db, TABLE_SECURE, TABLE_GLOBAL, settingsToMove, true);
                    db.setTransactionSuccessful();
                } finally {
                    db.endTransaction();
                    if (stmt != null) stmt.close();
                }
            }
            upgradeVersion = 85;
        }

        if (upgradeVersion == 85) {
            if (mUserHandle == UserHandle.USER_OWNER) {
                db.beginTransaction();
                try {
                    // Fix up the migration, ignoring already-migrated elements, to snap up to
                    // date with new changes to the set of global versus system/secure settings
                    String[] settingsToMove = { Settings.System.STAY_ON_WHILE_PLUGGED_IN };
                    moveSettingsToNewTable(db, TABLE_SYSTEM, TABLE_GLOBAL, settingsToMove, true);

                    db.setTransactionSuccessful();
                } finally {
                    db.endTransaction();
                }
            }
            upgradeVersion = 86;
        }

        if (upgradeVersion == 86) {
            if (mUserHandle == UserHandle.USER_OWNER) {
                db.beginTransaction();
                try {
                    String[] settingsToMove = {
                            Settings.Global.PACKAGE_VERIFIER_ENABLE,
                            Settings.Global.PACKAGE_VERIFIER_TIMEOUT,
                            Settings.Global.PACKAGE_VERIFIER_DEFAULT_RESPONSE
                    };
                    moveSettingsToNewTable(db, TABLE_SECURE, TABLE_GLOBAL, settingsToMove, true);

                    db.setTransactionSuccessful();
                } finally {
                    db.endTransaction();
                }
            }
            upgradeVersion = 87;
        }

        if (upgradeVersion == 87) {
            if (mUserHandle == UserHandle.USER_OWNER) {
                db.beginTransaction();
                try {
                    String[] settingsToMove = {
                            Settings.Global.DATA_STALL_ALARM_NON_AGGRESSIVE_DELAY_IN_MS,
                            Settings.Global.DATA_STALL_ALARM_AGGRESSIVE_DELAY_IN_MS,
                            Settings.Global.GPRS_REGISTER_CHECK_PERIOD_MS
                    };
                    moveSettingsToNewTable(db, TABLE_SECURE, TABLE_GLOBAL, settingsToMove, true);

                    db.setTransactionSuccessful();
                } finally {
                    db.endTransaction();
                }
            }
            upgradeVersion = 88;
        }

        if (upgradeVersion == 88) {
            if (mUserHandle == UserHandle.USER_OWNER) {
                db.beginTransaction();
                try {
                    String[] settingsToMove = {
                            Settings.Global.BATTERY_DISCHARGE_DURATION_THRESHOLD,
                            Settings.Global.BATTERY_DISCHARGE_THRESHOLD,
                            Settings.Global.SEND_ACTION_APP_ERROR,
                            Settings.Global.DROPBOX_AGE_SECONDS,
                            Settings.Global.DROPBOX_MAX_FILES,
                            Settings.Global.DROPBOX_QUOTA_KB,
                            Settings.Global.DROPBOX_QUOTA_PERCENT,
                            Settings.Global.DROPBOX_RESERVE_PERCENT,
                            Settings.Global.DROPBOX_TAG_PREFIX,
                            Settings.Global.ERROR_LOGCAT_PREFIX,
                            Settings.Global.SYS_FREE_STORAGE_LOG_INTERVAL,
                            Settings.Global.DISK_FREE_CHANGE_REPORTING_THRESHOLD,
                            Settings.Global.SYS_STORAGE_THRESHOLD_PERCENTAGE,
                            Settings.Global.SYS_STORAGE_THRESHOLD_MAX_BYTES,
                            Settings.Global.SYS_STORAGE_FULL_THRESHOLD_BYTES,
                            Settings.Global.SYNC_MAX_RETRY_DELAY_IN_SECONDS,
                            Settings.Global.CONNECTIVITY_CHANGE_DELAY,
                            Settings.Global.CAPTIVE_PORTAL_DETECTION_ENABLED,
                            Settings.Global.CAPTIVE_PORTAL_SERVER,
                            Settings.Global.NSD_ON,
                            Settings.Global.SET_INSTALL_LOCATION,
                            Settings.Global.DEFAULT_INSTALL_LOCATION,
                            Settings.Global.INET_CONDITION_DEBOUNCE_UP_DELAY,
                            Settings.Global.INET_CONDITION_DEBOUNCE_DOWN_DELAY,
                            Settings.Global.READ_EXTERNAL_STORAGE_ENFORCED_DEFAULT,
                            Settings.Global.HTTP_PROXY,
                            Settings.Global.GLOBAL_HTTP_PROXY_HOST,
                            Settings.Global.GLOBAL_HTTP_PROXY_PORT,
                            Settings.Global.GLOBAL_HTTP_PROXY_EXCLUSION_LIST,
                            Settings.Global.SET_GLOBAL_HTTP_PROXY,
                            Settings.Global.DEFAULT_DNS_SERVER,
                    };
                    moveSettingsToNewTable(db, TABLE_SECURE, TABLE_GLOBAL, settingsToMove, true);
                    db.setTransactionSuccessful();
                } finally {
                    db.endTransaction();
                }
            }
            upgradeVersion = 89;
        }

        if (upgradeVersion == 89) {
            if (mUserHandle == UserHandle.USER_OWNER) {
                db.beginTransaction();
                try {
                    String[] prefixesToMove = {
                            Settings.Global.BLUETOOTH_HEADSET_PRIORITY_PREFIX,
                            Settings.Global.BLUETOOTH_A2DP_SINK_PRIORITY_PREFIX,
                            Settings.Global.BLUETOOTH_INPUT_DEVICE_PRIORITY_PREFIX,
                    };

                    movePrefixedSettingsToNewTable(db, TABLE_SECURE, TABLE_GLOBAL, prefixesToMove);

                    db.setTransactionSuccessful();
                } finally {
                    db.endTransaction();
                }
            }
            upgradeVersion = 90;
        }

        if (upgradeVersion == 90) {
            if (mUserHandle == UserHandle.USER_OWNER) {
                db.beginTransaction();
                try {
                    String[] systemToGlobal = {
                            Settings.Global.WINDOW_ANIMATION_SCALE,
                            Settings.Global.TRANSITION_ANIMATION_SCALE,
                            Settings.Global.ANIMATOR_DURATION_SCALE,
                            Settings.Global.FANCY_IME_ANIMATIONS,
                            Settings.Global.COMPATIBILITY_MODE,
                            Settings.Global.EMERGENCY_TONE,
                            Settings.Global.CALL_AUTO_RETRY,
                            Settings.Global.DEBUG_APP,
                            Settings.Global.WAIT_FOR_DEBUGGER,
                            Settings.Global.SHOW_PROCESSES,
                            Settings.Global.ALWAYS_FINISH_ACTIVITIES,
                    };
                    String[] secureToGlobal = {
                            Settings.Global.PREFERRED_NETWORK_MODE,
                            Settings.Global.PREFERRED_CDMA_SUBSCRIPTION,
                    };

                    moveSettingsToNewTable(db, TABLE_SYSTEM, TABLE_GLOBAL, systemToGlobal, true);
                    moveSettingsToNewTable(db, TABLE_SECURE, TABLE_GLOBAL, secureToGlobal, true);

                    db.setTransactionSuccessful();
                } finally {
                    db.endTransaction();
                }
            }
            upgradeVersion = 91;
        }

        if (upgradeVersion == 91) {
            if (mUserHandle == UserHandle.USER_OWNER) {
                db.beginTransaction();
                try {
                    // Move ringer mode from system to global settings
                    String[] settingsToMove = { Settings.Global.MODE_RINGER };
                    moveSettingsToNewTable(db, TABLE_SYSTEM, TABLE_GLOBAL, settingsToMove, true);

                    db.setTransactionSuccessful();
                } finally {
                    db.endTransaction();
                }
            }
            upgradeVersion = 92;
        }

        if (upgradeVersion == 92) {
            SQLiteStatement stmt = null;
            try {
                stmt = db.compileStatement("INSERT OR IGNORE INTO secure(name,value)"
                        + " VALUES(?,?);");
                if (mUserHandle == UserHandle.USER_OWNER) {
                    // consider existing primary users to have made it through user setup
                    // if the globally-scoped device-provisioned bit is set
                    // (indicating they already made it through setup as primary)
                    int deviceProvisioned = getIntValueFromTable(db, TABLE_GLOBAL,
                            Settings.Global.DEVICE_PROVISIONED, 0);
                    loadSetting(stmt, Settings.Secure.USER_SETUP_COMPLETE,
                            deviceProvisioned);
                } else {
                    // otherwise use the default
                    loadBooleanSetting(stmt, Settings.Secure.USER_SETUP_COMPLETE,
                            R.bool.def_user_setup_complete);
                }
            } finally {
                if (stmt != null) stmt.close();
            }
            upgradeVersion = 93;
        }

        if (upgradeVersion == 93) {
            // Redo this step, since somehow it didn't work the first time for some users
            if (mUserHandle == UserHandle.USER_OWNER) {
                db.beginTransaction();
                SQLiteStatement stmt = null;
                try {
                    // Migrate now-global settings
                    String[] settingsToMove = hashsetToStringArray(SettingsProvider.sSystemGlobalKeys);
                    moveSettingsToNewTable(db, TABLE_SYSTEM, TABLE_GLOBAL, settingsToMove, true);
                    settingsToMove = hashsetToStringArray(SettingsProvider.sSecureGlobalKeys);
                    moveSettingsToNewTable(db, TABLE_SECURE, TABLE_GLOBAL, settingsToMove, true);

                    db.setTransactionSuccessful();
                } finally {
                    db.endTransaction();
                    if (stmt != null) stmt.close();
                }
            }
            upgradeVersion = 94;
        }

        // *** Remember to update DATABASE_VERSION above!

        if (upgradeVersion != currentVersion) {
            Log.w(TAG, "Got stuck trying to upgrade from version " + upgradeVersion
                    + ", must wipe the settings provider");
            db.execSQL("DROP TABLE IF EXISTS global");
            db.execSQL("DROP TABLE IF EXISTS globalIndex1");
            db.execSQL("DROP TABLE IF EXISTS system");
            db.execSQL("DROP INDEX IF EXISTS systemIndex1");
            db.execSQL("DROP TABLE IF EXISTS secure");
            db.execSQL("DROP INDEX IF EXISTS secureIndex1");
            db.execSQL("DROP TABLE IF EXISTS gservices");
            db.execSQL("DROP INDEX IF EXISTS gservicesIndex1");
            db.execSQL("DROP TABLE IF EXISTS bluetooth_devices");
            db.execSQL("DROP TABLE IF EXISTS bookmarks");
            db.execSQL("DROP INDEX IF EXISTS bookmarksIndex1");
            db.execSQL("DROP INDEX IF EXISTS bookmarksIndex2");
            db.execSQL("DROP TABLE IF EXISTS favorites");
            onCreate(db);

            // Added for diagnosing settings.db wipes after the fact
            String wipeReason = oldVersion + "/" + upgradeVersion + "/" + currentVersion;
            db.execSQL("INSERT INTO secure(name,value) values('" +
                    "wiped_db_reason" + "','" + wipeReason + "');");
        }
    }

    private String[] hashsetToStringArray(HashSet<String> set) {
        String[] array = new String[set.size()];
        return set.toArray(array);
    }

    private void moveSettingsToNewTable(SQLiteDatabase db,
            String sourceTable, String destTable,
            String[] settingsToMove, boolean doIgnore) {
        // Copy settings values from the source table to the dest, and remove from the source
        SQLiteStatement insertStmt = null;
        SQLiteStatement deleteStmt = null;

        db.beginTransaction();
        try {
            insertStmt = db.compileStatement("INSERT "
                    + (doIgnore ? " OR IGNORE " : "")
                    + " INTO " + destTable + " (name,value) SELECT name,value FROM "
                    + sourceTable + " WHERE name=?");
            deleteStmt = db.compileStatement("DELETE FROM " + sourceTable + " WHERE name=?");

            for (String setting : settingsToMove) {
                insertStmt.bindString(1, setting);
                insertStmt.execute();

                deleteStmt.bindString(1, setting);
                deleteStmt.execute();
            }
            db.setTransactionSuccessful();
        } finally {
            db.endTransaction();
            if (insertStmt != null) {
                insertStmt.close();
            }
            if (deleteStmt != null) {
                deleteStmt.close();
            }
        }
    }

    /**
     * Move any settings with the given prefixes from the source table to the
     * destination table.
     */
    private void movePrefixedSettingsToNewTable(
            SQLiteDatabase db, String sourceTable, String destTable, String[] prefixesToMove) {
        SQLiteStatement insertStmt = null;
        SQLiteStatement deleteStmt = null;

        db.beginTransaction();
        try {
            insertStmt = db.compileStatement("INSERT INTO " + destTable
                    + " (name,value) SELECT name,value FROM " + sourceTable
                    + " WHERE substr(name,0,?)=?");
            deleteStmt = db.compileStatement(
                    "DELETE FROM " + sourceTable + " WHERE substr(name,0,?)=?");

            for (String prefix : prefixesToMove) {
                insertStmt.bindLong(1, prefix.length() + 1);
                insertStmt.bindString(2, prefix);
                insertStmt.execute();

                deleteStmt.bindLong(1, prefix.length() + 1);
                deleteStmt.bindString(2, prefix);
                deleteStmt.execute();
            }
            db.setTransactionSuccessful();
        } finally {
            db.endTransaction();
            if (insertStmt != null) {
                insertStmt.close();
            }
            if (deleteStmt != null) {
                deleteStmt.close();
            }
        }
    }

    private void upgradeLockPatternLocation(SQLiteDatabase db) {
        Cursor c = db.query(TABLE_SYSTEM, new String[] {"_id", "value"}, "name='lock_pattern'",
                null, null, null, null);
        if (c.getCount() > 0) {
            c.moveToFirst();
            String lockPattern = c.getString(1);
            if (!TextUtils.isEmpty(lockPattern)) {
                // Convert lock pattern
                try {
                    LockPatternUtils lpu = new LockPatternUtils(mContext);
                    List<LockPatternView.Cell> cellPattern =
                            LockPatternUtils.stringToPattern(lockPattern);
                    lpu.saveLockPattern(cellPattern);
                } catch (IllegalArgumentException e) {
                    // Don't want corrupted lock pattern to hang the reboot process
                }
            }
            c.close();
            db.delete(TABLE_SYSTEM, "name='lock_pattern'", null);
        } else {
            c.close();
        }
    }

    private void upgradeScreenTimeoutFromNever(SQLiteDatabase db) {
        // See if the timeout is -1 (for "Never").
        Cursor c = db.query(TABLE_SYSTEM, new String[] { "_id", "value" }, "name=? AND value=?",
                new String[] { Settings.System.SCREEN_OFF_TIMEOUT, "-1" },
                null, null, null);

        SQLiteStatement stmt = null;
        if (c.getCount() > 0) {
            c.close();
            try {
                stmt = db.compileStatement("INSERT OR REPLACE INTO system(name,value)"
                        + " VALUES(?,?);");

                // Set the timeout to 30 minutes in milliseconds
                loadSetting(stmt, Settings.System.SCREEN_OFF_TIMEOUT,
                        Integer.toString(30 * 60 * 1000));
            } finally {
                if (stmt != null) stmt.close();
            }
        } else {
            c.close();
        }
    }

    private void upgradeVibrateSettingFromNone(SQLiteDatabase db) {
        int vibrateSetting = getIntValueFromSystem(db, Settings.System.VIBRATE_ON, 0);
        // If the ringer vibrate value is invalid, set it to the default
        if ((vibrateSetting & 3) == AudioManager.VIBRATE_SETTING_OFF) {
            vibrateSetting = AudioService.getValueForVibrateSetting(0,
                    AudioManager.VIBRATE_TYPE_RINGER, AudioManager.VIBRATE_SETTING_ONLY_SILENT);
        }
        // Apply the same setting to the notification vibrate value
        vibrateSetting = AudioService.getValueForVibrateSetting(vibrateSetting,
                AudioManager.VIBRATE_TYPE_NOTIFICATION, vibrateSetting);

        SQLiteStatement stmt = null;
        try {
            stmt = db.compileStatement("INSERT OR REPLACE INTO system(name,value)"
                    + " VALUES(?,?);");
            loadSetting(stmt, Settings.System.VIBRATE_ON, vibrateSetting);
        } finally {
            if (stmt != null)
                stmt.close();
        }
    }

    private void upgradeScreenTimeout(SQLiteDatabase db) {
        // Change screen timeout to current default
        db.beginTransaction();
        SQLiteStatement stmt = null;
        try {
            stmt = db.compileStatement("INSERT OR REPLACE INTO system(name,value)"
                    + " VALUES(?,?);");
            loadIntegerSetting(stmt, Settings.System.SCREEN_OFF_TIMEOUT,
                    R.integer.def_screen_off_timeout);
            db.setTransactionSuccessful();
        } finally {
            db.endTransaction();
            if (stmt != null)
                stmt.close();
        }
    }

    private void upgradeAutoBrightness(SQLiteDatabase db) {
        db.beginTransaction();
        try {
            String value =
                    mContext.getResources().getBoolean(
                    R.bool.def_screen_brightness_automatic_mode) ? "1" : "0";
            db.execSQL("INSERT OR REPLACE INTO system(name,value) values('" +
                    Settings.System.SCREEN_BRIGHTNESS_MODE + "','" + value + "');");
            db.setTransactionSuccessful();
        } finally {
            db.endTransaction();
        }
    }

    /**
     * Loads the default set of bookmarked shortcuts from an xml file.
     *
     * @param db The database to write the values into
     */
    private void loadBookmarks(SQLiteDatabase db) {
        ContentValues values = new ContentValues();

        PackageManager packageManager = mContext.getPackageManager();
        try {
            XmlResourceParser parser = mContext.getResources().getXml(R.xml.bookmarks);
            XmlUtils.beginDocument(parser, "bookmarks");

            final int depth = parser.getDepth();
            int type;

            while (((type = parser.next()) != XmlPullParser.END_TAG ||
                    parser.getDepth() > depth) && type != XmlPullParser.END_DOCUMENT) {

                if (type != XmlPullParser.START_TAG) {
                    continue;
                }

                String name = parser.getName();
                if (!"bookmark".equals(name)) {
                    break;
                }

                String pkg = parser.getAttributeValue(null, "package");
                String cls = parser.getAttributeValue(null, "class");
                String shortcutStr = parser.getAttributeValue(null, "shortcut");
                String category = parser.getAttributeValue(null, "category");

                int shortcutValue = shortcutStr.charAt(0);
                if (TextUtils.isEmpty(shortcutStr)) {
                    Log.w(TAG, "Unable to get shortcut for: " + pkg + "/" + cls);
                    continue;
                }

                final Intent intent;
                final String title;
                if (pkg != null && cls != null) {
                    ActivityInfo info = null;
                    ComponentName cn = new ComponentName(pkg, cls);
                    try {
                        info = packageManager.getActivityInfo(cn, 0);
                    } catch (PackageManager.NameNotFoundException e) {
                        String[] packages = packageManager.canonicalToCurrentPackageNames(
                                new String[] { pkg });
                        cn = new ComponentName(packages[0], cls);
                        try {
                            info = packageManager.getActivityInfo(cn, 0);
                        } catch (PackageManager.NameNotFoundException e1) {
                            Log.w(TAG, "Unable to add bookmark: " + pkg + "/" + cls, e);
                            continue;
                        }
                    }

                    intent = new Intent(Intent.ACTION_MAIN, null);
                    intent.addCategory(Intent.CATEGORY_LAUNCHER);
                    intent.setComponent(cn);
                    title = info.loadLabel(packageManager).toString();
                } else if (category != null) {
                    intent = Intent.makeMainSelectorActivity(Intent.ACTION_MAIN, category);
                    title = "";
                } else {
                    Log.w(TAG, "Unable to add bookmark for shortcut " + shortcutStr
                            + ": missing package/class or category attributes");
                    continue;
                }

                intent.setFlags(Intent.FLAG_ACTIVITY_NEW_TASK);
                values.put(Settings.Bookmarks.INTENT, intent.toUri(0));
                values.put(Settings.Bookmarks.TITLE, title);
                values.put(Settings.Bookmarks.SHORTCUT, shortcutValue);
                db.delete("bookmarks", "shortcut = ?",
                        new String[] { Integer.toString(shortcutValue) });
                db.insert("bookmarks", null, values);
            }
        } catch (XmlPullParserException e) {
            Log.w(TAG, "Got execption parsing bookmarks.", e);
        } catch (IOException e) {
            Log.w(TAG, "Got execption parsing bookmarks.", e);
        }
    }

    /**
     * Loads the default volume levels. It is actually inserting the index of
     * the volume array for each of the volume controls.
     *
     * @param db the database to insert the volume levels into
     */
    private void loadVolumeLevels(SQLiteDatabase db) {
        SQLiteStatement stmt = null;
        try {
            stmt = db.compileStatement("INSERT OR IGNORE INTO system(name,value)"
                    + " VALUES(?,?);");

            loadSetting(stmt, Settings.System.VOLUME_MUSIC,
                    AudioManager.DEFAULT_STREAM_VOLUME[AudioManager.STREAM_MUSIC]);
            loadSetting(stmt, Settings.System.VOLUME_RING,
                    AudioManager.DEFAULT_STREAM_VOLUME[AudioManager.STREAM_RING]);
            loadSetting(stmt, Settings.System.VOLUME_SYSTEM,
                    AudioManager.DEFAULT_STREAM_VOLUME[AudioManager.STREAM_SYSTEM]);
            loadSetting(
                    stmt,
                    Settings.System.VOLUME_VOICE,
                    AudioManager.DEFAULT_STREAM_VOLUME[AudioManager.STREAM_VOICE_CALL]);
            loadSetting(stmt, Settings.System.VOLUME_ALARM,
                    AudioManager.DEFAULT_STREAM_VOLUME[AudioManager.STREAM_ALARM]);
            loadSetting(
                    stmt,
                    Settings.System.VOLUME_NOTIFICATION,
                    AudioManager.DEFAULT_STREAM_VOLUME[AudioManager.STREAM_NOTIFICATION]);
            loadSetting(
                    stmt,
                    Settings.System.VOLUME_BLUETOOTH_SCO,
                    AudioManager.DEFAULT_STREAM_VOLUME[AudioManager.STREAM_BLUETOOTH_SCO]);

            // By default:
            // - ringtones, notification, system and music streams are affected by ringer mode
            // on non voice capable devices (tablets)
            // - ringtones, notification and system streams are affected by ringer mode
            // on voice capable devices (phones)
            int ringerModeAffectedStreams = (1 << AudioManager.STREAM_RING) |
                                            (1 << AudioManager.STREAM_NOTIFICATION) |
                                            (1 << AudioManager.STREAM_SYSTEM) |
                                            (1 << AudioManager.STREAM_SYSTEM_ENFORCED);
            if (!mContext.getResources().getBoolean(
                    com.android.internal.R.bool.config_voice_capable)) {
                ringerModeAffectedStreams |= (1 << AudioManager.STREAM_MUSIC);
            }
            loadSetting(stmt, Settings.System.MODE_RINGER_STREAMS_AFFECTED,
                    ringerModeAffectedStreams);

            loadSetting(stmt, Settings.System.MUTE_STREAMS_AFFECTED,
                    ((1 << AudioManager.STREAM_MUSIC) |
                     (1 << AudioManager.STREAM_RING) |
                     (1 << AudioManager.STREAM_NOTIFICATION) |
                     (1 << AudioManager.STREAM_SYSTEM)));
        } finally {
            if (stmt != null) stmt.close();
        }

        loadVibrateWhenRingingSetting(db);
    }

    private void loadVibrateSetting(SQLiteDatabase db, boolean deleteOld) {
        if (deleteOld) {
            db.execSQL("DELETE FROM system WHERE name='" + Settings.System.VIBRATE_ON + "'");
        }

        SQLiteStatement stmt = null;
        try {
            stmt = db.compileStatement("INSERT OR IGNORE INTO system(name,value)"
                    + " VALUES(?,?);");

            // Vibrate on by default for ringer, on for notification
            int vibrate = 0;
            vibrate = AudioService.getValueForVibrateSetting(vibrate,
                    AudioManager.VIBRATE_TYPE_NOTIFICATION,
                    AudioManager.VIBRATE_SETTING_ONLY_SILENT);
            vibrate |= AudioService.getValueForVibrateSetting(vibrate,
                    AudioManager.VIBRATE_TYPE_RINGER, AudioManager.VIBRATE_SETTING_ONLY_SILENT);
            loadSetting(stmt, Settings.System.VIBRATE_ON, vibrate);
        } finally {
            if (stmt != null) stmt.close();
        }
    }

    private void loadVibrateWhenRingingSetting(SQLiteDatabase db) {
        // The default should be off. VIBRATE_SETTING_ONLY_SILENT should also be ignored here.
        // Phone app should separately check whether AudioManager#getRingerMode() returns
        // RINGER_MODE_VIBRATE, with which the device should vibrate anyway.
        int vibrateSetting = getIntValueFromSystem(db, Settings.System.VIBRATE_ON,
                AudioManager.VIBRATE_SETTING_OFF);
        boolean vibrateWhenRinging = ((vibrateSetting & 3) == AudioManager.VIBRATE_SETTING_ON);

        SQLiteStatement stmt = null;
        try {
            stmt = db.compileStatement("INSERT OR IGNORE INTO system(name,value)"
                    + " VALUES(?,?);");
            loadSetting(stmt, Settings.System.VIBRATE_WHEN_RINGING, vibrateWhenRinging ? 1 : 0);
        } finally {
            if (stmt != null) stmt.close();
        }
    }

    private void loadSettings(SQLiteDatabase db) {
        loadSystemSettings(db);
        loadSecureSettings(db);
        // The global table only exists for the 'owner' user
        if (mUserHandle == UserHandle.USER_OWNER) {
            loadGlobalSettings(db);
        }
    }

    private void loadSystemSettings(SQLiteDatabase db) {
        SQLiteStatement stmt = null;
        try {
            stmt = db.compileStatement("INSERT OR IGNORE INTO system(name,value)"
                    + " VALUES(?,?);");

            loadBooleanSetting(stmt, Settings.System.DIM_SCREEN,
                    R.bool.def_dim_screen);
            loadIntegerSetting(stmt, Settings.System.SCREEN_OFF_TIMEOUT,
                    R.integer.def_screen_off_timeout);

            // Set default cdma DTMF type
            loadSetting(stmt, Settings.System.DTMF_TONE_TYPE_WHEN_DIALING, 0);

            // Set default hearing aid
            loadSetting(stmt, Settings.System.HEARING_AID, 0);

            // Set default tty mode
            loadSetting(stmt, Settings.System.TTY_MODE, 0);

<<<<<<< HEAD
            // Set the value of MOTO OEM for toggle use
            loadSetting(stmt, Settings.System.MOTO_OEM_STATE,
                "true".equalsIgnoreCase(SystemProperties.get(TelephonyProperties.PROPERTY_MOTO_OEM, "true")) ? "1" : "0");

            // Set the value of IMSI FIX for toggle use
            loadSetting(stmt, Settings.System.IMSI_FIX_STATE,
                "true".equalsIgnoreCase(SystemProperties.get(TelephonyProperties.PROPERTY_IMSI_FIX, "true")) ? "1" : "0");

            // Set default World Phone mode
            loadSetting(stmt, Settings.System.WORLD_PHONE_STATE, 0);

            // Set the value of GSM Signal Strength FIX for toggle use
            loadSetting(stmt, Settings.System.GSM_SIGNALSTRENGTH_FIX_STATE,
                "true".equalsIgnoreCase(SystemProperties.get(TelephonyProperties.PROPERTY_GSM_SIGNALSTRENGTH_FIX, "true")) ? "1" : "0");

            loadBooleanSetting(stmt, Settings.System.AIRPLANE_MODE_ON,
                    R.bool.def_airplane_mode_on);

            loadStringSetting(stmt, Settings.System.AIRPLANE_MODE_RADIOS,
                    R.string.def_airplane_mode_radios);

            loadStringSetting(stmt, Settings.System.AIRPLANE_MODE_TOGGLEABLE_RADIOS,
                    R.string.airplane_mode_toggleable_radios);

            loadBooleanSetting(stmt, Settings.System.AUTO_TIME,
                    R.bool.def_auto_time); // Sync time to NITZ

            loadBooleanSetting(stmt, Settings.System.AUTO_TIME_ZONE,
                    R.bool.def_auto_time_zone); // Sync timezone to NITZ

=======
>>>>>>> 4299f63e
            loadIntegerSetting(stmt, Settings.System.SCREEN_BRIGHTNESS,
                    R.integer.def_screen_brightness);

            loadBooleanSetting(stmt, Settings.System.SCREEN_BRIGHTNESS_MODE,
                    R.bool.def_screen_brightness_automatic_mode);

            loadDefaultAnimationSettings(stmt);

            loadBooleanSetting(stmt, Settings.System.ACCELEROMETER_ROTATION,
                    R.bool.def_accelerometer_rotation);

            loadDefaultHapticSettings(stmt);

            loadBooleanSetting(stmt, Settings.System.NOTIFICATION_LIGHT_PULSE,
                    R.bool.def_notification_pulse);

            loadUISoundEffectsSettings(stmt);

            loadIntegerSetting(stmt, Settings.System.POINTER_SPEED,
                    R.integer.def_pointer_speed);
        } finally {
            if (stmt != null) stmt.close();
        }
    }

    private void loadUISoundEffectsSettings(SQLiteStatement stmt) {
        loadBooleanSetting(stmt, Settings.System.DTMF_TONE_WHEN_DIALING,
                R.bool.def_dtmf_tones_enabled);
        loadBooleanSetting(stmt, Settings.System.SOUND_EFFECTS_ENABLED,
                R.bool.def_sound_effects_enabled);
        loadBooleanSetting(stmt, Settings.System.HAPTIC_FEEDBACK_ENABLED,
                R.bool.def_haptic_feedback);

        loadIntegerSetting(stmt, Settings.System.LOCKSCREEN_SOUNDS_ENABLED,
            R.integer.def_lockscreen_sounds_enabled);
    }

    private void loadDefaultAnimationSettings(SQLiteStatement stmt) {
        loadFractionSetting(stmt, Settings.System.WINDOW_ANIMATION_SCALE,
                R.fraction.def_window_animation_scale, 1);
        loadFractionSetting(stmt, Settings.System.TRANSITION_ANIMATION_SCALE,
                R.fraction.def_window_transition_scale, 1);
    }

    private void loadDefaultHapticSettings(SQLiteStatement stmt) {
        loadBooleanSetting(stmt, Settings.System.HAPTIC_FEEDBACK_ENABLED,
                R.bool.def_haptic_feedback);
    }

    private void loadSecureSettings(SQLiteDatabase db) {
        SQLiteStatement stmt = null;
        try {
            stmt = db.compileStatement("INSERT OR IGNORE INTO secure(name,value)"
                    + " VALUES(?,?);");

            loadStringSetting(stmt, Settings.Secure.LOCATION_PROVIDERS_ALLOWED,
                    R.string.def_location_providers_allowed);

            String wifiWatchList = SystemProperties.get("ro.com.android.wifi-watchlist");
            if (!TextUtils.isEmpty(wifiWatchList)) {
                loadSetting(stmt, Settings.Secure.WIFI_WATCHDOG_WATCH_LIST, wifiWatchList);
            }

<<<<<<< HEAD
            // Set the preferred network mode to 0 = Global, CDMA default
            int type;
            type = SystemProperties.getInt("ro.telephony.default_network",
                        RILConstants.PREFERRED_NETWORK_MODE);
            loadSetting(stmt, Settings.Secure.PREFERRED_NETWORK_MODE, type);

            // Enable or disable Cell Broadcast SMS
            loadSetting(stmt, Settings.Secure.CDMA_CELL_BROADCAST_SMS,
                    RILConstants.CDMA_CELL_BROADCAST_SMS_DISABLED);

=======
>>>>>>> 4299f63e
            // Don't do this.  The SystemServer will initialize ADB_ENABLED from a
            // persistent system property instead.
            //loadSetting(stmt, Settings.Secure.ADB_ENABLED, 0);

            // Allow mock locations default, based on build
            loadSetting(stmt, Settings.Secure.ALLOW_MOCK_LOCATION,
                    "1".equals(SystemProperties.get("ro.allow.mock.location")) ? 1 : 0);

            loadSecure35Settings(stmt);

            loadBooleanSetting(stmt, Settings.Secure.MOUNT_PLAY_NOTIFICATION_SND,
                    R.bool.def_mount_play_notification_snd);

            loadBooleanSetting(stmt, Settings.Secure.MOUNT_UMS_AUTOSTART,
                    R.bool.def_mount_ums_autostart);

            loadBooleanSetting(stmt, Settings.Secure.MOUNT_UMS_PROMPT,
                    R.bool.def_mount_ums_prompt);

            loadBooleanSetting(stmt, Settings.Secure.MOUNT_UMS_NOTIFY_ENABLED,
                    R.bool.def_mount_ums_notify_enabled);

            loadBooleanSetting(stmt, Settings.Secure.ACCESSIBILITY_SCRIPT_INJECTION,
                    R.bool.def_accessibility_script_injection);

            loadStringSetting(stmt, Settings.Secure.ACCESSIBILITY_WEB_CONTENT_KEY_BINDINGS,
                    R.string.def_accessibility_web_content_key_bindings);

            loadIntegerSetting(stmt, Settings.Secure.LONG_PRESS_TIMEOUT,
                    R.integer.def_long_press_timeout_millis);

            loadBooleanSetting(stmt, Settings.Secure.TOUCH_EXPLORATION_ENABLED,
                    R.bool.def_touch_exploration_enabled);

            loadBooleanSetting(stmt, Settings.Secure.ACCESSIBILITY_SPEAK_PASSWORD,
                    R.bool.def_accessibility_speak_password);

            loadStringSetting(stmt, Settings.Secure.ACCESSIBILITY_SCREEN_READER_URL,
                    R.string.def_accessibility_screen_reader_url);

            if (SystemProperties.getBoolean("ro.lockscreen.disable.default", false) == true) {
                loadSetting(stmt, Settings.System.LOCKSCREEN_DISABLED, "1");
            } else {
                loadBooleanSetting(stmt, Settings.System.LOCKSCREEN_DISABLED,
                        R.bool.def_lockscreen_disabled);
            }

            loadBooleanSetting(stmt, Settings.Secure.SCREENSAVER_ENABLED,
                    com.android.internal.R.bool.config_dreamsEnabledByDefault);
            loadBooleanSetting(stmt, Settings.Secure.SCREENSAVER_ACTIVATE_ON_DOCK,
                    com.android.internal.R.bool.config_dreamsActivatedOnDockByDefault);
            loadBooleanSetting(stmt, Settings.Secure.SCREENSAVER_ACTIVATE_ON_SLEEP,
                    com.android.internal.R.bool.config_dreamsActivatedOnSleepByDefault);
            loadStringSetting(stmt, Settings.Secure.SCREENSAVER_COMPONENTS,
                    com.android.internal.R.string.config_dreamsDefaultComponent);
            loadStringSetting(stmt, Settings.Secure.SCREENSAVER_DEFAULT_COMPONENT,
                    com.android.internal.R.string.config_dreamsDefaultComponent);

            loadBooleanSetting(stmt, Settings.Secure.ACCESSIBILITY_DISPLAY_MAGNIFICATION_ENABLED,
                    R.bool.def_accessibility_display_magnification_enabled);

            loadFractionSetting(stmt, Settings.Secure.ACCESSIBILITY_DISPLAY_MAGNIFICATION_SCALE,
                    R.fraction.def_accessibility_display_magnification_scale, 1);

            loadBooleanSetting(stmt,
                    Settings.Secure.ACCESSIBILITY_DISPLAY_MAGNIFICATION_AUTO_UPDATE,
                    R.bool.def_accessibility_display_magnification_auto_update);

            loadBooleanSetting(stmt, Settings.Secure.USER_SETUP_COMPLETE,
                    R.bool.def_user_setup_complete);
        } finally {
            if (stmt != null) stmt.close();
        }
    }

    private void loadSecure35Settings(SQLiteStatement stmt) {
        loadBooleanSetting(stmt, Settings.Secure.BACKUP_ENABLED,
                R.bool.def_backup_enabled);

        loadStringSetting(stmt, Settings.Secure.BACKUP_TRANSPORT,
                R.string.def_backup_transport);
    }

    private void loadGlobalSettings(SQLiteDatabase db) {
        SQLiteStatement stmt = null;
        try {
            stmt = db.compileStatement("INSERT OR IGNORE INTO global(name,value)"
                    + " VALUES(?,?);");

            // --- Previously in 'system'
            loadBooleanSetting(stmt, Settings.Global.AIRPLANE_MODE_ON,
                    R.bool.def_airplane_mode_on);

            loadStringSetting(stmt, Settings.Global.AIRPLANE_MODE_RADIOS,
                    R.string.def_airplane_mode_radios);

            loadStringSetting(stmt, Settings.Global.AIRPLANE_MODE_TOGGLEABLE_RADIOS,
                    R.string.airplane_mode_toggleable_radios);

            loadBooleanSetting(stmt, Settings.Global.ASSISTED_GPS_ENABLED,
                    R.bool.assisted_gps_enabled);

            loadBooleanSetting(stmt, Settings.Global.AUTO_TIME,
                    R.bool.def_auto_time); // Sync time to NITZ

            loadBooleanSetting(stmt, Settings.Global.AUTO_TIME_ZONE,
                    R.bool.def_auto_time_zone); // Sync timezone to NITZ

            loadSetting(stmt, Settings.Global.STAY_ON_WHILE_PLUGGED_IN,
                    ("1".equals(SystemProperties.get("ro.kernel.qemu")) ||
                        mContext.getResources().getBoolean(R.bool.def_stay_on_while_plugged_in))
                     ? 1 : 0);

            loadIntegerSetting(stmt, Settings.Global.WIFI_SLEEP_POLICY,
                    R.integer.def_wifi_sleep_policy);

            loadSetting(stmt, Settings.Global.MODE_RINGER,
                    AudioManager.RINGER_MODE_NORMAL);

            // --- Previously in 'secure'
            loadBooleanSetting(stmt, Settings.Global.PACKAGE_VERIFIER_ENABLE,
                    R.bool.def_package_verifier_enable);

            loadBooleanSetting(stmt, Settings.Global.WIFI_ON,
                    R.bool.def_wifi_on);

            loadBooleanSetting(stmt, Settings.Global.WIFI_NETWORKS_AVAILABLE_NOTIFICATION_ON,
                    R.bool.def_networks_available_notification_on);

            loadBooleanSetting(stmt, Settings.Global.BLUETOOTH_ON,
                    R.bool.def_bluetooth_on);

            // Enable or disable Cell Broadcast SMS
            loadSetting(stmt, Settings.Global.CDMA_CELL_BROADCAST_SMS,
                    RILConstants.CDMA_CELL_BROADCAST_SMS_DISABLED);

            // Data roaming default, based on build
            loadSetting(stmt, Settings.Global.DATA_ROAMING,
                    "true".equalsIgnoreCase(
                            SystemProperties.get("ro.com.android.dataroaming",
                                    "false")) ? 1 : 0);

            loadBooleanSetting(stmt, Settings.Global.DEVICE_PROVISIONED,
                    R.bool.def_device_provisioned);

            final int maxBytes = mContext.getResources().getInteger(
                    R.integer.def_download_manager_max_bytes_over_mobile);
            if (maxBytes > 0) {
                loadSetting(stmt, Settings.Global.DOWNLOAD_MAX_BYTES_OVER_MOBILE,
                        Integer.toString(maxBytes));
            }

            final int recommendedMaxBytes = mContext.getResources().getInteger(
                    R.integer.def_download_manager_recommended_max_bytes_over_mobile);
            if (recommendedMaxBytes > 0) {
                loadSetting(stmt, Settings.Global.DOWNLOAD_RECOMMENDED_MAX_BYTES_OVER_MOBILE,
                        Integer.toString(recommendedMaxBytes));
            }

            // Mobile Data default, based on build
            loadSetting(stmt, Settings.Global.MOBILE_DATA,
                    "true".equalsIgnoreCase(
                            SystemProperties.get("ro.com.android.mobiledata",
                                    "true")) ? 1 : 0);

            loadBooleanSetting(stmt, Settings.Global.NETSTATS_ENABLED,
                    R.bool.def_netstats_enabled);

            loadBooleanSetting(stmt, Settings.Global.INSTALL_NON_MARKET_APPS,
                    R.bool.def_install_non_market_apps);

            loadIntegerSetting(stmt, Settings.Global.NETWORK_PREFERENCE,
                    R.integer.def_network_preference);

            loadBooleanSetting(stmt, Settings.Global.USB_MASS_STORAGE_ENABLED,
                    R.bool.def_usb_mass_storage_enabled);

            loadIntegerSetting(stmt, Settings.Global.WIFI_MAX_DHCP_RETRY_COUNT,
                    R.integer.def_max_dhcp_retries);

            loadBooleanSetting(stmt, Settings.Global.WIFI_DISPLAY_ON,
                    R.bool.def_wifi_display_on);

            loadStringSetting(stmt, Settings.Global.LOCK_SOUND,
                    R.string.def_lock_sound);
            loadStringSetting(stmt, Settings.Global.UNLOCK_SOUND,
                    R.string.def_unlock_sound);
            loadIntegerSetting(stmt, Settings.Global.POWER_SOUNDS_ENABLED,
                    R.integer.def_power_sounds_enabled);
            loadStringSetting(stmt, Settings.Global.LOW_BATTERY_SOUND,
                    R.string.def_low_battery_sound);
            loadIntegerSetting(stmt, Settings.Global.DOCK_SOUNDS_ENABLED,
                    R.integer.def_dock_sounds_enabled);
            loadStringSetting(stmt, Settings.Global.DESK_DOCK_SOUND,
                    R.string.def_desk_dock_sound);
            loadStringSetting(stmt, Settings.Global.DESK_UNDOCK_SOUND,
                    R.string.def_desk_undock_sound);
            loadStringSetting(stmt, Settings.Global.CAR_DOCK_SOUND,
                    R.string.def_car_dock_sound);
            loadStringSetting(stmt, Settings.Global.CAR_UNDOCK_SOUND,
                    R.string.def_car_undock_sound);

            loadSetting(stmt, Settings.Global.SET_INSTALL_LOCATION, 0);
            loadSetting(stmt, Settings.Global.DEFAULT_INSTALL_LOCATION,
                    PackageHelper.APP_INSTALL_AUTO);

            // Set default cdma emergency tone
            loadSetting(stmt, Settings.Global.EMERGENCY_TONE, 0);

            // Set default cdma call auto retry
            loadSetting(stmt, Settings.Global.CALL_AUTO_RETRY, 0);

            // Set the preferred network mode to 0 = Global, CDMA default
            int type;
            if (TelephonyManager.getLteOnCdmaModeStatic() == PhoneConstants.LTE_ON_CDMA_TRUE) {
                type = Phone.NT_MODE_GLOBAL;
            } else {
                type = SystemProperties.getInt("ro.telephony.default_network",
                        RILConstants.PREFERRED_NETWORK_MODE);
            }
            loadSetting(stmt, Settings.Global.PREFERRED_NETWORK_MODE, type);

            // --- New global settings start here
        } finally {
            if (stmt != null) stmt.close();
        }
    }

    private void loadSetting(SQLiteStatement stmt, String key, Object value) {
        stmt.bindString(1, key);
        stmt.bindString(2, value.toString());
        stmt.execute();
    }

    private void loadStringSetting(SQLiteStatement stmt, String key, int resid) {
        loadSetting(stmt, key, mContext.getResources().getString(resid));
    }

    private void loadBooleanSetting(SQLiteStatement stmt, String key, int resid) {
        loadSetting(stmt, key,
                mContext.getResources().getBoolean(resid) ? "1" : "0");
    }

    private void loadIntegerSetting(SQLiteStatement stmt, String key, int resid) {
        loadSetting(stmt, key,
                Integer.toString(mContext.getResources().getInteger(resid)));
    }

    private void loadFractionSetting(SQLiteStatement stmt, String key, int resid, int base) {
        loadSetting(stmt, key,
                Float.toString(mContext.getResources().getFraction(resid, base, base)));
    }

    private int getIntValueFromSystem(SQLiteDatabase db, String name, int defaultValue) {
        return getIntValueFromTable(db, TABLE_SYSTEM, name, defaultValue);
    }

    private int getIntValueFromTable(SQLiteDatabase db, String table, String name,
            int defaultValue) {
        String value = getStringValueFromTable(db, table, name, null);
        return (value != null) ? Integer.parseInt(value) : defaultValue;
    }

    private String getStringValueFromTable(SQLiteDatabase db, String table, String name,
            String defaultValue) {
        Cursor c = null;
        try {
            c = db.query(table, new String[] { Settings.System.VALUE }, "name='" + name + "'",
                    null, null, null, null);
            if (c != null && c.moveToFirst()) {
                String val = c.getString(0);
                return val == null ? defaultValue : val;
            }
        } finally {
            if (c != null) c.close();
        }
        return defaultValue;
    }
}<|MERGE_RESOLUTION|>--- conflicted
+++ resolved
@@ -1917,7 +1917,6 @@
             // Set default tty mode
             loadSetting(stmt, Settings.System.TTY_MODE, 0);
 
-<<<<<<< HEAD
             // Set the value of MOTO OEM for toggle use
             loadSetting(stmt, Settings.System.MOTO_OEM_STATE,
                 "true".equalsIgnoreCase(SystemProperties.get(TelephonyProperties.PROPERTY_MOTO_OEM, "true")) ? "1" : "0");
@@ -1933,23 +1932,6 @@
             loadSetting(stmt, Settings.System.GSM_SIGNALSTRENGTH_FIX_STATE,
                 "true".equalsIgnoreCase(SystemProperties.get(TelephonyProperties.PROPERTY_GSM_SIGNALSTRENGTH_FIX, "true")) ? "1" : "0");
 
-            loadBooleanSetting(stmt, Settings.System.AIRPLANE_MODE_ON,
-                    R.bool.def_airplane_mode_on);
-
-            loadStringSetting(stmt, Settings.System.AIRPLANE_MODE_RADIOS,
-                    R.string.def_airplane_mode_radios);
-
-            loadStringSetting(stmt, Settings.System.AIRPLANE_MODE_TOGGLEABLE_RADIOS,
-                    R.string.airplane_mode_toggleable_radios);
-
-            loadBooleanSetting(stmt, Settings.System.AUTO_TIME,
-                    R.bool.def_auto_time); // Sync time to NITZ
-
-            loadBooleanSetting(stmt, Settings.System.AUTO_TIME_ZONE,
-                    R.bool.def_auto_time_zone); // Sync timezone to NITZ
-
-=======
->>>>>>> 4299f63e
             loadIntegerSetting(stmt, Settings.System.SCREEN_BRIGHTNESS,
                     R.integer.def_screen_brightness);
 
@@ -2013,19 +1995,6 @@
                 loadSetting(stmt, Settings.Secure.WIFI_WATCHDOG_WATCH_LIST, wifiWatchList);
             }
 
-<<<<<<< HEAD
-            // Set the preferred network mode to 0 = Global, CDMA default
-            int type;
-            type = SystemProperties.getInt("ro.telephony.default_network",
-                        RILConstants.PREFERRED_NETWORK_MODE);
-            loadSetting(stmt, Settings.Secure.PREFERRED_NETWORK_MODE, type);
-
-            // Enable or disable Cell Broadcast SMS
-            loadSetting(stmt, Settings.Secure.CDMA_CELL_BROADCAST_SMS,
-                    RILConstants.CDMA_CELL_BROADCAST_SMS_DISABLED);
-
-=======
->>>>>>> 4299f63e
             // Don't do this.  The SystemServer will initialize ADB_ENABLED from a
             // persistent system property instead.
             //loadSetting(stmt, Settings.Secure.ADB_ENABLED, 0);
