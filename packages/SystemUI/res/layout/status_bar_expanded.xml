<?xml version="1.0" encoding="utf-8"?>
<!--
/* apps/common/assets/default/default/skins/StatusBar.xml
**
** Copyright 2006, The Android Open Source Project
**
** Licensed under the Apache License, Version 2.0 (the "License"); 
** you may not use this file except in compliance with the License. 
** You may obtain a copy of the License at 
**
**     http://www.apache.org/licenses/LICENSE-2.0 
**
** Unless required by applicable law or agreed to in writing, software 
** distributed under the License is distributed on an "AS IS" BASIS, 
** WITHOUT WARRANTIES OR CONDITIONS OF ANY KIND, either express or implied. 
** See the License for the specific language governing permissions and 
** limitations under the License.
*/
-->

<FrameLayout 
    xmlns:android="http://schemas.android.com/apk/res/android"
    xmlns:systemui="http://schemas.android.com/apk/res/com.android.systemui"
    android:id="@+id/notification_panel"
    android:layout_width="match_parent"
    android:layout_height="match_parent"
    android:background="@drawable/notification_panel_bg"
    android:paddingTop="@dimen/notification_panel_padding_top"
    android:layout_marginLeft="@dimen/notification_panel_margin_left"
    >

    <com.android.systemui.statusbar.phone.NotificationWallpaper
        android:id="@+id/notification_wallpaper"
        android:layout_width="match_parent"
        android:layout_height="match_parent" />

    <TextView
        android:id="@+id/carrier_label"
        android:textAppearance="@style/TextAppearance.StatusBar.Expanded.Network"
        android:layout_height="@dimen/carrier_label_height"
        android:layout_width="match_parent"
        android:layout_gravity="bottom"
        android:layout_marginBottom="@dimen/close_handle_height"
        android:gravity="center"
        android:visibility="invisible"
        />

<<<<<<< HEAD
    <com.android.systemui.statusbar.policy.WeatherText
        android:id="@+id/weather"
        android:textAppearance="@style/TextAppearance.StatusBar.Expanded.Network"
        android:layout_height="@dimen/carrier_label_height"
        android:layout_width="match_parent"
        android:layout_gravity="bottom"
        android:layout_marginBottom="@dimen/weather_text_margin"
        android:gravity="center"
        android:visibility="invisible"
        />

=======
>>>>>>> 4873a480
    <LinearLayout
        android:layout_width="match_parent"
        android:layout_height="match_parent"
        android:orientation="vertical"
        android:layout_marginBottom="@dimen/close_handle_underlap"
        android:orientation="vertical"
        >

        <include
            layout="@layout/status_bar_expanded_header"
            android:layout_width="match_parent"
            android:layout_height="@dimen/notification_panel_header_height"
            />

<<<<<<< HEAD
       	<include
	        layout="@layout/weatherpanel"
	        android:layout_width="match_parent"
	        android:layout_height="wrap_content" />
     
=======
        <TextView
            android:id="@+id/emergency_calls_only"
            android:textAppearance="@style/TextAppearance.StatusBar.Expanded.Network.EmergencyOnly"
            android:layout_height="wrap_content"
            android:layout_width="match_parent"
            android:paddingBottom="4dp"
            android:gravity="center"
            android:visibility="gone"
            />

>>>>>>> 4873a480
        <ScrollView
            android:id="@+id/scroll"
            android:layout_width="match_parent"
            android:layout_height="match_parent"
            android:fadingEdge="none"
            android:overScrollMode="ifContentScrolls"
            >
            <LinearLayout
                android:layout_width="match_parent"
                android:layout_height="wrap_content"
                android:orientation="vertical" >
                <include
                    android:layout_width="match_parent"
                    android:layout_height="wrap_content"
                    layout="@layout/quick_toggles" />
                <com.android.systemui.statusbar.policy.NotificationRowLayout
                    android:id="@+id/latestItems"
                    android:layout_width="match_parent"
                    android:layout_height="wrap_content"
                    systemui:rowHeight="@dimen/notification_row_min_height" />

            </LinearLayout>
        </ScrollView>
    </LinearLayout>

    <com.android.systemui.statusbar.phone.CloseDragHandle android:id="@+id/close"
        android:layout_width="match_parent"
        android:layout_height="@dimen/close_handle_height"
        android:layout_gravity="bottom"
        android:orientation="vertical"
        >
        <ImageView
            android:layout_width="match_parent"
            android:layout_height="@dimen/close_handle_height"
            android:layout_gravity="bottom"
            android:scaleType="fitXY"
            android:src="@drawable/status_bar_close"
            />

    </com.android.systemui.statusbar.phone.CloseDragHandle>
</FrameLayout><!-- end of sliding panel --><|MERGE_RESOLUTION|>--- conflicted
+++ resolved
@@ -45,7 +45,6 @@
         android:visibility="invisible"
         />
 
-<<<<<<< HEAD
     <com.android.systemui.statusbar.policy.WeatherText
         android:id="@+id/weather"
         android:textAppearance="@style/TextAppearance.StatusBar.Expanded.Network"
@@ -57,14 +56,11 @@
         android:visibility="invisible"
         />
 
-=======
->>>>>>> 4873a480
     <LinearLayout
         android:layout_width="match_parent"
         android:layout_height="match_parent"
         android:orientation="vertical"
         android:layout_marginBottom="@dimen/close_handle_underlap"
-        android:orientation="vertical"
         >
 
         <include
@@ -73,13 +69,11 @@
             android:layout_height="@dimen/notification_panel_header_height"
             />
 
-<<<<<<< HEAD
        	<include
 	        layout="@layout/weatherpanel"
 	        android:layout_width="match_parent"
 	        android:layout_height="wrap_content" />
      
-=======
         <TextView
             android:id="@+id/emergency_calls_only"
             android:textAppearance="@style/TextAppearance.StatusBar.Expanded.Network.EmergencyOnly"
@@ -90,7 +84,6 @@
             android:visibility="gone"
             />
 
->>>>>>> 4873a480
         <ScrollView
             android:id="@+id/scroll"
             android:layout_width="match_parent"
