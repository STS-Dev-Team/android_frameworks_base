--- conflicted
+++ resolved
@@ -157,14 +157,12 @@
     <!-- Height of the carrier/wifi name label -->
     <dimen name="carrier_label_height">24dp</dimen>
 
-<<<<<<< HEAD
-    <!-- Height of the system bar settings view -->
-    <dimen name="system_bar_settings_view_height">-1dp</dimen>
-=======
     <!-- The distance you can pull a notificaiton before it pops open -->
     <dimen name="blinds_pop_threshold">32dp</dimen>
 
     <!-- The size of the gesture span needed to activate the "pull" notification expansion -->
     <dimen name="pull_span_min">25dp</dimen>
->>>>>>> 4873a480
+
+    <!-- Height of the system bar settings view -->
+    <dimen name="system_bar_settings_view_height">-1dp</dimen>
 </resources>