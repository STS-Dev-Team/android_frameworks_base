--- conflicted
+++ resolved
@@ -159,7 +159,6 @@
                     Log.d(TAG, "onReceive");
                 }
 
-<<<<<<< HEAD
                 if (SystemProperties.OMAP_ENHANCEMENT) {
                     if (Intent.ACTION_WALLPAPER_CHANGED.equals(intent.getAction())) {
                         synchronized (mLock) {
@@ -180,18 +179,10 @@
                     }
                 } else {
                     synchronized (mLock) {
-                        mBackgroundWidth = mBackgroundHeight = -1;
+                        mLastSurfaceWidth = mLastSurfaceHeight = -1;
                         mBackground = null;
                         mRedrawNeeded = true;
                         drawFrameLocked();
-                    }
-=======
-                synchronized (mLock) {
-                    mLastSurfaceWidth = mLastSurfaceHeight = -1;
-                    mBackground = null;
-                    mRedrawNeeded = true;
-                    drawFrameLocked();
->>>>>>> 4299f63e
                 }
             }
         }
