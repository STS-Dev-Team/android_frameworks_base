--- conflicted
+++ resolved
@@ -937,11 +937,7 @@
         String wifiLabel = "";
         String mobileLabel = "";
         int N;
-<<<<<<< HEAD
-        final boolean emergencyOnly = (mServiceState != null && mServiceState.isEmergencyOnly());
-=======
         final boolean emergencyOnly = isEmergencyOnly();
->>>>>>> cee11240
 
         if (!mHasMobileDataFeature) {
             mDataSignalIconId = mPhoneSignalIconId = 0;
