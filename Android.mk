--- conflicted
+++ resolved
@@ -409,12 +409,8 @@
 			core \
 			ext \
 			framework \
-<<<<<<< HEAD
-			framework2 \
-=======
 			mms-common \
 			telephony-common \
->>>>>>> 35e2f960
 
 framework_docs_LOCAL_MODULE_CLASS := JAVA_LIBRARIES
 framework_docs_LOCAL_DROIDDOC_HTML_DIR := docs/html
