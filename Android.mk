#
# Copyright (C) 2008 The Android Open Source Project
#
# Licensed under the Apache License, Version 2.0 (the "License");
# you may not use this file except in compliance with the License.
# You may obtain a copy of the License at
#
#      http://www.apache.org/licenses/LICENSE-2.0
#
# Unless required by applicable law or agreed to in writing, software
# distributed under the License is distributed on an "AS IS" BASIS,
# WITHOUT WARRANTIES OR CONDITIONS OF ANY KIND, either express or implied.
# See the License for the specific language governing permissions and
# limitations under the License.
#
LOCAL_PATH := $(call my-dir)

# We have a special case here where we build the library's resources
# independently from its code, so we need to find where the resource
# class source got placed in the course of building the resources.
# Thus, the magic here.
# Also, this module cannot depend directly on the R.java file; if it
# did, the PRIVATE_* vars for R.java wouldn't be guaranteed to be correct.
# Instead, it depends on the R.stamp file, which lists the corresponding
# R.java file as a prerequisite.
# TODO: find a more appropriate way to do this.
framework_res_source_path := APPS/framework-res_intermediates/src

# the library
# ============================================================
include $(CLEAR_VARS)

# FRAMEWORKS_BASE_SUBDIRS comes from build/core/pathmap.mk
LOCAL_SRC_FILES := $(call find-other-java-files,$(FRAMEWORKS_BASE_SUBDIRS))

# EventLogTags files.
LOCAL_SRC_FILES += \
       core/java/android/content/EventLogTags.logtags \
       core/java/android/webkit/EventLogTags.logtags \
       telephony/java/com/android/internal/telephony/EventLogTags.logtags \

# The following filters out code we are temporarily not including at all.
# TODO: Move AWT and beans (and associated harmony code) back into libcore.
# TODO: Maybe remove javax.microedition entirely?
# TODO: Move SyncML (org.mobilecontrol.*) into its own library.
LOCAL_SRC_FILES := $(filter-out \
			org/mobilecontrol/% \
			,$(LOCAL_SRC_FILES))

# Include a different set of source files when building a debug build.
# TODO: Maybe build these into a separate .jar and put it on the classpath
#       in front of framework.jar.
# NOTE: Do not use this as an example; this is a very special situation.
#       Do not modify LOCAL_SRC_FILES based on any variable other
#       than TARGET_BUILD_TYPE, otherwise builds can become inconsistent.
ifeq ($(TARGET_BUILD_TYPE),debug)
  LOCAL_SRC_FILES += $(call find-other-java-files,core/config/debug)
else
  LOCAL_SRC_FILES += $(call find-other-java-files,core/config/ndebug)
endif

## READ ME: ########################################################
##
## When updating this list of aidl files, consider if that aidl is
## part of the SDK API.  If it is, also add it to the list below that
## is preprocessed and distributed with the SDK.  This list should
## not contain any aidl files for parcelables, but the one below should
## if you intend for 3rd parties to be able to send those objects
## across process boundaries.
##
## READ ME: ########################################################
LOCAL_SRC_FILES += \
	core/java/android/accessibilityservice/IAccessibilityServiceConnection.aidl \
	core/java/android/accessibilityservice/IEventListener.aidl \
	core/java/android/accounts/IAccountManager.aidl \
	core/java/android/accounts/IAccountManagerResponse.aidl \
	core/java/android/accounts/IAccountAuthenticator.aidl \
	core/java/android/accounts/IAccountAuthenticatorResponse.aidl \
	core/java/android/app/IActivityController.aidl \
	core/java/android/app/IActivityPendingResult.aidl \
	core/java/android/app/IActivityWatcher.aidl \
	core/java/android/app/IAlarmManager.aidl \
	core/java/android/app/IBackupAgent.aidl \
	core/java/android/app/IInstrumentationWatcher.aidl \
	core/java/android/app/INotificationManager.aidl \
	core/java/android/app/ISearchManager.aidl \
	core/java/android/app/ISearchManagerCallback.aidl \
	core/java/android/app/IServiceConnection.aidl \
	core/java/android/app/IThumbnailReceiver.aidl \
	core/java/android/app/ITransientNotification.aidl \
	core/java/android/app/IUiModeManager.aidl \
	core/java/android/app/IWallpaperManager.aidl \
	core/java/android/app/IWallpaperManagerCallback.aidl \
	core/java/android/app/admin/IDevicePolicyManager.aidl \
	core/java/android/app/backup/IBackupManager.aidl \
	core/java/android/app/backup/IRestoreObserver.aidl \
	core/java/android/app/backup/IRestoreSession.aidl \
	core/java/android/bluetooth/IBluetooth.aidl \
	core/java/android/bluetooth/IBluetoothA2dp.aidl \
	core/java/android/bluetooth/IBluetoothCallback.aidl \
	core/java/android/bluetooth/IBluetoothHeadset.aidl \
	core/java/android/bluetooth/IBluetoothPbap.aidl \
	core/java/android/content/IClipboard.aidl \
	core/java/android/content/IContentService.aidl \
	core/java/android/content/IIntentReceiver.aidl \
	core/java/android/content/IIntentSender.aidl \
	core/java/android/content/IOnPrimaryClipChangedListener.aidl \
	core/java/android/content/ISyncAdapter.aidl \
	core/java/android/content/ISyncContext.aidl \
	core/java/android/content/ISyncStatusObserver.aidl \
	core/java/android/content/pm/IPackageDataObserver.aidl \
	core/java/android/content/pm/IPackageDeleteObserver.aidl \
	core/java/android/content/pm/IPackageInstallObserver.aidl \
	core/java/android/content/pm/IPackageManager.aidl \
	core/java/android/content/pm/IPackageMoveObserver.aidl \
	core/java/android/content/pm/IPackageStatsObserver.aidl \
	core/java/android/database/IContentObserver.aidl \
	core/java/android/net/IConnectivityManager.aidl \
	core/java/android/net/INetworkManagementEventObserver.aidl \
	core/java/android/net/IThrottleManager.aidl \
	core/java/android/nfc/ILlcpConnectionlessSocket.aidl \
	core/java/android/nfc/ILlcpServiceSocket.aidl \
	core/java/android/nfc/ILlcpSocket.aidl \
	core/java/android/nfc/INfcAdapter.aidl \
	core/java/android/nfc/INfcTag.aidl \
	core/java/android/nfc/IP2pInitiator.aidl \
	core/java/android/nfc/IP2pTarget.aidl \
    core/java/android/nfc/INfcSecureElement.aidl \
	core/java/android/os/IHardwareService.aidl \
	core/java/android/os/IMessenger.aidl \
	core/java/android/os/INetworkManagementService.aidl \
	core/java/android/os/INetStatService.aidl \
	core/java/android/os/IPermissionController.aidl \
	core/java/android/os/IPowerManager.aidl \
    core/java/android/os/IRemoteCallback.aidl \
	core/java/android/os/IVibratorService.aidl \
    core/java/android/service/wallpaper/IWallpaperConnection.aidl \
    core/java/android/service/wallpaper/IWallpaperEngine.aidl \
    core/java/android/service/wallpaper/IWallpaperService.aidl \
	core/java/android/view/accessibility/IAccessibilityManager.aidl \
	core/java/android/view/accessibility/IAccessibilityManagerClient.aidl \
	core/java/android/view/IApplicationToken.aidl \
	core/java/android/view/IOnKeyguardExitResult.aidl \
	core/java/android/view/IRotationWatcher.aidl \
	core/java/android/view/IWindow.aidl \
	core/java/android/view/IWindowManager.aidl \
	core/java/android/view/IWindowSession.aidl \
	core/java/android/speech/IRecognitionListener.aidl \
	core/java/android/speech/IRecognitionService.aidl \
	core/java/android/speech/tts/ITts.aidl \
	core/java/android/speech/tts/ITtsCallback.aidl \
	core/java/com/android/internal/app/IBatteryStats.aidl \
	core/java/com/android/internal/app/IUsageStats.aidl \
	core/java/com/android/internal/app/IMediaContainerService.aidl \
	core/java/com/android/internal/appwidget/IAppWidgetService.aidl \
	core/java/com/android/internal/appwidget/IAppWidgetHost.aidl \
	core/java/com/android/internal/backup/IBackupTransport.aidl \
	core/java/com/android/internal/os/IDropBoxManagerService.aidl \
	core/java/com/android/internal/os/IResultReceiver.aidl \
	core/java/com/android/internal/statusbar/IStatusBar.aidl \
	core/java/com/android/internal/statusbar/IStatusBarService.aidl \
	core/java/com/android/internal/view/IInputContext.aidl \
	core/java/com/android/internal/view/IInputContextCallback.aidl \
	core/java/com/android/internal/view/IInputMethod.aidl \
	core/java/com/android/internal/view/IInputMethodCallback.aidl \
	core/java/com/android/internal/view/IInputMethodClient.aidl \
	core/java/com/android/internal/view/IInputMethodManager.aidl \
	core/java/com/android/internal/view/IInputMethodSession.aidl \
	core/java/com/android/internal/widget/IRemoteViewsFactory.aidl \
	core/java/com/android/internal/widget/IRemoteViewsAdapterConnection.aidl \
	location/java/android/location/ICountryDetector.aidl \
	location/java/android/location/ICountryListener.aidl \
	location/java/android/location/IGeocodeProvider.aidl \
	location/java/android/location/IGpsStatusListener.aidl \
	location/java/android/location/IGpsStatusProvider.aidl \
	location/java/android/location/ILocationListener.aidl \
	location/java/android/location/ILocationManager.aidl \
	location/java/android/location/ILocationProvider.aidl \
	location/java/android/location/INetInitiatedListener.aidl \
	media/java/android/media/IAudioService.aidl \
	media/java/android/media/IAudioFocusDispatcher.aidl \
	media/java/android/media/IMediaScannerListener.aidl \
	media/java/android/media/IMediaScannerService.aidl \
	telephony/java/com/android/internal/telephony/IPhoneStateListener.aidl \
	telephony/java/com/android/internal/telephony/IPhoneSubInfo.aidl \
	telephony/java/com/android/internal/telephony/ITelephony.aidl \
	telephony/java/com/android/internal/telephony/ITelephonyRegistry.aidl \
	telephony/java/com/android/internal/telephony/IIccPhoneBook.aidl \
	telephony/java/com/android/internal/telephony/ISms.aidl \
	wifi/java/android/net/wifi/IWifiManager.aidl \
	telephony/java/com/android/internal/telephony/IExtendedNetworkService.aidl \
	vpn/java/android/net/vpn/IVpnService.aidl \
	voip/java/android/net/sip/ISipSession.aidl \
	voip/java/android/net/sip/ISipSessionListener.aidl \
	voip/java/android/net/sip/ISipService.aidl
#


# FRAMEWORKS_BASE_JAVA_SRC_DIRS comes from build/core/pathmap.mk
LOCAL_AIDL_INCLUDES += $(FRAMEWORKS_BASE_JAVA_SRC_DIRS)

LOCAL_INTERMEDIATE_SOURCES := \
			$(framework_res_source_path)/android/R.java \
			$(framework_res_source_path)/android/Manifest.java \
			$(framework_res_source_path)/com/android/internal/R.java

LOCAL_NO_STANDARD_LIBRARIES := true
LOCAL_JAVA_LIBRARIES := bouncycastle core core-junit ext

LOCAL_MODULE := framework
LOCAL_MODULE_CLASS := JAVA_LIBRARIES

LOCAL_NO_EMMA_INSTRUMENT := true
LOCAL_NO_EMMA_COMPILE := true

# List of classes and interfaces which should be loaded by the Zygote.
LOCAL_JAVA_RESOURCE_FILES += $(LOCAL_PATH)/preloaded-classes

#LOCAL_JARJAR_RULES := $(LOCAL_PATH)/jarjar-rules.txt

LOCAL_DX_FLAGS := --core-library

include $(BUILD_JAVA_LIBRARY)

# Make sure that R.java and Manifest.java are built before we build
# the source for this library.
framework_res_R_stamp := \
	$(call intermediates-dir-for,APPS,framework-res,,COMMON)/src/R.stamp
$(full_classes_compiled_jar): $(framework_res_R_stamp)

# Make sure that framework-res is installed when framework is.
$(LOCAL_INSTALLED_MODULE): | $(dir $(LOCAL_INSTALLED_MODULE))framework-res.apk

framework_built := $(LOCAL_BUILT_MODULE)

# AIDL files to be preprocessed and included in the SDK,
# relative to the root of the build tree.
# ============================================================
aidl_files := \
	frameworks/base/core/java/android/accounts/IAccountManager.aidl \
	frameworks/base/core/java/android/accounts/IAccountManagerResponse.aidl \
	frameworks/base/core/java/android/accounts/IAccountAuthenticator.aidl \
	frameworks/base/core/java/android/accounts/IAccountAuthenticatorResponse.aidl \
	frameworks/base/core/java/android/app/Notification.aidl \
	frameworks/base/core/java/android/app/PendingIntent.aidl \
	frameworks/base/core/java/android/bluetooth/BluetoothDevice.aidl \
	frameworks/base/core/java/android/content/ComponentName.aidl \
	frameworks/base/core/java/android/content/Intent.aidl \
	frameworks/base/core/java/android/content/IntentSender.aidl \
	frameworks/base/core/java/android/content/PeriodicSync.aidl \
	frameworks/base/core/java/android/content/SyncStats.aidl \
	frameworks/base/core/java/android/content/res/Configuration.aidl \
	frameworks/base/core/java/android/appwidget/AppWidgetProviderInfo.aidl \
	frameworks/base/core/java/android/net/Uri.aidl \
	frameworks/base/core/java/android/nfc/NdefMessage.aidl \
	frameworks/base/core/java/android/nfc/NdefRecord.aidl \
	frameworks/base/core/java/android/nfc/Tag.aidl \
	frameworks/base/core/java/android/os/Bundle.aidl \
	frameworks/base/core/java/android/os/DropBoxManager.aidl \
	frameworks/base/core/java/android/os/ParcelFileDescriptor.aidl \
	frameworks/base/core/java/android/os/ParcelUuid.aidl \
	frameworks/base/core/java/android/view/KeyEvent.aidl \
	frameworks/base/core/java/android/view/MotionEvent.aidl \
	frameworks/base/core/java/android/view/Surface.aidl \
	frameworks/base/core/java/android/view/WindowManager.aidl \
	frameworks/base/core/java/android/widget/RemoteViews.aidl \
	frameworks/base/core/java/com/android/internal/view/IInputContext.aidl \
	frameworks/base/core/java/com/android/internal/view/IInputMethod.aidl \
	frameworks/base/core/java/com/android/internal/view/IInputMethodCallback.aidl \
	frameworks/base/core/java/com/android/internal/view/IInputMethodClient.aidl \
	frameworks/base/core/java/com/android/internal/view/IInputMethodManager.aidl \
	frameworks/base/core/java/com/android/internal/view/IInputMethodSession.aidl \
	frameworks/base/graphics/java/android/graphics/Bitmap.aidl \
	frameworks/base/graphics/java/android/graphics/Rect.aidl \
	frameworks/base/graphics/java/android/graphics/Region.aidl \
	frameworks/base/location/java/android/location/Criteria.aidl \
	frameworks/base/location/java/android/location/Location.aidl \
	frameworks/base/telephony/java/android/telephony/ServiceState.aidl \
	frameworks/base/telephony/java/com/android/internal/telephony/IPhoneSubInfo.aidl \
	frameworks/base/telephony/java/com/android/internal/telephony/ITelephony.aidl \
	frameworks/base/vpn/java/android/net/vpn/IVpnService.aidl \

gen := $(TARGET_OUT_COMMON_INTERMEDIATES)/framework.aidl
$(gen): PRIVATE_SRC_FILES := $(aidl_files)
ALL_SDK_FILES += $(gen)
$(gen): $(aidl_files) | $(AIDL)
		@echo Aidl Preprocess: $@
		$(hide) $(AIDL) --preprocess $@ $(PRIVATE_SRC_FILES)

# the documentation
# ============================================================

# TODO: deal with com/google/android/googleapps
packages_to_document := \
	android \
	javax/microedition/khronos

# Search through the base framework dirs for these packages.
# The result will be relative to frameworks/base.
fwbase_dirs_to_document := \
	test-runner/src \
	$(patsubst $(LOCAL_PATH)/%,%, \
	  $(wildcard \
	    $(foreach dir, $(FRAMEWORKS_BASE_JAVA_SRC_DIRS), \
	      $(addprefix $(dir)/, $(packages_to_document)) \
	     ) \
	   ) \
	 )

# Pass a special "fake-out" version of some classes to the doc/API tools.
# ConfigBuildFlags uses this trick to prevent certain fields from appearing
# as "final" in the official SDK APIs.
fwbase_dirs_to_document += core/config/sdk

# include definition of libcore_to_document
# These are relative to libcore
include $(LOCAL_PATH)/../../libcore/Docs.mk

non_base_dirs := \
	../../external/apache-http/src/org/apache/http

# These are relative to frameworks/base
dirs_to_document := \
	$(fwbase_dirs_to_document) \
	$(non_base_dirs) \
	$(addprefix ../../libcore/, $(libcore_to_document))

html_dirs := \
	$(FRAMEWORKS_BASE_SUBDIRS) \
	$(non_base_dirs)

# These are relative to frameworks/base
framework_docs_LOCAL_SRC_FILES := \
	$(call find-other-java-files, $(dirs_to_document)) \
	$(call find-other-html-files, $(html_dirs))

# This is used by ide.mk as the list of source files that are
# always included.
INTERNAL_SDK_SOURCE_DIRS := $(addprefix $(LOCAL_PATH)/,$(dirs_to_document))

framework_docs_LOCAL_DROIDDOC_SOURCE_PATH := \
	$(FRAMEWORKS_BASE_JAVA_SRC_DIRS)

framework_docs_LOCAL_INTERMEDIATE_SOURCES := \
			$(framework_res_source_path)/android/R.java \
			$(framework_res_source_path)/android/Manifest.java \
			$(framework_res_source_path)/com/android/internal/R.java

framework_docs_LOCAL_JAVA_LIBRARIES := \
			bouncycastle \
			core \
			ext \
			framework \

framework_docs_LOCAL_MODULE_CLASS := JAVA_LIBRARIES
framework_docs_LOCAL_DROIDDOC_HTML_DIR := docs/html
# The since flag (-since N.xml API_LEVEL) is used to add API Level information
# to the reference documentation. Must be in order of oldest to newest.
framework_docs_LOCAL_DROIDDOC_OPTIONS := \
    -knowntags ./frameworks/base/docs/knowntags.txt \
    -since ./frameworks/base/api/1.xml 1 \
    -since ./frameworks/base/api/2.xml 2 \
    -since ./frameworks/base/api/3.xml 3 \
    -since ./frameworks/base/api/4.xml 4 \
    -since ./frameworks/base/api/5.xml 5 \
    -since ./frameworks/base/api/6.xml 6 \
    -since ./frameworks/base/api/7.xml 7 \
    -since ./frameworks/base/api/8.xml 8 \
    -since ./frameworks/base/api/9.xml 9 \
<<<<<<< HEAD
    -since ./frameworks/base/api/current.xml Honeycomb \
		-werror -hide 113 \
		-overview $(LOCAL_PATH)/core/java/overview.html
=======
    -since ./frameworks/base/api/10.xml 10 \
    -werror -hide 13 \
    -overview $(LOCAL_PATH)/core/java/overview.html
>>>>>>> ce3ad3b7

framework_docs_LOCAL_ADDITIONAL_JAVA_DIR:= $(call intermediates-dir-for,JAVA_LIBRARIES,framework)

framework_docs_LOCAL_ADDITIONAL_DEPENDENCIES := \
    frameworks/base/docs/knowntags.txt

sample_dir := development/samples

# the list here should match the list of samples included in the sdk samples package
# (see development/build/sdk.atree)
web_docs_sample_code_flags := \
		-hdf android.hasSamples 1 \
		-samplecode $(sample_dir)/AccessibilityService \
		            resources/samples/AccessibilityService "Accessibility Service" \
		-samplecode $(sample_dir)/AccelerometerPlay \
		            resources/samples/AccelerometerPlay "Accelerometer Play" \
	  -samplecode $(sample_dir)/ApiDemos \
		            resources/samples/ApiDemos "API Demos" \
		-samplecode $(sample_dir)/BackupRestore \
		            resources/samples/BackupRestore "Backup and Restore" \
		-samplecode $(sample_dir)/BluetoothChat \
		            resources/samples/BluetoothChat "Bluetooth Chat" \
		-samplecode $(sample_dir)/BusinessCard \
		            resources/samples/BusinessCard "Business Card" \
		-samplecode $(sample_dir)/ContactManager \
		            resources/samples/ContactManager "Contact Manager" \
    -samplecode $(sample_dir)/CubeLiveWallpaper \
                resources/samples/CubeLiveWallpaper "Cube Live Wallpaper" \
		-samplecode $(sample_dir)/Home \
		            resources/samples/Home "Home" \
                -samplecode $(sample_dir)/Honeycomb-Gallery \
                            resources/samples/Honeycomb-Gallery "Honeycomb Gallery" \
		-samplecode $(sample_dir)/JetBoy \
		            resources/samples/JetBoy "JetBoy" \
		-samplecode $(sample_dir)/LunarLander \
		            resources/samples/LunarLander "Lunar Lander" \
		-samplecode $(sample_dir)/MultiResolution \
		            resources/samples/MultiResolution "Multiple Resolutions" \
		-samplecode $(sample_dir)/NFCDemo \
		            resources/samples/NFCDemo "NFC Demo" \
		-samplecode $(sample_dir)/NotePad \
		            resources/samples/NotePad "Note Pad" \
		-samplecode $(sample_dir)/SampleSyncAdapter \
		            resources/samples/SampleSyncAdapter "Sample Sync Adapter" \
		-samplecode $(sample_dir)/SearchableDictionary \
		            resources/samples/SearchableDictionary "Searchable Dictionary v2" \
		-samplecode $(sample_dir)/SipDemo \
		            resources/samples/SipDemo "SIP Demo" \
		-samplecode $(sample_dir)/Snake \
		            resources/samples/Snake "Snake" \
		-samplecode $(sample_dir)/SoftKeyboard \
		            resources/samples/SoftKeyboard "Soft Keyboard" \
		-samplecode $(sample_dir)/Spinner  \
		            resources/samples/Spinner "Spinner" \
		-samplecode $(sample_dir)/SpinnerTest \
		            resources/samples/SpinnerTest "SpinnerTest" \
		-samplecode $(sample_dir)/TicTacToeLib  \
		            resources/samples/TicTacToeLib "TicTacToeLib" \
		-samplecode $(sample_dir)/TicTacToeMain \
		            resources/samples/TicTacToeMain "TicTacToeMain" \
		-samplecode $(sample_dir)/Wiktionary \
		            resources/samples/Wiktionary "Wiktionary" \
		-samplecode $(sample_dir)/WiktionarySimple \
		            resources/samples/WiktionarySimple "Wiktionary (Simplified)" \
		-samplecode $(sample_dir)/VoiceRecognitionService \
		            resources/samples/VoiceRecognitionService "Voice Recognition Service" \
		-samplecode $(sample_dir)/XmlAdapters \
		            resources/samples/XmlAdapters "XML Adapters"

## SDK version identifiers used in the published docs
  # major[.minor] version for current SDK. (full releases only)
framework_docs_SDK_VERSION:=3.0
  # release version (ie "Release x")  (full releases only)
<<<<<<< HEAD
framework_docs_SDK_REL_ID:=Preview
=======
framework_docs_SDK_REL_ID:=1
  # flag to build offline docs for a preview release
framework_docs_SDK_PREVIEW:=true
>>>>>>> ce3ad3b7

framework_docs_LOCAL_DROIDDOC_OPTIONS += \
		-hdf sdk.version $(framework_docs_SDK_VERSION) \
		-hdf sdk.rel.id $(framework_docs_SDK_REL_ID) \
		-hdf sdk.preview true \

# ====  the api stubs and current.xml ===========================
include $(CLEAR_VARS)

LOCAL_SRC_FILES:=$(framework_docs_LOCAL_SRC_FILES)
LOCAL_INTERMEDIATE_SOURCES:=$(framework_docs_LOCAL_INTERMEDIATE_SOURCES)
LOCAL_JAVA_LIBRARIES:=$(framework_docs_LOCAL_JAVA_LIBRARIES)
LOCAL_MODULE_CLASS:=$(framework_docs_LOCAL_MODULE_CLASS)
LOCAL_DROIDDOC_SOURCE_PATH:=$(framework_docs_LOCAL_DROIDDOC_SOURCE_PATH)
LOCAL_DROIDDOC_HTML_DIR:=$(framework_docs_LOCAL_DROIDDOC_HTML_DIR)
LOCAL_ADDITIONAL_JAVA_DIR:=$(framework_docs_LOCAL_ADDITIONAL_JAVA_DIR)
LOCAL_ADDITIONAL_DEPENDENCIES:=$(framework_docs_LOCAL_ADDITIONAL_DEPENDENCIES)

LOCAL_MODULE := api-stubs

LOCAL_DROIDDOC_OPTIONS:=\
		$(framework_docs_LOCAL_DROIDDOC_OPTIONS) \
		-stubs $(TARGET_OUT_COMMON_INTERMEDIATES)/JAVA_LIBRARIES/android_stubs_current_intermediates/src \
		-apixml $(INTERNAL_PLATFORM_API_FILE) \
		-nodocs

LOCAL_DROIDDOC_CUSTOM_TEMPLATE_DIR:=build/tools/droiddoc/templates-sdk

LOCAL_UNINSTALLABLE_MODULE := true

include $(BUILD_DROIDDOC)

# $(gen), i.e. framework.aidl, is also needed while building against the current stub.
$(full_target): $(framework_built) $(gen)
$(INTERNAL_PLATFORM_API_FILE): $(full_target)
$(call dist-for-goals,sdk,$(INTERNAL_PLATFORM_API_FILE))

# ====  check javadoc comments but don't generate docs ========
include $(CLEAR_VARS)

LOCAL_SRC_FILES:=$(framework_docs_LOCAL_SRC_FILES)
LOCAL_INTERMEDIATE_SOURCES:=$(framework_docs_LOCAL_INTERMEDIATE_SOURCES)
LOCAL_JAVA_LIBRARIES:=$(framework_docs_LOCAL_JAVA_LIBRARIES)
LOCAL_MODULE_CLASS:=$(framework_docs_LOCAL_MODULE_CLASS)
LOCAL_DROIDDOC_SOURCE_PATH:=$(framework_docs_LOCAL_DROIDDOC_SOURCE_PATH)
LOCAL_DROIDDOC_HTML_DIR:=$(framework_docs_LOCAL_DROIDDOC_HTML_DIR)
LOCAL_ADDITIONAL_JAVA_DIR:=$(framework_docs_LOCAL_ADDITIONAL_JAVA_DIR)
LOCAL_ADDITIONAL_DEPENDENCIES:=$(framework_docs_LOCAL_ADDITIONAL_DEPENDENCIES)

LOCAL_MODULE := doc-comment-check

LOCAL_DROIDDOC_OPTIONS:=\
		$(framework_docs_LOCAL_DROIDDOC_OPTIONS) \
		-parsecomments

LOCAL_DROIDDOC_CUSTOM_TEMPLATE_DIR:=build/tools/droiddoc/templates-sdk

LOCAL_UNINSTALLABLE_MODULE := true

include $(BUILD_DROIDDOC)

# $(gen), i.e. framework.aidl, is also needed while building against the current stub.
$(full_target): $(framework_built) $(gen)

droidcore: doc-comment-check-docs

# ====  static html in the sdk ==================================
include $(CLEAR_VARS)

LOCAL_SRC_FILES:=$(framework_docs_LOCAL_SRC_FILES)
LOCAL_INTERMEDIATE_SOURCES:=$(framework_docs_LOCAL_INTERMEDIATE_SOURCES)
LOCAL_JAVA_LIBRARIES:=$(framework_docs_LOCAL_JAVA_LIBRARIES)
LOCAL_MODULE_CLASS:=$(framework_docs_LOCAL_MODULE_CLASS)
LOCAL_DROIDDOC_SOURCE_PATH:=$(framework_docs_LOCAL_DROIDDOC_SOURCE_PATH)
LOCAL_DROIDDOC_HTML_DIR:=$(framework_docs_LOCAL_DROIDDOC_HTML_DIR)
LOCAL_ADDITIONAL_JAVA_DIR:=$(framework_docs_LOCAL_ADDITIONAL_JAVA_DIR)
LOCAL_ADDITIONAL_DEPENDENCIES:=$(framework_docs_LOCAL_ADDITIONAL_DEPENDENCIES)

LOCAL_MODULE := offline-sdk

LOCAL_DROIDDOC_OPTIONS:=\
		$(framework_docs_LOCAL_DROIDDOC_OPTIONS) \
                $(web_docs_sample_code_flags) \
                -offlinemode \
		-title "Android SDK" \
		-proofread $(OUT_DOCS)/$(LOCAL_MODULE)-proofread.txt \
		-todo $(OUT_DOCS)/$(LOCAL_MODULE)-docs-todo.html \
		-sdkvalues $(OUT_DOCS) \
		-hdf android.whichdoc offline


LOCAL_DROIDDOC_CUSTOM_TEMPLATE_DIR:=build/tools/droiddoc/templates-sdk

include $(BUILD_DROIDDOC)

static_doc_index_redirect := $(out_dir)/index.html
$(static_doc_index_redirect): \
	$(LOCAL_PATH)/docs/docs-documentation-redirect.html | $(ACP)
	$(hide) mkdir -p $(dir $@)
	$(hide) $(ACP) $< $@

$(full_target): $(static_doc_index_redirect)
$(full_target): $(framework_built)

# ==== docs for the web (on the google app engine server) =======================
include $(CLEAR_VARS)

LOCAL_SRC_FILES:=$(framework_docs_LOCAL_SRC_FILES)
LOCAL_INTERMEDIATE_SOURCES:=$(framework_docs_LOCAL_INTERMEDIATE_SOURCES)
LOCAL_STATIC_JAVA_LIBRARIES:=$(framework_docs_LOCAL_STATIC_JAVA_LIBRARIES)
LOCAL_JAVA_LIBRARIES:=$(framework_docs_LOCAL_JAVA_LIBRARIES)
LOCAL_MODULE_CLASS:=$(framework_docs_LOCAL_MODULE_CLASS)
LOCAL_DROIDDOC_SOURCE_PATH:=$(framework_docs_LOCAL_DROIDDOC_SOURCE_PATH)
LOCAL_DROIDDOC_HTML_DIR:=$(framework_docs_LOCAL_DROIDDOC_HTML_DIR)
LOCAL_ADDITIONAL_JAVA_DIR:=$(framework_docs_LOCAL_ADDITIONAL_JAVA_DIR)
LOCAL_ADDITIONAL_DEPENDENCIES:=$(framework_docs_LOCAL_ADDITIONAL_DEPENDENCIES)

LOCAL_MODULE := online-sdk

LOCAL_DROIDDOC_OPTIONS:= \
		$(framework_docs_LOCAL_DROIDDOC_OPTIONS) \
		$(web_docs_sample_code_flags) \
		-toroot / \
		-hdf android.whichdoc online \
		-hdf template.showLanguageMenu true

ifeq ($(framework_docs_SDK_PREVIEW),true)
  LOCAL_DROIDDOC_OPTIONS += -hdf sdk.preview true
endif

LOCAL_DROIDDOC_CUSTOM_TEMPLATE_DIR:=build/tools/droiddoc/templates-sdk

include $(BUILD_DROIDDOC)

# explicitly specify that online-sdk depends on framework-res and any generated docs
$(full_target): framework-res-package-target

# ==== docs that have all of the stuff that's @hidden =======================
include $(CLEAR_VARS)

LOCAL_SRC_FILES:=$(framework_docs_LOCAL_SRC_FILES)
LOCAL_INTERMEDIATE_SOURCES:=$(framework_docs_LOCAL_INTERMEDIATE_SOURCES)
LOCAL_JAVA_LIBRARIES:=$(framework_docs_LOCAL_JAVA_LIBRARIES) framework
LOCAL_MODULE_CLASS:=$(framework_docs_LOCAL_MODULE_CLASS)
LOCAL_DROIDDOC_SOURCE_PATH:=$(framework_docs_LOCAL_DROIDDOC_SOURCE_PATH)
LOCAL_DROIDDOC_HTML_DIR:=$(framework_docs_LOCAL_DROIDDOC_HTML_DIR)
LOCAL_ADDITIONAL_JAVA_DIR:=$(call intermediates-dir-for,JAVA_LIBRARIES,framework)
LOCAL_ADDITIONAL_DEPENDENCIES:=$(framework_docs_LOCAL_ADDITIONAL_DEPENDENCIES)

LOCAL_MODULE := hidden
LOCAL_DROIDDOC_OPTIONS:=\
		$(framework_docs_LOCAL_DROIDDOC_OPTIONS) \
		-title "Android SDK - Including hidden APIs."
#		-hidden

LOCAL_DROIDDOC_CUSTOM_TEMPLATE_DIR:=build/tools/droiddoc/templates-sdk

include $(BUILD_DROIDDOC)

# Build ext.jar
# ============================================================

# NOTICE notes for non-obvious sections
# apache-http - covered by the Apache Commons section.


ext_dirs := \
	../../external/nist-sip/java \
	../../external/apache-http/src \
	../../external/tagsoup/src \
	../../external/libphonenumber/java/src

ext_src_files := $(call all-java-files-under,$(ext_dirs))

ext_res_dirs := \
	../../external/libphonenumber/java/src

# ====  the library  =========================================
include $(CLEAR_VARS)

LOCAL_SRC_FILES := $(ext_src_files)

LOCAL_NO_STANDARD_LIBRARIES := true
LOCAL_JAVA_LIBRARIES := core
LOCAL_JAVA_RESOURCE_DIRS := $(ext_res_dirs)
LOCAL_MODULE_TAGS := optional
LOCAL_MODULE := ext

LOCAL_NO_EMMA_INSTRUMENT := true
LOCAL_NO_EMMA_COMPILE := true

include $(BUILD_JAVA_LIBRARY)


# Include subdirectory makefiles
# ============================================================

# If we're building with ONE_SHOT_MAKEFILE (mm, mmm), then what the framework
# team really wants is to build the stuff defined by this makefile.
ifeq (,$(ONE_SHOT_MAKEFILE))
include $(call first-makefiles-under,$(LOCAL_PATH))
endif<|MERGE_RESOLUTION|>--- conflicted
+++ resolved
@@ -367,15 +367,10 @@
     -since ./frameworks/base/api/7.xml 7 \
     -since ./frameworks/base/api/8.xml 8 \
     -since ./frameworks/base/api/9.xml 9 \
-<<<<<<< HEAD
+    -since ./frameworks/base/api/10.xml 10 \
     -since ./frameworks/base/api/current.xml Honeycomb \
 		-werror -hide 113 \
 		-overview $(LOCAL_PATH)/core/java/overview.html
-=======
-    -since ./frameworks/base/api/10.xml 10 \
-    -werror -hide 13 \
-    -overview $(LOCAL_PATH)/core/java/overview.html
->>>>>>> ce3ad3b7
 
 framework_docs_LOCAL_ADDITIONAL_JAVA_DIR:= $(call intermediates-dir-for,JAVA_LIBRARIES,framework)
 
@@ -449,13 +444,7 @@
   # major[.minor] version for current SDK. (full releases only)
 framework_docs_SDK_VERSION:=3.0
   # release version (ie "Release x")  (full releases only)
-<<<<<<< HEAD
 framework_docs_SDK_REL_ID:=Preview
-=======
-framework_docs_SDK_REL_ID:=1
-  # flag to build offline docs for a preview release
-framework_docs_SDK_PREVIEW:=true
->>>>>>> ce3ad3b7
 
 framework_docs_LOCAL_DROIDDOC_OPTIONS += \
 		-hdf sdk.version $(framework_docs_SDK_VERSION) \
@@ -582,10 +571,6 @@
 		-hdf android.whichdoc online \
 		-hdf template.showLanguageMenu true
 
-ifeq ($(framework_docs_SDK_PREVIEW),true)
-  LOCAL_DROIDDOC_OPTIONS += -hdf sdk.preview true
-endif
-
 LOCAL_DROIDDOC_CUSTOM_TEMPLATE_DIR:=build/tools/droiddoc/templates-sdk
 
 include $(BUILD_DROIDDOC)
