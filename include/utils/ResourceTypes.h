--- conflicted
+++ resolved
@@ -2069,7 +2069,6 @@
 
     void getLocales(Vector<String8>* locales) const;
 
-<<<<<<< HEAD
     // Generate an idmap.
     //
     // Return value: on success: NO_ERROR; caller is responsible for free-ing
@@ -2087,9 +2086,7 @@
     // IDMAP_HEADER_SIZE_BYTES) bytes of an idmap file.
     static bool getIdmapInfo(const void* idmap, size_t size,
                              uint32_t* pOriginalCrc, uint32_t* pOverlayCrc);
-=======
     void removeAssetsByCookie(const String8 &packageName, void* cookie);
->>>>>>> 44ffc93b
 
 #ifndef HAVE_ANDROID_OS
     void print(bool inclValues) const;
