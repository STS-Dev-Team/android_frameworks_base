/*
 * Copyright (C) 2007 The Android Open Source Project
 *
 * Licensed under the Apache License, Version 2.0 (the "License");
 * you may not use this file except in compliance with the License.
 * You may obtain a copy of the License at
 *
 *      http://www.apache.org/licenses/LICENSE-2.0
 *
 * Unless required by applicable law or agreed to in writing, software
 * distributed under the License is distributed on an "AS IS" BASIS,
 * WITHOUT WARRANTIES OR CONDITIONS OF ANY KIND, either express or implied.
 * See the License for the specific language governing permissions and
 * limitations under the License.
 */

#ifndef ANDROID_AUDIOTRACK_H
#define ANDROID_AUDIOTRACK_H

#include <stdint.h>
#include <sys/types.h>

#include <media/IAudioFlinger.h>
#include <media/IAudioTrack.h>
#include <media/AudioSystem.h>

#include <utils/RefBase.h>
#include <utils/Errors.h>
#include <binder/IInterface.h>
#include <binder/IMemory.h>
#include <utils/threads.h>

namespace android {

// ----------------------------------------------------------------------------

class audio_track_cblk_t;

// ----------------------------------------------------------------------------

class AudioTrack
{
public:
    enum channel_index {
        MONO   = 0,
        LEFT   = 0,
        RIGHT  = 1
    };

    /* Events used by AudioTrack callback function (audio_track_cblk_t).
     */
    enum event_type {
        EVENT_MORE_DATA = 0,        // Request to write more data to PCM buffer.
        EVENT_UNDERRUN = 1,         // PCM buffer underrun occured.
        EVENT_LOOP_END = 2,         // Sample loop end was reached; playback restarted from loop start if loop count was not 0.
        EVENT_MARKER = 3,           // Playback head is at the specified marker position (See setMarkerPosition()).
        EVENT_NEW_POS = 4,          // Playback head is at a new position (See setPositionUpdatePeriod()).
        EVENT_BUFFER_END = 5        // Playback head is at the end of the buffer.
    };

    /* Create Buffer on the stack and pass it to obtainBuffer()
     * and releaseBuffer().
     */

    class Buffer
    {
    public:
        enum {
            MUTE    = 0x00000001
        };
        uint32_t    flags;
        int         format;
        int         channelCount; // will be removed in the future, do not use
        size_t      frameCount;
        size_t      size;
        union {
            void*       raw;
            short*      i16;
            int8_t*     i8;
        };
    };


    /* As a convenience, if a callback is supplied, a handler thread
     * is automatically created with the appropriate priority. This thread
     * invokes the callback when a new buffer becomes availlable or an underrun condition occurs.
     * Parameters:
     *
     * event:   type of event notified (see enum AudioTrack::event_type).
     * user:    Pointer to context for use by the callback receiver.
     * info:    Pointer to optional parameter according to event type:
     *          - EVENT_MORE_DATA: pointer to AudioTrack::Buffer struct. The callback must not write
     *          more bytes than indicated by 'size' field and update 'size' if less bytes are
     *          written.
     *          - EVENT_UNDERRUN: unused.
     *          - EVENT_LOOP_END: pointer to an int indicating the number of loops remaining.
     *          - EVENT_MARKER: pointer to an uin32_t containing the marker position in frames.
     *          - EVENT_NEW_POS: pointer to an uin32_t containing the new position in frames.
     *          - EVENT_BUFFER_END: unused.
     */

    typedef void (*callback_t)(int event, void* user, void *info);

    /* Returns the minimum frame count required for the successful creation of
     * an AudioTrack object.
     * Returned status (from utils/Errors.h) can be:
     *  - NO_ERROR: successful operation
     *  - NO_INIT: audio server or audio hardware not initialized
     */

     static status_t getMinFrameCount(int* frameCount,
                                      int streamType      =-1,
                                      uint32_t sampleRate = 0);

    /* Constructs an uninitialized AudioTrack. No connection with
     * AudioFlinger takes place.
     */
                        AudioTrack();

    /* Creates an audio track and registers it with AudioFlinger.
     * Once created, the track needs to be started before it can be used.
     * Unspecified values are set to the audio hardware's current
     * values.
     *
     * Parameters:
     *
     * streamType:         Select the type of audio stream this track is attached to
     *                     (e.g. AUDIO_STREAM_MUSIC).
     * sampleRate:         Track sampling rate in Hz.
     * format:             Audio format (e.g AUDIO_FORMAT_PCM_16_BIT for signed
     *                     16 bits per sample).
     * channelMask:        Channel mask: see audio_channels_t.
     * frameCount:         Total size of track PCM buffer in frames. This defines the
     *                     latency of the track.
     * flags:              Reserved for future use.
     * cbf:                Callback function. If not null, this function is called periodically
     *                     to request new PCM data.
     * notificationFrames: The callback function is called each time notificationFrames PCM
     *                     frames have been comsumed from track input buffer.
     * user                Context for use by the callback receiver.
     */

                        AudioTrack( int streamType,
                                    uint32_t sampleRate  = 0,
                                    int format           = 0,
                                    int channelMask      = 0,
                                    int frameCount       = 0,
                                    uint32_t flags       = 0,
                                    callback_t cbf       = 0,
                                    void* user           = 0,
                                    int notificationFrames = 0,
                                    int sessionId = 0);

    /* Creates an audio track and registers it with AudioFlinger. With this constructor,
     * The PCM data to be rendered by AudioTrack is passed in a shared memory buffer
     * identified by the argument sharedBuffer. This prototype is for static buffer playback.
     * PCM data must be present into memory before the AudioTrack is started.
     * The Write() and Flush() methods are not supported in this case.
     * It is recommented to pass a callback function to be notified of playback end by an
     * EVENT_UNDERRUN event.
     */

                        AudioTrack( int streamType,
                                    uint32_t sampleRate = 0,
                                    int format          = 0,
                                    int channelMask     = 0,
                                    const sp<IMemory>& sharedBuffer = 0,
                                    uint32_t flags      = 0,
                                    callback_t cbf      = 0,
                                    void* user          = 0,
                                    int notificationFrames = 0,
                                    int sessionId = 0);

    /* Terminates the AudioTrack and unregisters it from AudioFlinger.
     * Also destroys all resources assotiated with the AudioTrack.
     */
                        ~AudioTrack();


    /* Initialize an uninitialized AudioTrack.
     * Returned status (from utils/Errors.h) can be:
     *  - NO_ERROR: successful intialization
     *  - INVALID_OPERATION: AudioTrack is already intitialized
     *  - BAD_VALUE: invalid parameter (channels, format, sampleRate...)
     *  - NO_INIT: audio server or audio hardware not initialized
     * */
            status_t    set(int streamType      =-1,
                            uint32_t sampleRate = 0,
                            int format          = 0,
                            int channelMask     = 0,
                            int frameCount      = 0,
                            uint32_t flags      = 0,
                            callback_t cbf      = 0,
                            void* user          = 0,
                            int notificationFrames = 0,
                            const sp<IMemory>& sharedBuffer = 0,
                            bool threadCanCallJava = false,
                            int sessionId = 0);


    /* Result of constructing the AudioTrack. This must be checked
     * before using any AudioTrack API (except for set()), using
     * an uninitialized AudioTrack produces undefined results.
     * See set() method above for possible return codes.
     */
            status_t    initCheck() const;

    /* Returns this track's latency in milliseconds.
     * This includes the latency due to AudioTrack buffer size, AudioMixer (if any)
     * and audio hardware driver.
     */
            uint32_t     latency() const;

    /* getters, see constructor */

            int         streamType() const;
            int         format() const;
            int         channelCount() const;
            uint32_t    frameCount() const;
            int         frameSize() const;
            sp<IMemory>& sharedBuffer();


    /* After it's created the track is not active. Call start() to
     * make it active. If set, the callback will start being called.
     */
            void        start();

    /* Stop a track. If set, the callback will cease being called and
     * obtainBuffer returns STOPPED. Note that obtainBuffer() still works
     * and will fill up buffers until the pool is exhausted.
     */
            void        stop();
            bool        stopped() const;

    /* flush a stopped track. All pending buffers are discarded.
     * This function has no effect if the track is not stoped.
     */
            void        flush();

    /* Pause a track. If set, the callback will cease being called and
     * obtainBuffer returns STOPPED. Note that obtainBuffer() still works
     * and will fill up buffers until the pool is exhausted.
     */
            void        pause();

    /* mute or unmutes this track.
     * While mutted, the callback, if set, is still called.
     */
            void        mute(bool);
            bool        muted() const;


    /* set volume for this track, mostly used for games' sound effects
     * left and right volumes. Levels must be <= 1.0.
     */
            status_t    setVolume(float left, float right);
            void        getVolume(float* left, float* right);

    /* set the send level for this track. An auxiliary effect should be attached
     * to the track with attachEffect(). Level must be <= 1.0.
     */
            status_t    setAuxEffectSendLevel(float level);
            void        getAuxEffectSendLevel(float* level);

    /* set sample rate for this track, mostly used for games' sound effects
     */
            status_t    setSampleRate(int sampleRate);
            uint32_t    getSampleRate();

    /* Enables looping and sets the start and end points of looping.
     *
     * Parameters:
     *
     * loopStart:   loop start expressed as the number of PCM frames played since AudioTrack start.
     * loopEnd:     loop end expressed as the number of PCM frames played since AudioTrack start.
     * loopCount:   number of loops to execute. Calling setLoop() with loopCount == 0 cancels any pending or
     *          active loop. loopCount = -1 means infinite looping.
     *
     * For proper operation the following condition must be respected:
     *          (loopEnd-loopStart) <= framecount()
     */
            status_t    setLoop(uint32_t loopStart, uint32_t loopEnd, int loopCount);
            status_t    getLoop(uint32_t *loopStart, uint32_t *loopEnd, int *loopCount);


    /* Sets marker position. When playback reaches the number of frames specified, a callback with event 
     * type EVENT_MARKER is called. Calling setMarkerPosition with marker == 0 cancels marker notification 
     * callback. 
     * If the AudioTrack has been opened with no callback function associated, the operation will fail.
     *
     * Parameters:
     *
     * marker:   marker position expressed in frames.
     *
     * Returned status (from utils/Errors.h) can be:
     *  - NO_ERROR: successful operation
     *  - INVALID_OPERATION: the AudioTrack has no callback installed.
     */
            status_t    setMarkerPosition(uint32_t marker);
            status_t    getMarkerPosition(uint32_t *marker);


    /* Sets position update period. Every time the number of frames specified has been played, 
     * a callback with event type EVENT_NEW_POS is called. 
     * Calling setPositionUpdatePeriod with updatePeriod == 0 cancels new position notification 
     * callback. 
     * If the AudioTrack has been opened with no callback function associated, the operation will fail.
     *
     * Parameters:
     *
     * updatePeriod:  position update notification period expressed in frames.
     *
     * Returned status (from utils/Errors.h) can be:
     *  - NO_ERROR: successful operation
     *  - INVALID_OPERATION: the AudioTrack has no callback installed.
     */
            status_t    setPositionUpdatePeriod(uint32_t updatePeriod);
            status_t    getPositionUpdatePeriod(uint32_t *updatePeriod);


    /* Sets playback head position within AudioTrack buffer. The new position is specified
     * in number of frames. 
     * This method must be called with the AudioTrack in paused or stopped state.
     * Note that the actual position set is <position> modulo the AudioTrack buffer size in frames. 
     * Therefore using this method makes sense only when playing a "static" audio buffer 
     * as opposed to streaming.
     * The getPosition() method on the other hand returns the total number of frames played since
     * playback start.
     *
     * Parameters:
     *
     * position:  New playback head position within AudioTrack buffer.
     *
     * Returned status (from utils/Errors.h) can be:
     *  - NO_ERROR: successful operation
     *  - INVALID_OPERATION: the AudioTrack is not stopped.
     *  - BAD_VALUE: The specified position is beyond the number of frames present in AudioTrack buffer 
     */
            status_t    setPosition(uint32_t position);
            status_t    getPosition(uint32_t *position);

    /* Forces AudioTrack buffer full condition. When playing a static buffer, this method avoids 
     * rewriting the buffer before restarting playback after a stop.
     * This method must be called with the AudioTrack in paused or stopped state.
     *
     * Returned status (from utils/Errors.h) can be:
     *  - NO_ERROR: successful operation
     *  - INVALID_OPERATION: the AudioTrack is not stopped.
     */
            status_t    reload();

    /* returns a handle on the audio output used by this AudioTrack.
     *
     * Parameters:
     *  none.
     *
     * Returned value:
     *  handle on audio hardware output
     */
            audio_io_handle_t    getOutput();

    /* returns the unique ID associated to this track.
     *
     * Parameters:
     *  none.
     *
     * Returned value:
     *  AudioTrack ID.
     */
            int    getSessionId();


    /* Attach track auxiliary output to specified effect. Used effectId = 0
     * to detach track from effect.
     *
     * Parameters:
     *
     * effectId:  effectId obtained from AudioEffect::id().
     *
     * Returned status (from utils/Errors.h) can be:
     *  - NO_ERROR: successful operation
     *  - INVALID_OPERATION: the effect is not an auxiliary effect.
     *  - BAD_VALUE: The specified effect ID is invalid
     */
            status_t    attachAuxEffect(int effectId);

    /* obtains a buffer of "frameCount" frames. The buffer must be
     * filled entirely. If the track is stopped, obtainBuffer() returns
     * STOPPED instead of NO_ERROR as long as there are buffers availlable,
     * at which point NO_MORE_BUFFERS is returned.
     * Buffers will be returned until the pool (buffercount())
     * is exhausted, at which point obtainBuffer() will either block
     * or return WOULD_BLOCK depending on the value of the "blocking"
     * parameter.
     */

        enum {
            NO_MORE_BUFFERS = 0x80000001,
            STOPPED = 1
        };

            status_t    obtainBuffer(Buffer* audioBuffer, int32_t waitCount);
            void        releaseBuffer(Buffer* audioBuffer);


    /* As a convenience we provide a write() interface to the audio buffer.
     * This is implemented on top of lockBuffer/unlockBuffer. For best
     * performance
     *
     */
            ssize_t     write(const void* buffer, size_t size);

    /*
     * Dumps the state of an audio track.
     */
            status_t dump(int fd, const Vector<String16>& args) const;

protected:
    /* copying audio tracks is not allowed */
                        AudioTrack(const AudioTrack& other);
            AudioTrack& operator = (const AudioTrack& other);

    /* a small internal class to handle the callback */
    class AudioTrackThread : public Thread
    {
    public:
        AudioTrackThread(AudioTrack& receiver, bool bCanCallJava = false);
    private:
        friend class AudioTrack;
        virtual bool        threadLoop();
        virtual status_t    readyToRun();
        virtual void        onFirstRef();
        AudioTrack& mReceiver;
        Mutex       mLock;
    };

            bool processAudioBuffer(const sp<AudioTrackThread>& thread);
            status_t createTrack_l(int streamType,
                                 uint32_t sampleRate,
                                 uint32_t format,
                                 uint32_t channelMask,
                                 int frameCount,
                                 uint32_t flags,
                                 const sp<IMemory>& sharedBuffer,
                                 audio_io_handle_t output,
                                 bool enforceFrameCount);
            void flush_l();
            status_t setLoop_l(uint32_t loopStart, uint32_t loopEnd, int loopCount);
            audio_io_handle_t getOutput_l();
            status_t restoreTrack_l(audio_track_cblk_t*& cblk, bool fromStart);

    sp<IAudioTrack>         mAudioTrack;
    sp<IMemory>             mCblkMemory;
    sp<AudioTrackThread>    mAudioTrackThread;

    float                   mVolume[2];
    float                   mSendLevel;
    uint32_t                mFrameCount;

    audio_track_cblk_t*     mCblk;
    uint32_t                mFormat;
    uint8_t                 mStreamType;
    uint8_t                 mChannelCount;
    uint8_t                 mMuted;
    uint8_t                 mReserved;
    uint32_t                mChannelMask;
    status_t                mStatus;
    uint32_t                mLatency;

    volatile int32_t        mActive;

    callback_t              mCbf;
    void*                   mUserData;
    uint32_t                mNotificationFramesReq; // requested number of frames between each notification callback
    uint32_t                mNotificationFramesAct; // actual number of frames between each notification callback
    sp<IMemory>             mSharedBuffer;
    int                     mLoopCount;
    uint32_t                mRemainingFrames;
    uint32_t                mMarkerPosition;
    bool                    mMarkerReached;
    uint32_t                mNewPosition;
    uint32_t                mUpdatePeriod;
    bool                    mFlushed; // FIXME will be made obsolete by making flush() synchronous
    uint32_t                mFlags;
    int                     mSessionId;
    int                     mAuxEffectId;
    Mutex                   mLock;
<<<<<<< HEAD
    bool                    mIsTimed;
=======
    status_t                mRestoreStatus;
>>>>>>> 13cd3f28
};

class TimedAudioTrack : public AudioTrack
{
public:
    TimedAudioTrack();

    /* allocate a shared memory buffer that can be passed to queueTimedBuffer */
    status_t allocateTimedBuffer(size_t size, sp<IMemory>* buffer);

    /* queue a buffer obtained via allocateTimedBuffer for playback at the
       given timestamp */
    status_t queueTimedBuffer(const sp<IMemory>& buffer, int64_t pts);

    /* define a transform between media time and either common time or
       local time */
    enum TargetTimeline {LOCAL_TIME, COMMON_TIME};
    status_t setMediaTimeTransform(const LinearTransform& xform,
                                   TargetTimeline target);
};

}; // namespace android

#endif // ANDROID_AUDIOTRACK_H<|MERGE_RESOLUTION|>--- conflicted
+++ resolved
@@ -486,11 +486,8 @@
     int                     mSessionId;
     int                     mAuxEffectId;
     Mutex                   mLock;
-<<<<<<< HEAD
     bool                    mIsTimed;
-=======
     status_t                mRestoreStatus;
->>>>>>> 13cd3f28
 };
 
 class TimedAudioTrack : public AudioTrack
