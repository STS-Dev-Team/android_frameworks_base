LOCAL_PATH:= $(call my-dir)
include $(CLEAR_VARS)

ifneq ($(BUILD_WITHOUT_PV),true)

LOCAL_SRC_FILES:= \
    android_media_MediaPlayer.cpp \
    android_media_MediaRecorder.cpp \
    android_media_MediaScanner.cpp \
    android_media_MediaMetadataRetriever.cpp \
    android_media_AmrInputStream.cpp \
    android_media_ResampleInputStream.cpp

LOCAL_SHARED_LIBRARIES := \
<<<<<<< HEAD
	libopencore_player \
	libopencore_author \
	libandroid_runtime \
	libnativehelper \
	libcutils \
	libutils \
	libmedia \
	libsgl \
	libui \
	libomx_amrenc_sharedlibrary
=======
    libopencore_player \
    libopencore_author \
    libomx_amrenc_sharedlibrary \
    libandroid_runtime \
    libnativehelper \
    libcutils \
    libutils \
    libmedia \
    libsgl \
    libui
>>>>>>> cf4550c3

LOCAL_STATIC_LIBRARIES :=

LOCAL_C_INCLUDES += \
    external/tremor/Tremor \
    $(PV_INCLUDES) \
    $(JNI_H_INCLUDE) \
    $(call include-path-for, corecg graphics)

LOCAL_CFLAGS +=

LOCAL_LDLIBS := -lpthread

LOCAL_MODULE:= libmedia_jni

include $(BUILD_SHARED_LIBRARY)

endif

# build libsoundpool.so
include $(LOCAL_PATH)/soundpool/Android.mk<|MERGE_RESOLUTION|>--- conflicted
+++ resolved
@@ -12,18 +12,6 @@
     android_media_ResampleInputStream.cpp
 
 LOCAL_SHARED_LIBRARIES := \
-<<<<<<< HEAD
-	libopencore_player \
-	libopencore_author \
-	libandroid_runtime \
-	libnativehelper \
-	libcutils \
-	libutils \
-	libmedia \
-	libsgl \
-	libui \
-	libomx_amrenc_sharedlibrary
-=======
     libopencore_player \
     libopencore_author \
     libomx_amrenc_sharedlibrary \
@@ -34,7 +22,6 @@
     libmedia \
     libsgl \
     libui
->>>>>>> cf4550c3
 
 LOCAL_STATIC_LIBRARIES :=
 
