--- conflicted
+++ resolved
@@ -3517,7 +3517,6 @@
                         }
                     }
                 }
-<<<<<<< HEAD
             } else if (action.equals(Intent.ACTION_HEADSET_PLUG)) {
                 //Save and restore volumes for headset and speaker
                 state = intent.getIntExtra("state", 0);
@@ -3581,7 +3580,7 @@
                         if (lastVolume >= 0)
                             setStreamVolume(streamAlias, lastVolume, 0);
                     }
-=======
+                }
             } else if ( SystemProperties.OMAP_ENHANCEMENT && action.equals(ACTION_FMRx_PLUG)) {
                state = intent.getIntExtra("state",0);
                Log.i(TAG,"Broadcast Receiver: Got ACTION_FMRx_PLUG, state ="+state);
@@ -3609,7 +3608,6 @@
                        AudioSystem.setDeviceConnectionState(AudioSystem.DEVICE_OUT_FM_RADIO_TX ,
                                  AudioSystem.DEVICE_STATE_AVAILABLE,"");
                        mConnectedDevices.put( new Integer(AudioSystem.DEVICE_OUT_FM_RADIO_TX ), "");
->>>>>>> 1cb7af9f
                 }
             } else if (action.equals(Intent.ACTION_USB_AUDIO_ACCESSORY_PLUG) ||
                            action.equals(Intent.ACTION_USB_AUDIO_DEVICE_PLUG)) {
