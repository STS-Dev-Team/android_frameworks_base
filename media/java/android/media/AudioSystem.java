/*
 * Copyright (C) 2006 The Android Open Source Project
 *
 * Licensed under the Apache License, Version 2.0 (the "License");
 * you may not use this file except in compliance with the License.
 * You may obtain a copy of the License at
 *
 *      http://www.apache.org/licenses/LICENSE-2.0
 *
 * Unless required by applicable law or agreed to in writing, software
 * distributed under the License is distributed on an "AS IS" BASIS,
 * WITHOUT WARRANTIES OR CONDITIONS OF ANY KIND, either express or implied.
 * See the License for the specific language governing permissions and
 * limitations under the License.
 */

package android.media;


/* IF YOU CHANGE ANY OF THE CONSTANTS IN THIS FILE, DO NOT FORGET
 * TO UPDATE THE CORRESPONDING NATIVE GLUE AND AudioManager.java.
 * THANK YOU FOR YOUR COOPERATION.
 */

/**
 * @hide
 */
public class AudioSystem
{
    /* These values must be kept in sync with AudioSystem.h */
    /*
     * If these are modified, please also update Settings.System.VOLUME_SETTINGS
     * and attrs.xml and AudioManager.java.
     */
    /* The audio stream for phone calls */
    public static final int STREAM_VOICE_CALL = 0;
    /* The audio stream for system sounds */
    public static final int STREAM_SYSTEM = 1;
    /* The audio stream for the phone ring and message alerts */
    public static final int STREAM_RING = 2;
    /* The audio stream for music playback */
    public static final int STREAM_MUSIC = 3;
    /* The audio stream for alarms */
    public static final int STREAM_ALARM = 4;
    /* The audio stream for notifications */
    public static final int STREAM_NOTIFICATION = 5;
    /* @hide The audio stream for phone calls when connected on bluetooth */
    public static final int STREAM_BLUETOOTH_SCO = 6;
    /* @hide The audio stream for enforced system sounds in certain countries (e.g camera in Japan) */
    public static final int STREAM_SYSTEM_ENFORCED = 7;
    /* @hide The audio stream for DTMF tones */
    public static final int STREAM_DTMF = 8;
    /* @hide The audio stream for text to speech (TTS) */
    public static final int STREAM_TTS = 9;
    /**
     * @deprecated Use {@link #numStreamTypes() instead}
     */
    public static final int NUM_STREAMS = 5;

    // Expose only the getter method publicly so we can change it in the future
    private static final int NUM_STREAM_TYPES = 10;
    public static final int getNumStreamTypes() { return NUM_STREAM_TYPES; }

    /*
     * Sets the microphone mute on or off.
     *
     * @param on set <var>true</var> to mute the microphone;
     *           <var>false</var> to turn mute off
     * @return command completion status see AUDIO_STATUS_OK, see AUDIO_STATUS_ERROR
     */
    public static native int muteMicrophone(boolean on);

    /*
     * Checks whether the microphone mute is on or off.
     *
     * @return true if microphone is muted, false if it's not
     */
    public static native boolean isMicrophoneMuted();

    /* modes for setPhoneState, must match AudioSystem.h audio_mode */
    public static final int MODE_INVALID            = -2;
    public static final int MODE_CURRENT            = -1;
    public static final int MODE_NORMAL             = 0;
    public static final int MODE_RINGTONE           = 1;
    public static final int MODE_IN_CALL            = 2;
    public static final int MODE_IN_COMMUNICATION   = 3;
    public static final int NUM_MODES               = 4;


    /* Routing bits for the former setRouting/getRouting API */
    /** @deprecated */
    @Deprecated public static final int ROUTE_EARPIECE          = (1 << 0);
    /** @deprecated */
    @Deprecated public static final int ROUTE_SPEAKER           = (1 << 1);
    /** @deprecated use {@link #ROUTE_BLUETOOTH_SCO} */
    @Deprecated public static final int ROUTE_BLUETOOTH = (1 << 2);
    /** @deprecated */
    @Deprecated public static final int ROUTE_BLUETOOTH_SCO     = (1 << 2);
    /** @deprecated */
    @Deprecated public static final int ROUTE_HEADSET           = (1 << 3);
    /** @deprecated */
    @Deprecated public static final int ROUTE_BLUETOOTH_A2DP    = (1 << 4);
    /** @deprecated */
    @Deprecated public static final int ROUTE_ALL               = 0xFFFFFFFF;

    /*
     * Checks whether the specified stream type is active.
     *
     * return true if any track playing on this stream is active.
     */
    public static native boolean isStreamActive(int stream, int inPastMs);

    /*
     * Checks whether the specified audio source is active.
     *
     * return true if any recorder using this source is currently recording
     */
    public static native boolean isSourceActive(int source);

    /*
     * Sets a group generic audio configuration parameters. The use of these parameters
     * are platform dependent, see libaudio
     *
     * param keyValuePairs  list of parameters key value pairs in the form:
     *    key1=value1;key2=value2;...
     */
    public static native int setParameters(String keyValuePairs);

    /*
     * Gets a group generic audio configuration parameters. The use of these parameters
     * are platform dependent, see libaudio
     *
     * param keys  list of parameters
     * return value: list of parameters key value pairs in the form:
     *    key1=value1;key2=value2;...
     */
    public static native String getParameters(String keys);

    // These match the enum AudioError in frameworks/base/core/jni/android_media_AudioSystem.cpp
    /* Command sucessful or Media server restarted. see ErrorCallback */
    public static final int AUDIO_STATUS_OK = 0;
    /* Command failed or unspecified audio error.  see ErrorCallback */
    public static final int AUDIO_STATUS_ERROR = 1;
    /* Media server died. see ErrorCallback */
    public static final int AUDIO_STATUS_SERVER_DIED = 100;

    private static ErrorCallback mErrorCallback;

    /*
     * Handles the audio error callback.
     */
    public interface ErrorCallback
    {
        /*
         * Callback for audio server errors.
         * param error   error code:
         * - AUDIO_STATUS_OK
         * - AUDIO_STATUS_SERVER_DIED
         * - AUDIO_STATUS_ERROR
         */
        void onError(int error);
    };

    /*
     * Registers a callback to be invoked when an error occurs.
     * @param cb the callback to run
     */
    public static void setErrorCallback(ErrorCallback cb)
    {
        synchronized (AudioSystem.class) {
            mErrorCallback = cb;
        }
        // Calling a method on AudioFlinger here makes sure that we bind to IAudioFlinger
        // binder interface death. Not doing that would result in not being notified of
        // media_server process death if no other method is called on AudioSystem that reaches
        // to AudioFlinger.
        isMicrophoneMuted();
    }

    private static void errorCallbackFromNative(int error)
    {
        ErrorCallback errorCallback = null;
        synchronized (AudioSystem.class) {
            if (mErrorCallback != null) {
                errorCallback = mErrorCallback;
            }
        }
        if (errorCallback != null) {
            errorCallback.onError(error);
        }
    }


    /*
     * AudioPolicyService methods
     */

    //
    // audio device definitions: must be kept in sync with values in system/core/audio.h
    //

    // reserved bits
    public static final int DEVICE_BIT_IN = 0x80000000;
    public static final int DEVICE_BIT_DEFAULT = 0x40000000;
    // output devices, be sure to update AudioManager.java also
    public static final int DEVICE_OUT_EARPIECE = 0x1;
    public static final int DEVICE_OUT_SPEAKER = 0x2;
    public static final int DEVICE_OUT_WIRED_HEADSET = 0x4;
    public static final int DEVICE_OUT_WIRED_HEADPHONE = 0x8;
    public static final int DEVICE_OUT_BLUETOOTH_SCO = 0x10;
    public static final int DEVICE_OUT_BLUETOOTH_SCO_HEADSET = 0x20;
    public static final int DEVICE_OUT_BLUETOOTH_SCO_CARKIT = 0x40;
    public static final int DEVICE_OUT_BLUETOOTH_A2DP = 0x80;
    public static final int DEVICE_OUT_BLUETOOTH_A2DP_HEADPHONES = 0x100;
    public static final int DEVICE_OUT_BLUETOOTH_A2DP_SPEAKER = 0x200;
    public static final int DEVICE_OUT_AUX_DIGITAL = 0x400;
    public static final int DEVICE_OUT_ANLG_DOCK_HEADSET = 0x800;
    public static final int DEVICE_OUT_DGTL_DOCK_HEADSET = 0x1000;
    public static final int DEVICE_OUT_USB_ACCESSORY = 0x2000;
    public static final int DEVICE_OUT_USB_DEVICE = 0x4000;
<<<<<<< HEAD
    public static final int DEVICE_OUT_FM_RADIO_TX = 0x20000000;
    public static final int DEVICE_OUT_DEFAULT = 0x8000;
=======
    public static final int DEVICE_OUT_REMOTE_SUBMIX = 0x8000;

    public static final int DEVICE_OUT_DEFAULT = DEVICE_BIT_DEFAULT;

>>>>>>> 4299f63e
    public static final int DEVICE_OUT_ALL = (DEVICE_OUT_EARPIECE |
                                              DEVICE_OUT_SPEAKER |
                                              DEVICE_OUT_WIRED_HEADSET |
                                              DEVICE_OUT_WIRED_HEADPHONE |
                                              DEVICE_OUT_BLUETOOTH_SCO |
                                              DEVICE_OUT_BLUETOOTH_SCO_HEADSET |
                                              DEVICE_OUT_BLUETOOTH_SCO_CARKIT |
                                              DEVICE_OUT_BLUETOOTH_A2DP |
                                              DEVICE_OUT_BLUETOOTH_A2DP_HEADPHONES |
                                              DEVICE_OUT_BLUETOOTH_A2DP_SPEAKER |
                                              DEVICE_OUT_AUX_DIGITAL |
                                              DEVICE_OUT_ANLG_DOCK_HEADSET |
                                              DEVICE_OUT_DGTL_DOCK_HEADSET |
                                              DEVICE_OUT_USB_ACCESSORY |
                                              DEVICE_OUT_USB_DEVICE |
                                              DEVICE_OUT_REMOTE_SUBMIX |
                                              DEVICE_OUT_DEFAULT);
    public static final int DEVICE_OUT_ALL_A2DP = (DEVICE_OUT_BLUETOOTH_A2DP |
                                                   DEVICE_OUT_BLUETOOTH_A2DP_HEADPHONES |
                                                   DEVICE_OUT_BLUETOOTH_A2DP_SPEAKER);
    public static final int DEVICE_OUT_ALL_SCO = (DEVICE_OUT_BLUETOOTH_SCO |
                                                  DEVICE_OUT_BLUETOOTH_SCO_HEADSET |
                                                  DEVICE_OUT_BLUETOOTH_SCO_CARKIT);
    public static final int DEVICE_OUT_ALL_USB = (DEVICE_OUT_USB_ACCESSORY |
                                                  DEVICE_OUT_USB_DEVICE);

    // input devices
<<<<<<< HEAD
    public static final int DEVICE_IN_COMMUNICATION = 0x10000;
    public static final int DEVICE_IN_AMBIENT = 0x20000;
    public static final int DEVICE_IN_BUILTIN_MIC1 = 0x40000;
    public static final int DEVICE_IN_BUILTIN_MIC2 = 0x80000;
    public static final int DEVICE_IN_MIC_ARRAY = 0x100000;
    public static final int DEVICE_IN_BLUETOOTH_SCO_HEADSET = 0x200000;
    public static final int DEVICE_IN_WIRED_HEADSET = 0x400000;
    public static final int DEVICE_IN_AUX_DIGITAL = 0x800000;
    public static final int DEVICE_IN_FM_RADIO_RX = 0x2000000;
    public static final int DEVICE_IN_DEFAULT = 0x80000000;
=======
    public static final int DEVICE_IN_COMMUNICATION = DEVICE_BIT_IN | 0x1;
    public static final int DEVICE_IN_AMBIENT = DEVICE_BIT_IN | 0x2;
    public static final int DEVICE_IN_BUILTIN_MIC = DEVICE_BIT_IN | 0x4;
    public static final int DEVICE_IN_BLUETOOTH_SCO_HEADSET = DEVICE_BIT_IN | 0x8;
    public static final int DEVICE_IN_WIRED_HEADSET = DEVICE_BIT_IN | 0x10;
    public static final int DEVICE_IN_AUX_DIGITAL = DEVICE_BIT_IN | 0x20;
    public static final int DEVICE_IN_VOICE_CALL = DEVICE_BIT_IN | 0x40;
    public static final int DEVICE_IN_BACK_MIC = DEVICE_BIT_IN | 0x80;
    public static final int DEVICE_IN_REMOTE_SUBMIX = DEVICE_BIT_IN | 0x100;
    public static final int DEVICE_IN_ANLG_DOCK_HEADSET = DEVICE_BIT_IN | 0x200;
    public static final int DEVICE_IN_DGTL_DOCK_HEADSET = DEVICE_BIT_IN | 0x400;
    public static final int DEVICE_IN_USB_ACCESSORY = DEVICE_BIT_IN | 0x800;
    public static final int DEVICE_IN_USB_DEVICE = DEVICE_BIT_IN | 0x1000;
    public static final int DEVICE_IN_DEFAULT = DEVICE_BIT_IN | DEVICE_BIT_DEFAULT;

    public static final int DEVICE_IN_ALL = (DEVICE_IN_COMMUNICATION |
                                             DEVICE_IN_AMBIENT |
                                             DEVICE_IN_BUILTIN_MIC |
                                             DEVICE_IN_BLUETOOTH_SCO_HEADSET |
                                             DEVICE_IN_WIRED_HEADSET |
                                             DEVICE_IN_AUX_DIGITAL |
                                             DEVICE_IN_VOICE_CALL |
                                             DEVICE_IN_BACK_MIC |
                                             DEVICE_IN_REMOTE_SUBMIX |
                                             DEVICE_IN_ANLG_DOCK_HEADSET |
                                             DEVICE_IN_DGTL_DOCK_HEADSET |
                                             DEVICE_IN_USB_ACCESSORY |
                                             DEVICE_IN_USB_DEVICE |
                                             DEVICE_IN_DEFAULT);
    public static final int DEVICE_IN_ALL_SCO = DEVICE_IN_BLUETOOTH_SCO_HEADSET;
>>>>>>> 4299f63e

    // device states, must match AudioSystem::device_connection_state
    public static final int DEVICE_STATE_UNAVAILABLE = 0;
    public static final int DEVICE_STATE_AVAILABLE = 1;
    private static final int NUM_DEVICE_STATES = 1;

    public static final String DEVICE_OUT_EARPIECE_NAME = "earpiece";
    public static final String DEVICE_OUT_SPEAKER_NAME = "speaker";
    public static final String DEVICE_OUT_WIRED_HEADSET_NAME = "headset";
    public static final String DEVICE_OUT_WIRED_HEADPHONE_NAME = "headphone";
    public static final String DEVICE_OUT_BLUETOOTH_SCO_NAME = "bt_sco";
    public static final String DEVICE_OUT_BLUETOOTH_SCO_HEADSET_NAME = "bt_sco_hs";
    public static final String DEVICE_OUT_BLUETOOTH_SCO_CARKIT_NAME = "bt_sco_carkit";
    public static final String DEVICE_OUT_BLUETOOTH_A2DP_NAME = "bt_a2dp";
    public static final String DEVICE_OUT_BLUETOOTH_A2DP_HEADPHONES_NAME = "bt_a2dp_hp";
    public static final String DEVICE_OUT_BLUETOOTH_A2DP_SPEAKER_NAME = "bt_a2dp_spk";
    public static final String DEVICE_OUT_AUX_DIGITAL_NAME = "aux_digital";
    public static final String DEVICE_OUT_ANLG_DOCK_HEADSET_NAME = "analog_dock";
    public static final String DEVICE_OUT_DGTL_DOCK_HEADSET_NAME = "digital_dock";
    public static final String DEVICE_OUT_USB_ACCESSORY_NAME = "usb_accessory";
    public static final String DEVICE_OUT_USB_DEVICE_NAME = "usb_device";
    public static final String DEVICE_OUT_REMOTE_SUBMIX_NAME = "remote_submix";

    public static String getDeviceName(int device)
    {
        switch(device) {
        case DEVICE_OUT_EARPIECE:
            return DEVICE_OUT_EARPIECE_NAME;
        case DEVICE_OUT_SPEAKER:
            return DEVICE_OUT_SPEAKER_NAME;
        case DEVICE_OUT_WIRED_HEADSET:
            return DEVICE_OUT_WIRED_HEADSET_NAME;
        case DEVICE_OUT_WIRED_HEADPHONE:
            return DEVICE_OUT_WIRED_HEADPHONE_NAME;
        case DEVICE_OUT_BLUETOOTH_SCO:
            return DEVICE_OUT_BLUETOOTH_SCO_NAME;
        case DEVICE_OUT_BLUETOOTH_SCO_HEADSET:
            return DEVICE_OUT_BLUETOOTH_SCO_HEADSET_NAME;
        case DEVICE_OUT_BLUETOOTH_SCO_CARKIT:
            return DEVICE_OUT_BLUETOOTH_SCO_CARKIT_NAME;
        case DEVICE_OUT_BLUETOOTH_A2DP:
            return DEVICE_OUT_BLUETOOTH_A2DP_NAME;
        case DEVICE_OUT_BLUETOOTH_A2DP_HEADPHONES:
            return DEVICE_OUT_BLUETOOTH_A2DP_HEADPHONES_NAME;
        case DEVICE_OUT_BLUETOOTH_A2DP_SPEAKER:
            return DEVICE_OUT_BLUETOOTH_A2DP_SPEAKER_NAME;
        case DEVICE_OUT_AUX_DIGITAL:
            return DEVICE_OUT_AUX_DIGITAL_NAME;
        case DEVICE_OUT_ANLG_DOCK_HEADSET:
            return DEVICE_OUT_ANLG_DOCK_HEADSET_NAME;
        case DEVICE_OUT_DGTL_DOCK_HEADSET:
            return DEVICE_OUT_DGTL_DOCK_HEADSET_NAME;
        case DEVICE_OUT_USB_ACCESSORY:
            return DEVICE_OUT_USB_ACCESSORY_NAME;
        case DEVICE_OUT_USB_DEVICE:
            return DEVICE_OUT_USB_DEVICE_NAME;
        case DEVICE_OUT_REMOTE_SUBMIX:
            return DEVICE_OUT_REMOTE_SUBMIX_NAME;
        case DEVICE_OUT_DEFAULT:
        default:
            return "";
        }
    }

    // phone state, match audio_mode???
    public static final int PHONE_STATE_OFFCALL = 0;
    public static final int PHONE_STATE_RINGING = 1;
    public static final int PHONE_STATE_INCALL = 2;

    // device categories config for setForceUse, must match AudioSystem::forced_config
    public static final int FORCE_NONE = 0;
    public static final int FORCE_SPEAKER = 1;
    public static final int FORCE_HEADPHONES = 2;
    public static final int FORCE_BT_SCO = 3;
    public static final int FORCE_BT_A2DP = 4;
    public static final int FORCE_WIRED_ACCESSORY = 5;
    public static final int FORCE_BT_CAR_DOCK = 6;
    public static final int FORCE_BT_DESK_DOCK = 7;
    public static final int FORCE_ANALOG_DOCK = 8;
    public static final int FORCE_DIGITAL_DOCK = 9;
    public static final int FORCE_NO_BT_A2DP = 10;
    public static final int FORCE_SYSTEM_ENFORCED = 11;
    private static final int NUM_FORCE_CONFIG = 12;
    public static final int FORCE_DEFAULT = FORCE_NONE;

    // usage for setForceUse, must match AudioSystem::force_use
    public static final int FOR_COMMUNICATION = 0;
    public static final int FOR_MEDIA = 1;
    public static final int FOR_RECORD = 2;
    public static final int FOR_DOCK = 3;
    public static final int FOR_SYSTEM = 4;
    private static final int NUM_FORCE_USE = 5;

    // usage for AudioRecord.startRecordingSync(), must match AudioSystem::sync_event_t
    public static final int SYNC_EVENT_NONE = 0;
    public static final int SYNC_EVENT_PRESENTATION_COMPLETE = 1;

    public static native int setDeviceConnectionState(int device, int state, String device_address);
    public static native int getDeviceConnectionState(int device, String device_address);
    public static native int setPhoneState(int state);
    public static native int setForceUse(int usage, int config);
    public static native int getForceUse(int usage);
    public static native int initStreamVolume(int stream, int indexMin, int indexMax);
    public static native int setStreamVolumeIndex(int stream, int index, int device);
    public static native int getStreamVolumeIndex(int stream, int device);
    public static native int setMasterVolume(float value);
    public static native float getMasterVolume();
    public static native int setMasterMute(boolean mute);
    public static native boolean getMasterMute();
    public static native int getDevicesForStream(int stream);

    // helpers for android.media.AudioManager.getProperty(), see description there for meaning
    public static native int getPrimaryOutputSamplingRate();
    public static native int getPrimaryOutputFrameCount();

}<|MERGE_RESOLUTION|>--- conflicted
+++ resolved
@@ -218,15 +218,12 @@
     public static final int DEVICE_OUT_DGTL_DOCK_HEADSET = 0x1000;
     public static final int DEVICE_OUT_USB_ACCESSORY = 0x2000;
     public static final int DEVICE_OUT_USB_DEVICE = 0x4000;
-<<<<<<< HEAD
     public static final int DEVICE_OUT_FM_RADIO_TX = 0x20000000;
     public static final int DEVICE_OUT_DEFAULT = 0x8000;
-=======
     public static final int DEVICE_OUT_REMOTE_SUBMIX = 0x8000;
 
     public static final int DEVICE_OUT_DEFAULT = DEVICE_BIT_DEFAULT;
 
->>>>>>> 4299f63e
     public static final int DEVICE_OUT_ALL = (DEVICE_OUT_EARPIECE |
                                               DEVICE_OUT_SPEAKER |
                                               DEVICE_OUT_WIRED_HEADSET |
@@ -254,18 +251,6 @@
                                                   DEVICE_OUT_USB_DEVICE);
 
     // input devices
-<<<<<<< HEAD
-    public static final int DEVICE_IN_COMMUNICATION = 0x10000;
-    public static final int DEVICE_IN_AMBIENT = 0x20000;
-    public static final int DEVICE_IN_BUILTIN_MIC1 = 0x40000;
-    public static final int DEVICE_IN_BUILTIN_MIC2 = 0x80000;
-    public static final int DEVICE_IN_MIC_ARRAY = 0x100000;
-    public static final int DEVICE_IN_BLUETOOTH_SCO_HEADSET = 0x200000;
-    public static final int DEVICE_IN_WIRED_HEADSET = 0x400000;
-    public static final int DEVICE_IN_AUX_DIGITAL = 0x800000;
-    public static final int DEVICE_IN_FM_RADIO_RX = 0x2000000;
-    public static final int DEVICE_IN_DEFAULT = 0x80000000;
-=======
     public static final int DEVICE_IN_COMMUNICATION = DEVICE_BIT_IN | 0x1;
     public static final int DEVICE_IN_AMBIENT = DEVICE_BIT_IN | 0x2;
     public static final int DEVICE_IN_BUILTIN_MIC = DEVICE_BIT_IN | 0x4;
@@ -296,7 +281,6 @@
                                              DEVICE_IN_USB_DEVICE |
                                              DEVICE_IN_DEFAULT);
     public static final int DEVICE_IN_ALL_SCO = DEVICE_IN_BLUETOOTH_SCO_HEADSET;
->>>>>>> 4299f63e
 
     // device states, must match AudioSystem::device_connection_state
     public static final int DEVICE_STATE_UNAVAILABLE = 0;
