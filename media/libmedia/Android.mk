LOCAL_PATH:= $(call my-dir)

include $(CLEAR_VARS)

LOCAL_SRC_FILES:= \
    AudioParameter.cpp

LOCAL_MODULE:= libmedia_helper
LOCAL_MODULE_TAGS := optional

include $(BUILD_STATIC_LIBRARY)

include $(CLEAR_VARS)


LOCAL_SRC_FILES:= \
    AudioTrack.cpp \
    IAudioFlinger.cpp \
    IAudioFlingerClient.cpp \
    IAudioTrack.cpp \
    IAudioRecord.cpp \
    AudioRecord.cpp \
    AudioSystem.cpp \
    mediaplayer.cpp \
    IMediaPlayerService.cpp \
    IMediaPlayerClient.cpp \
    IMediaRecorderClient.cpp \
    IMediaPlayer.cpp \
    IMediaRecorder.cpp \
    IStreamSource.cpp \
    Metadata.cpp \
    mediarecorder.cpp \
    IMediaMetadataRetriever.cpp \
    mediametadataretriever.cpp \
    ToneGenerator.cpp \
    JetPlayer.cpp \
    IOMX.cpp \
    IAudioPolicyService.cpp \
    MediaScanner.cpp \
    MediaScannerClient.cpp \
    autodetect.cpp \
    IMediaDeathNotifier.cpp \
    MediaProfiles.cpp \
    IEffect.cpp \
    IEffectClient.cpp \
    AudioEffect.cpp \
    Visualizer.cpp \
    MemoryLeakTrackUtil.cpp \
    fixedfft.cpp.arm

ifeq ($(BOARD_USES_AUDIO_LEGACY),true)
    LOCAL_SRC_FILES+= \
        AudioParameter.cpp

    LOCAL_CFLAGS += -DUSES_AUDIO_LEGACY
endif

ifeq ($(BOARD_USE_KINETO_COMPATIBILITY),true)
    LOCAL_CFLAGS += -DUSE_KINETO_COMPATIBILITY
endif

<<<<<<< HEAD
ifeq ($(BOARD_USE_YAMAHAPLAYER),true)
    LOCAL_CFLAGS += -DYAMAHAPLAYER
=======
ifeq ($(BOARD_USE_SAMSUNG_SEPARATEDSTREAM),true)
    LOCAL_CFLAGS += -DUSE_SAMSUNG_SEPARATEDSTREAM
>>>>>>> 06a5e2c7
endif

LOCAL_SHARED_LIBRARIES := \
    libui libcutils libutils libbinder libsonivox libicuuc libexpat \
    libcamera_client libstagefright_foundation \
    libgui libdl


LOCAL_WHOLE_STATIC_LIBRARY := libmedia_helper

LOCAL_MODULE:= libmedia

LOCAL_C_INCLUDES := \
    $(JNI_H_INCLUDE) \
    $(call include-path-for, graphics corecg) \
    $(TOP)/frameworks/base/include/media/stagefright/openmax \
    external/icu4c/common \
    external/expat/lib \
    system/media/audio_effects/include

include $(BUILD_SHARED_LIBRARY)<|MERGE_RESOLUTION|>--- conflicted
+++ resolved
@@ -59,13 +59,8 @@
     LOCAL_CFLAGS += -DUSE_KINETO_COMPATIBILITY
 endif
 
-<<<<<<< HEAD
-ifeq ($(BOARD_USE_YAMAHAPLAYER),true)
-    LOCAL_CFLAGS += -DYAMAHAPLAYER
-=======
 ifeq ($(BOARD_USE_SAMSUNG_SEPARATEDSTREAM),true)
     LOCAL_CFLAGS += -DUSE_SAMSUNG_SEPARATEDSTREAM
->>>>>>> 06a5e2c7
 endif
 
 LOCAL_SHARED_LIBRARIES := \
