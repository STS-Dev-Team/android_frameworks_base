/*
 * Copyright (C) 2006-2007 The Android Open Source Project
 *
 * Licensed under the Apache License, Version 2.0 (the "License");
 * you may not use this file except in compliance with the License.
 * You may obtain a copy of the License at
 *
 *      http://www.apache.org/licenses/LICENSE-2.0
 *
 * Unless required by applicable law or agreed to in writing, software
 * distributed under the License is distributed on an "AS IS" BASIS,
 * WITHOUT WARRANTIES OR CONDITIONS OF ANY KIND, either express or implied.
 * See the License for the specific language governing permissions and
 * limitations under the License.
 */

#define LOG_TAG "AudioSystem"
//#define LOG_NDEBUG 0

#include <utils/Log.h>
#include <binder/IServiceManager.h>
#include <media/AudioSystem.h>
#include <media/IAudioPolicyService.h>
#include <math.h>

#include <system/audio.h>
#ifdef BOARD_USES_LEGACY_AUDIO
#include <media/AudioParameter.h>
#endif

// ----------------------------------------------------------------------------

namespace android {

// client singleton for AudioFlinger binder interface
Mutex AudioSystem::gLock;
sp<IAudioFlinger> AudioSystem::gAudioFlinger;
sp<AudioSystem::AudioFlingerClient> AudioSystem::gAudioFlingerClient;
audio_error_callback AudioSystem::gAudioErrorCallback = NULL;
// Cached values
DefaultKeyedVector<int, audio_io_handle_t> AudioSystem::gStreamOutputMap(0);
DefaultKeyedVector<audio_io_handle_t, AudioSystem::OutputDescriptor *> AudioSystem::gOutputs(0);

// Cached values for recording queries
uint32_t AudioSystem::gPrevInSamplingRate = 16000;
int AudioSystem::gPrevInFormat = AUDIO_FORMAT_PCM_16_BIT;
int AudioSystem::gPrevInChannelCount = 1;
size_t AudioSystem::gInBuffSize = 0;


// establish binder interface to AudioFlinger service
const sp<IAudioFlinger>& AudioSystem::get_audio_flinger()
{
    Mutex::Autolock _l(gLock);
    if (gAudioFlinger.get() == 0) {
        sp<IServiceManager> sm = defaultServiceManager();
        sp<IBinder> binder;
        do {
            binder = sm->getService(String16("media.audio_flinger"));
            if (binder != 0)
                break;
            LOGW("AudioFlinger not published, waiting...");
            usleep(500000); // 0.5 s
        } while(true);
        if (gAudioFlingerClient == NULL) {
            gAudioFlingerClient = new AudioFlingerClient();
        } else {
            if (gAudioErrorCallback) {
                gAudioErrorCallback(NO_ERROR);
            }
         }
        binder->linkToDeath(gAudioFlingerClient);
        gAudioFlinger = interface_cast<IAudioFlinger>(binder);
        gAudioFlinger->registerClient(gAudioFlingerClient);
    }
    LOGE_IF(gAudioFlinger==0, "no AudioFlinger!?");

    return gAudioFlinger;
}

status_t AudioSystem::muteMicrophone(bool state) {
    const sp<IAudioFlinger>& af = AudioSystem::get_audio_flinger();
    if (af == 0) return PERMISSION_DENIED;
    return af->setMicMute(state);
}

status_t AudioSystem::isMicrophoneMuted(bool* state) {
    const sp<IAudioFlinger>& af = AudioSystem::get_audio_flinger();
    if (af == 0) return PERMISSION_DENIED;
    *state = af->getMicMute();
    return NO_ERROR;
}

status_t AudioSystem::setMasterVolume(float value)
{
    const sp<IAudioFlinger>& af = AudioSystem::get_audio_flinger();
    if (af == 0) return PERMISSION_DENIED;
    af->setMasterVolume(value);
    return NO_ERROR;
}

status_t AudioSystem::setMasterMute(bool mute)
{
    const sp<IAudioFlinger>& af = AudioSystem::get_audio_flinger();
    if (af == 0) return PERMISSION_DENIED;
    af->setMasterMute(mute);
    return NO_ERROR;
}

status_t AudioSystem::getMasterVolume(float* volume)
{
    const sp<IAudioFlinger>& af = AudioSystem::get_audio_flinger();
    if (af == 0) return PERMISSION_DENIED;
    *volume = af->masterVolume();
    return NO_ERROR;
}

status_t AudioSystem::getMasterMute(bool* mute)
{
    const sp<IAudioFlinger>& af = AudioSystem::get_audio_flinger();
    if (af == 0) return PERMISSION_DENIED;
    *mute = af->masterMute();
    return NO_ERROR;
}

status_t AudioSystem::setStreamVolume(int stream, float value, int output)
{
    if (uint32_t(stream) >= AUDIO_STREAM_CNT) return BAD_VALUE;
    const sp<IAudioFlinger>& af = AudioSystem::get_audio_flinger();
    if (af == 0) return PERMISSION_DENIED;
    af->setStreamVolume(stream, value, output);
    return NO_ERROR;
}

status_t AudioSystem::setStreamMute(int stream, bool mute)
{
    if (uint32_t(stream) >= AUDIO_STREAM_CNT) return BAD_VALUE;
    const sp<IAudioFlinger>& af = AudioSystem::get_audio_flinger();
    if (af == 0) return PERMISSION_DENIED;
    af->setStreamMute(stream, mute);
    return NO_ERROR;
}

status_t AudioSystem::getStreamVolume(int stream, float* volume, int output)
{
    if (uint32_t(stream) >= AUDIO_STREAM_CNT) return BAD_VALUE;
    const sp<IAudioFlinger>& af = AudioSystem::get_audio_flinger();
    if (af == 0) return PERMISSION_DENIED;
    *volume = af->streamVolume(stream, output);
    return NO_ERROR;
}

status_t AudioSystem::getStreamMute(int stream, bool* mute)
{
    if (uint32_t(stream) >= AUDIO_STREAM_CNT) return BAD_VALUE;
    const sp<IAudioFlinger>& af = AudioSystem::get_audio_flinger();
    if (af == 0) return PERMISSION_DENIED;
    *mute = af->streamMute(stream);
    return NO_ERROR;
}

status_t AudioSystem::setMode(int mode)
{
    if (mode >= AUDIO_MODE_CNT) return BAD_VALUE;
    const sp<IAudioFlinger>& af = AudioSystem::get_audio_flinger();
    if (af == 0) return PERMISSION_DENIED;
    return af->setMode(mode);
}

status_t AudioSystem::setParameters(audio_io_handle_t ioHandle, const String8& keyValuePairs) {
    const sp<IAudioFlinger>& af = AudioSystem::get_audio_flinger();
    if (af == 0) return PERMISSION_DENIED;
    return af->setParameters(ioHandle, keyValuePairs);
}

String8 AudioSystem::getParameters(audio_io_handle_t ioHandle, const String8& keys) {
    const sp<IAudioFlinger>& af = AudioSystem::get_audio_flinger();
    String8 result = String8("");
    if (af == 0) return result;

    result = af->getParameters(ioHandle, keys);
    return result;
}

// convert volume steps to natural log scale

// change this value to change volume scaling
static const float dBPerStep = 0.5f;
// shouldn't need to touch these
static const float dBConvert = -dBPerStep * 2.302585093f / 20.0f;
static const float dBConvertInverse = 1.0f / dBConvert;

float AudioSystem::linearToLog(int volume)
{
    // float v = volume ? exp(float(100 - volume) * dBConvert) : 0;
    // LOGD("linearToLog(%d)=%f", volume, v);
    // return v;
    return volume ? exp(float(100 - volume) * dBConvert) : 0;
}

int AudioSystem::logToLinear(float volume)
{
    // int v = volume ? 100 - int(dBConvertInverse * log(volume) + 0.5) : 0;
    // LOGD("logTolinear(%d)=%f", v, volume);
    // return v;
    return volume ? 100 - int(dBConvertInverse * log(volume) + 0.5) : 0;
}

status_t AudioSystem::getOutputSamplingRate(int* samplingRate, int streamType)
{
    OutputDescriptor *outputDesc;
    audio_io_handle_t output;

    if (streamType == AUDIO_STREAM_DEFAULT) {
        streamType = AUDIO_STREAM_MUSIC;
    }

    output = getOutput((audio_stream_type_t)streamType);
    if (output == 0) {
        return PERMISSION_DENIED;
    }

    gLock.lock();
    outputDesc = AudioSystem::gOutputs.valueFor(output);
    if (outputDesc == 0) {
        LOGV("getOutputSamplingRate() no output descriptor for output %d in gOutputs", output);
        gLock.unlock();
        const sp<IAudioFlinger>& af = AudioSystem::get_audio_flinger();
        if (af == 0) return PERMISSION_DENIED;
        *samplingRate = af->sampleRate(output);
    } else {
        LOGV("getOutputSamplingRate() reading from output desc");
        *samplingRate = outputDesc->samplingRate;
        gLock.unlock();
    }

    LOGV("getOutputSamplingRate() streamType %d, output %d, sampling rate %d", streamType, output, *samplingRate);

    return NO_ERROR;
}

status_t AudioSystem::getOutputFrameCount(int* frameCount, int streamType)
{
    OutputDescriptor *outputDesc;
    audio_io_handle_t output;

    if (streamType == AUDIO_STREAM_DEFAULT) {
        streamType = AUDIO_STREAM_MUSIC;
    }

    output = getOutput((audio_stream_type_t)streamType);
    if (output == 0) {
        return PERMISSION_DENIED;
    }

    gLock.lock();
    outputDesc = AudioSystem::gOutputs.valueFor(output);
    if (outputDesc == 0) {
        gLock.unlock();
        const sp<IAudioFlinger>& af = AudioSystem::get_audio_flinger();
        if (af == 0) return PERMISSION_DENIED;
        *frameCount = af->frameCount(output);
    } else {
        *frameCount = outputDesc->frameCount;
        gLock.unlock();
    }

    LOGV("getOutputFrameCount() streamType %d, output %d, frameCount %d", streamType, output, *frameCount);

    return NO_ERROR;
}

status_t AudioSystem::getOutputLatency(uint32_t* latency, int streamType)
{
    OutputDescriptor *outputDesc;
    audio_io_handle_t output;

    if (streamType == AUDIO_STREAM_DEFAULT) {
        streamType = AUDIO_STREAM_MUSIC;
    }

    output = getOutput((audio_stream_type_t)streamType);
    if (output == 0) {
        return PERMISSION_DENIED;
    }

    gLock.lock();
    outputDesc = AudioSystem::gOutputs.valueFor(output);
    if (outputDesc == 0) {
        gLock.unlock();
        const sp<IAudioFlinger>& af = AudioSystem::get_audio_flinger();
        if (af == 0) return PERMISSION_DENIED;
        *latency = af->latency(output);
    } else {
        *latency = outputDesc->latency;
        gLock.unlock();
    }

    LOGV("getOutputLatency() streamType %d, output %d, latency %d", streamType, output, *latency);

    return NO_ERROR;
}

status_t AudioSystem::getInputBufferSize(uint32_t sampleRate, int format, int channelCount,
    size_t* buffSize)
{
    // Do we have a stale gInBufferSize or are we requesting the input buffer size for new values
    if ((gInBuffSize == 0) || (sampleRate != gPrevInSamplingRate) || (format != gPrevInFormat)
        || (channelCount != gPrevInChannelCount)) {
        // save the request params
        gPrevInSamplingRate = sampleRate;
        gPrevInFormat = format;
        gPrevInChannelCount = channelCount;

        gInBuffSize = 0;
        const sp<IAudioFlinger>& af = AudioSystem::get_audio_flinger();
        if (af == 0) {
            return PERMISSION_DENIED;
        }
        gInBuffSize = af->getInputBufferSize(sampleRate, format, channelCount);
    }
    *buffSize = gInBuffSize;

    return NO_ERROR;
}

status_t AudioSystem::setVoiceVolume(float value)
{
    const sp<IAudioFlinger>& af = AudioSystem::get_audio_flinger();
    if (af == 0) return PERMISSION_DENIED;
    return af->setVoiceVolume(value);
}

status_t AudioSystem::getRenderPosition(uint32_t *halFrames, uint32_t *dspFrames, int stream)
{
    const sp<IAudioFlinger>& af = AudioSystem::get_audio_flinger();
    if (af == 0) return PERMISSION_DENIED;

    if (stream == AUDIO_STREAM_DEFAULT) {
        stream = AUDIO_STREAM_MUSIC;
    }

    return af->getRenderPosition(halFrames, dspFrames, getOutput((audio_stream_type_t)stream));
}

unsigned int AudioSystem::getInputFramesLost(audio_io_handle_t ioHandle) {
    const sp<IAudioFlinger>& af = AudioSystem::get_audio_flinger();
    unsigned int result = 0;
    if (af == 0) return result;
    if (ioHandle == 0) return result;

    result = af->getInputFramesLost(ioHandle);
    return result;
}

int AudioSystem::newAudioSessionId() {
    const sp<IAudioFlinger>& af = AudioSystem::get_audio_flinger();
    if (af == 0) return 0;
    return af->newAudioSessionId();
}

void AudioSystem::acquireAudioSessionId(int audioSession) {
    const sp<IAudioFlinger>& af = AudioSystem::get_audio_flinger();
    if (af != 0) {
        af->acquireAudioSessionId(audioSession);
    }
}

void AudioSystem::releaseAudioSessionId(int audioSession) {
    const sp<IAudioFlinger>& af = AudioSystem::get_audio_flinger();
    if (af != 0) {
        af->releaseAudioSessionId(audioSession);
    }
}

// ---------------------------------------------------------------------------

void AudioSystem::AudioFlingerClient::binderDied(const wp<IBinder>& who) {
    Mutex::Autolock _l(AudioSystem::gLock);

    AudioSystem::gAudioFlinger.clear();
    // clear output handles and stream to output map caches
    AudioSystem::gStreamOutputMap.clear();
    AudioSystem::gOutputs.clear();

    if (gAudioErrorCallback) {
        gAudioErrorCallback(DEAD_OBJECT);
    }
    LOGW("AudioFlinger server died!");
}

void AudioSystem::AudioFlingerClient::ioConfigChanged(int event, int ioHandle, void *param2) {
    LOGV("ioConfigChanged() event %d", event);
    OutputDescriptor *desc;
    uint32_t stream;

    if (ioHandle == 0) return;

    Mutex::Autolock _l(AudioSystem::gLock);

    switch (event) {
    case STREAM_CONFIG_CHANGED:
        if (param2 == 0) break;
        stream = *(uint32_t *)param2;
        LOGV("ioConfigChanged() STREAM_CONFIG_CHANGED stream %d, output %d", stream, ioHandle);
        if (gStreamOutputMap.indexOfKey(stream) >= 0) {
            gStreamOutputMap.replaceValueFor(stream, ioHandle);
        }
        break;
    case OUTPUT_OPENED: {
        if (gOutputs.indexOfKey(ioHandle) >= 0) {
            LOGV("ioConfigChanged() opening already existing output! %d", ioHandle);
            break;
        }
        if (param2 == 0) break;
        desc = (OutputDescriptor *)param2;

        OutputDescriptor *outputDesc =  new OutputDescriptor(*desc);
        gOutputs.add(ioHandle, outputDesc);
        LOGV("ioConfigChanged() new output samplingRate %d, format %d channels %d frameCount %d latency %d",
                outputDesc->samplingRate, outputDesc->format, outputDesc->channels, outputDesc->frameCount, outputDesc->latency);
        } break;
    case OUTPUT_CLOSED: {
        if (gOutputs.indexOfKey(ioHandle) < 0) {
            LOGW("ioConfigChanged() closing unknow output! %d", ioHandle);
            break;
        }
        LOGV("ioConfigChanged() output %d closed", ioHandle);

        gOutputs.removeItem(ioHandle);
        for (int i = gStreamOutputMap.size() - 1; i >= 0 ; i--) {
            if (gStreamOutputMap.valueAt(i) == ioHandle) {
                gStreamOutputMap.removeItemsAt(i);
            }
        }
        } break;

    case OUTPUT_CONFIG_CHANGED: {
        int index = gOutputs.indexOfKey(ioHandle);
        if (index < 0) {
            LOGW("ioConfigChanged() modifying unknow output! %d", ioHandle);
            break;
        }
        if (param2 == 0) break;
        desc = (OutputDescriptor *)param2;

        LOGV("ioConfigChanged() new config for output %d samplingRate %d, format %d channels %d frameCount %d latency %d",
                ioHandle, desc->samplingRate, desc->format,
                desc->channels, desc->frameCount, desc->latency);
        OutputDescriptor *outputDesc = gOutputs.valueAt(index);
        delete outputDesc;
        outputDesc =  new OutputDescriptor(*desc);
        gOutputs.replaceValueFor(ioHandle, outputDesc);
    } break;
    case INPUT_OPENED:
    case INPUT_CLOSED:
    case INPUT_CONFIG_CHANGED:
        break;

    }
}

void AudioSystem::setErrorCallback(audio_error_callback cb) {
    Mutex::Autolock _l(gLock);
    gAudioErrorCallback = cb;
}

bool AudioSystem::routedToA2dpOutput(int streamType) {
    switch(streamType) {
    case AUDIO_STREAM_MUSIC:
    case AUDIO_STREAM_VOICE_CALL:
    case AUDIO_STREAM_BLUETOOTH_SCO:
    case AUDIO_STREAM_SYSTEM:
        return true;
    default:
        return false;
    }
}


// client singleton for AudioPolicyService binder interface
sp<IAudioPolicyService> AudioSystem::gAudioPolicyService;
sp<AudioSystem::AudioPolicyServiceClient> AudioSystem::gAudioPolicyServiceClient;


// establish binder interface to AudioFlinger service
const sp<IAudioPolicyService>& AudioSystem::get_audio_policy_service()
{
    gLock.lock();
    if (gAudioPolicyService.get() == 0) {
        sp<IServiceManager> sm = defaultServiceManager();
        sp<IBinder> binder;
        do {
            binder = sm->getService(String16("media.audio_policy"));
            if (binder != 0)
                break;
            LOGW("AudioPolicyService not published, waiting...");
            usleep(500000); // 0.5 s
        } while(true);
        if (gAudioPolicyServiceClient == NULL) {
            gAudioPolicyServiceClient = new AudioPolicyServiceClient();
        }
        binder->linkToDeath(gAudioPolicyServiceClient);
        gAudioPolicyService = interface_cast<IAudioPolicyService>(binder);
        gLock.unlock();
    } else {
        gLock.unlock();
    }
    return gAudioPolicyService;
}

status_t AudioSystem::setDeviceConnectionState(audio_devices_t device,
                                               audio_policy_dev_state_t state,
                                               const char *device_address)
{
    const sp<IAudioPolicyService>& aps = AudioSystem::get_audio_policy_service();
    const char *address = "";

    if (aps == 0) return PERMISSION_DENIED;

    if (device_address != NULL) {
        address = device_address;
    }

    return aps->setDeviceConnectionState(device, state, address);
}

audio_policy_dev_state_t AudioSystem::getDeviceConnectionState(audio_devices_t device,
                                                  const char *device_address)
{
    const sp<IAudioPolicyService>& aps = AudioSystem::get_audio_policy_service();
    if (aps == 0) return AUDIO_POLICY_DEVICE_STATE_UNAVAILABLE;

    return aps->getDeviceConnectionState(device, device_address);
}

status_t AudioSystem::setPhoneState(int state)
{
    const sp<IAudioPolicyService>& aps = AudioSystem::get_audio_policy_service();
    if (aps == 0) return PERMISSION_DENIED;

    return aps->setPhoneState(state);
}

status_t AudioSystem::setRingerMode(uint32_t mode, uint32_t mask)
{
    const sp<IAudioPolicyService>& aps = AudioSystem::get_audio_policy_service();
    if (aps == 0) return PERMISSION_DENIED;
    return aps->setRingerMode(mode, mask);
}

status_t AudioSystem::setForceUse(audio_policy_force_use_t usage, audio_policy_forced_cfg_t config)
{
    const sp<IAudioPolicyService>& aps = AudioSystem::get_audio_policy_service();
    if (aps == 0) return PERMISSION_DENIED;
    return aps->setForceUse(usage, config);
}

audio_policy_forced_cfg_t AudioSystem::getForceUse(audio_policy_force_use_t usage)
{
    const sp<IAudioPolicyService>& aps = AudioSystem::get_audio_policy_service();
    if (aps == 0) return AUDIO_POLICY_FORCE_NONE;
    return aps->getForceUse(usage);
}


audio_io_handle_t AudioSystem::getOutput(audio_stream_type_t stream,
                                    uint32_t samplingRate,
                                    uint32_t format,
                                    uint32_t channels,
                                    audio_policy_output_flags_t flags)
{
    audio_io_handle_t output = 0;
    // Do not use stream to output map cache if the direct output
    // flag is set or if we are likely to use a direct output
    // (e.g voice call stream @ 8kHz could use BT SCO device and be routed to
    // a direct output on some platforms).
    // TODO: the output cache and stream to output mapping implementation needs to
    // be reworked for proper operation with direct outputs. This code is too specific
    // to the first use case we want to cover (Voice Recognition and Voice Dialer over
    // Bluetooth SCO
    if ((flags & AUDIO_POLICY_OUTPUT_FLAG_DIRECT) == 0 &&
        ((stream != AUDIO_STREAM_VOICE_CALL && stream != AUDIO_STREAM_BLUETOOTH_SCO) ||
         channels != AUDIO_CHANNEL_OUT_MONO ||
         (samplingRate != 8000 && samplingRate != 16000))) {
        Mutex::Autolock _l(gLock);
        output = AudioSystem::gStreamOutputMap.valueFor(stream);
        LOGV_IF((output != 0), "getOutput() read %d from cache for stream %d", output, stream);
    }
    if (output == 0) {
        const sp<IAudioPolicyService>& aps = AudioSystem::get_audio_policy_service();
        if (aps == 0) return 0;
        output = aps->getOutput(stream, samplingRate, format, channels, flags);
        if ((flags & AUDIO_POLICY_OUTPUT_FLAG_DIRECT) == 0) {
            Mutex::Autolock _l(gLock);
            AudioSystem::gStreamOutputMap.add(stream, output);
        }
    }
    return output;
}

status_t AudioSystem::startOutput(audio_io_handle_t output,
                                  audio_stream_type_t stream,
                                  int session)
{
    const sp<IAudioPolicyService>& aps = AudioSystem::get_audio_policy_service();
    if (aps == 0) return PERMISSION_DENIED;
    return aps->startOutput(output, stream, session);
}

status_t AudioSystem::stopOutput(audio_io_handle_t output,
                                 audio_stream_type_t stream,
                                 int session)
{
    const sp<IAudioPolicyService>& aps = AudioSystem::get_audio_policy_service();
    if (aps == 0) return PERMISSION_DENIED;
    return aps->stopOutput(output, stream, session);
}

void AudioSystem::releaseOutput(audio_io_handle_t output)
{
    const sp<IAudioPolicyService>& aps = AudioSystem::get_audio_policy_service();
    if (aps == 0) return;
    aps->releaseOutput(output);
}

audio_io_handle_t AudioSystem::getInput(int inputSource,
                                    uint32_t samplingRate,
                                    uint32_t format,
                                    uint32_t channels,
                                    audio_in_acoustics_t acoustics,
                                    int sessionId)
{
    const sp<IAudioPolicyService>& aps = AudioSystem::get_audio_policy_service();
    if (aps == 0) return 0;
    return aps->getInput(inputSource, samplingRate, format, channels, acoustics, sessionId);
}

status_t AudioSystem::startInput(audio_io_handle_t input)
{
    const sp<IAudioPolicyService>& aps = AudioSystem::get_audio_policy_service();
    if (aps == 0) return PERMISSION_DENIED;
    return aps->startInput(input);
}

status_t AudioSystem::stopInput(audio_io_handle_t input)
{
    const sp<IAudioPolicyService>& aps = AudioSystem::get_audio_policy_service();
    if (aps == 0) return PERMISSION_DENIED;
    return aps->stopInput(input);
}

void AudioSystem::releaseInput(audio_io_handle_t input)
{
    const sp<IAudioPolicyService>& aps = AudioSystem::get_audio_policy_service();
    if (aps == 0) return;
    aps->releaseInput(input);
}

status_t AudioSystem::initStreamVolume(audio_stream_type_t stream,
                                    int indexMin,
                                    int indexMax)
{
    const sp<IAudioPolicyService>& aps = AudioSystem::get_audio_policy_service();
    if (aps == 0) return PERMISSION_DENIED;
    return aps->initStreamVolume(stream, indexMin, indexMax);
}

status_t AudioSystem::setStreamVolumeIndex(audio_stream_type_t stream, int index)
{
    const sp<IAudioPolicyService>& aps = AudioSystem::get_audio_policy_service();
    if (aps == 0) return PERMISSION_DENIED;
    return aps->setStreamVolumeIndex(stream, index);
}

status_t AudioSystem::getStreamVolumeIndex(audio_stream_type_t stream, int *index)
{
    const sp<IAudioPolicyService>& aps = AudioSystem::get_audio_policy_service();
    if (aps == 0) return PERMISSION_DENIED;
    return aps->getStreamVolumeIndex(stream, index);
}

uint32_t AudioSystem::getStrategyForStream(audio_stream_type_t stream)
{
    const sp<IAudioPolicyService>& aps = AudioSystem::get_audio_policy_service();
    if (aps == 0) return 0;
    return aps->getStrategyForStream(stream);
}

uint32_t AudioSystem::getDevicesForStream(audio_stream_type_t stream)
{
    const sp<IAudioPolicyService>& aps = AudioSystem::get_audio_policy_service();
    if (aps == 0) return 0;
    return aps->getDevicesForStream(stream);
}

audio_io_handle_t AudioSystem::getOutputForEffect(effect_descriptor_t *desc)
{
    const sp<IAudioPolicyService>& aps = AudioSystem::get_audio_policy_service();
    if (aps == 0) return PERMISSION_DENIED;
    return aps->getOutputForEffect(desc);
}

status_t AudioSystem::registerEffect(effect_descriptor_t *desc,
                                audio_io_handle_t io,
                                uint32_t strategy,
                                int session,
                                int id)
{
    const sp<IAudioPolicyService>& aps = AudioSystem::get_audio_policy_service();
    if (aps == 0) return PERMISSION_DENIED;
    return aps->registerEffect(desc, io, strategy, session, id);
}

status_t AudioSystem::unregisterEffect(int id)
{
    const sp<IAudioPolicyService>& aps = AudioSystem::get_audio_policy_service();
    if (aps == 0) return PERMISSION_DENIED;
    return aps->unregisterEffect(id);
}

status_t AudioSystem::setEffectEnabled(int id, bool enabled)
{
    const sp<IAudioPolicyService>& aps = AudioSystem::get_audio_policy_service();
    if (aps == 0) return PERMISSION_DENIED;
    return aps->setEffectEnabled(id, enabled);
}

status_t AudioSystem::isStreamActive(int stream, bool* state, uint32_t inPastMs)
{
    const sp<IAudioPolicyService>& aps = AudioSystem::get_audio_policy_service();
    if (aps == 0) return PERMISSION_DENIED;
    if (state == NULL) return BAD_VALUE;
    *state = aps->isStreamActive(stream, inPastMs);
    return NO_ERROR;
}


void AudioSystem::clearAudioConfigCache()
{
    Mutex::Autolock _l(gLock);
    LOGV("clearAudioConfigCache()");
    gStreamOutputMap.clear();
    gOutputs.clear();
}

// ---------------------------------------------------------------------------

void AudioSystem::AudioPolicyServiceClient::binderDied(const wp<IBinder>& who) {
    Mutex::Autolock _l(AudioSystem::gLock);
    AudioSystem::gAudioPolicyService.clear();

    LOGW("AudioPolicyService server died!");
}

<<<<<<< HEAD
#ifdef BOARD_USES_AUDIO_LEGACY
// use emulated popcount optimization
// http://www.df.lth.se/~john_e/gems/gem002d.html
uint32_t AudioSystem::popCount(uint32_t u)
{
    u = ((u&0x55555555) + ((u>>1)&0x55555555));
    u = ((u&0x33333333) + ((u>>2)&0x33333333));
    u = ((u&0x0f0f0f0f) + ((u>>4)&0x0f0f0f0f));
    u = ((u&0x00ff00ff) + ((u>>8)&0x00ff00ff));
    u = ( u&0x0000ffff) + (u>>16);
    return u;
}

bool AudioSystem::isOutputDevice(audio_devices device)
{
    if ((popCount(device) == 1 ) &&
        ((device & ~AUDIO_DEVICE_OUT_ALL) == 0)) {
        return true;
    } else {
        return false;
    }
}

bool AudioSystem::isInputDevice(audio_devices device)
{
    if ((popCount(device) == 1 ) &&
        ((device & ~AUDIO_DEVICE_IN_ALL) == 0)) {
        return true;
    } else {
        return false;
    }
}

#ifdef HAVE_FM_RADIO
bool AudioSystem::isFmDevice(audio_devices device)
{
    if ((popCount(device) == 1 ) &&
        ((device & ~AUDIO_DEVICE_OUT_FM_ALL) == 0)) {
        return true;
    } else {
        return false;
    }
}
#endif

bool AudioSystem::isA2dpDevice(audio_devices device)
{
    if ((popCount(device) == 1 ) &&
        (device & (AUDIO_DEVICE_OUT_BLUETOOTH_A2DP |
                   AUDIO_DEVICE_OUT_BLUETOOTH_A2DP_HEADPHONES |
                   AUDIO_DEVICE_OUT_BLUETOOTH_A2DP_SPEAKER))) {
        return true;
    } else {
        return false;
    }
}

bool AudioSystem::isBluetoothScoDevice(audio_devices device)
{
    if ((popCount(device) == 1 ) &&
        (device & (AUDIO_DEVICE_OUT_BLUETOOTH_SCO |
                   AUDIO_DEVICE_OUT_BLUETOOTH_SCO_HEADSET |
                   AUDIO_DEVICE_OUT_BLUETOOTH_SCO_CARKIT |
                   AUDIO_DEVICE_IN_BLUETOOTH_SCO_HEADSET))) {
        return true;
    } else {
        return false;
    }
}

bool AudioSystem::isLowVisibility(stream_type stream)
{
    if (stream == AUDIO_STREAM_SYSTEM ||
        stream == AUDIO_STREAM_NOTIFICATION ||
        stream == AUDIO_STREAM_RING) {
        return true;
    } else {
        return false;
    }
}

bool AudioSystem::isInputChannel(uint32_t channel)
{
    if ((channel & ~AUDIO_CHANNEL_IN_ALL) == 0) {
        return true;
    } else {
        return false;
    }
}

bool AudioSystem::isOutputChannel(uint32_t channel)
{
    if ((channel & ~AUDIO_CHANNEL_OUT_ALL) == 0) {
=======
#ifdef USES_AUDIO_LEGACY
extern "C" uint32_t _ZN7android11AudioSystem8popCountEj(uint32_t u)
{
    return popcount(u);
}

extern "C" bool _ZN7android11AudioSystem12isA2dpDeviceENS0_13audio_devicesE(uint32_t device)
{
    return audio_is_a2dp_device((audio_devices_t)device);
}

extern "C" bool _ZN7android11AudioSystem13isInputDeviceENS0_13audio_devicesE(uint32_t device)
{
    return audio_is_input_device((audio_devices_t)device);
}

extern "C" bool _ZN7android11AudioSystem14isOutputDeviceENS0_13audio_devicesE(uint32_t device)
{
    return audio_is_output_device((audio_devices_t)device);
}

extern "C" bool _ZN7android11AudioSystem20isBluetoothScoDeviceENS0_13audio_devicesE(uint32_t device)
{
    return audio_is_bluetooth_sco_device((audio_devices_t)device);
}

extern "C" status_t _ZN7android11AudioSystem24setDeviceConnectionStateENS0_13audio_devicesENS0_23device_connection_stateEPKc(audio_devices_t device,
                                               audio_policy_dev_state_t state,
                                               const char *device_address) 
{
    return AudioSystem::setDeviceConnectionState(device, state, device_address);
}

extern "C" audio_io_handle_t _ZN7android11AudioSystem9getOutputENS0_11stream_typeEjjjNS0_12output_flagsE(audio_stream_type_t stream,
                                    uint32_t samplingRate,
                                    uint32_t format,
                                    uint32_t channels,
                                    audio_policy_output_flags_t flags) 
{
   return AudioSystem::getOutput(stream,samplingRate,format,channels>>2,flags);
}

extern "C" bool _ZN7android11AudioSystem11isLinearPCMEj(uint32_t format)
{
    return audio_is_linear_pcm(format);
}

extern "C" bool _ZN7android11AudioSystem15isLowVisibilityENS0_11stream_typeE(audio_stream_type_t stream)
{
    if (stream == AUDIO_STREAM_SYSTEM ||
        stream == AUDIO_STREAM_NOTIFICATION ||
        stream == AUDIO_STREAM_RING) {
>>>>>>> 7b69c9b2
        return true;
    } else {
        return false;
    }
}

<<<<<<< HEAD
bool AudioSystem::isValidFormat(uint32_t format)
{
    switch (format & AUDIO_FORMAT_MAIN_MASK) {
    case         AUDIO_FORMAT_PCM:
    case         AUDIO_FORMAT_MP3:
    case         AUDIO_FORMAT_AMR_NB:
    case         AUDIO_FORMAT_AMR_WB:
    case         AUDIO_FORMAT_AAC:
    case         AUDIO_FORMAT_HE_AAC_V1:
    case         AUDIO_FORMAT_HE_AAC_V2:
    case         AUDIO_FORMAT_VORBIS:
        return true;
    default:
        return false;
    }
}

bool AudioSystem::isLinearPCM(uint32_t format)
{
    switch (format) {
    case         AUDIO_FORMAT_PCM_32_BIT:
    case         AUDIO_FORMAT_PCM_16_BIT:
    case         AUDIO_FORMAT_PCM_8_BIT:
        return true;
    default:
        return false;
    }
}

status_t AudioSystem::setDeviceConnectionState(audio_devices device,
                                                  device_connection_state state,
                                                  const char *device_address) {
    return setDeviceConnectionState((audio_devices_t)device, (audio_policy_dev_state_t)state, device_address);
}

AudioSystem::device_connection_state AudioSystem::getDeviceConnectionState(audio_devices device,
                                                  const char *device_address) {
    return (device_connection_state)getDeviceConnectionState((audio_devices_t)device, device_address);
}


const char *AudioParameter::keyRouting = "routing";
const char *AudioParameter::keySamplingRate = "sampling_rate";
const char *AudioParameter::keyFormat = "format";
const char *AudioParameter::keyChannels = "channels";
const char *AudioParameter::keyFrameCount = "frame_count";
const char *AudioParameter::keyInputSource = "input_source";

AudioParameter::AudioParameter(const String8& keyValuePairs)
{
    char *str = new char[keyValuePairs.length()+1];
    mKeyValuePairs = keyValuePairs;

    strcpy(str, keyValuePairs.string());
    char *pair = strtok(str, ";");
    while (pair != NULL) {
        if (strlen(pair) != 0) {
            size_t eqIdx = strcspn(pair, "=");
            String8 key = String8(pair, eqIdx);
            String8 value;
            if (eqIdx == strlen(pair)) {
                value = String8("");
            } else {
                value = String8(pair + eqIdx + 1);
            }
            if (mParameters.indexOfKey(key) < 0) {
                mParameters.add(key, value);
            } else {
                mParameters.replaceValueFor(key, value);
            }
        } else {
            LOGV("AudioParameter() cstor empty key value pair");
        }
        pair = strtok(NULL, ";");
    }

    delete[] str;
}

AudioParameter::~AudioParameter()
{
    mParameters.clear();
}

String8 AudioParameter::toString()
{
    String8 str = String8("");

    size_t size = mParameters.size();
    for (size_t i = 0; i < size; i++) {
        str += mParameters.keyAt(i);
        str += "=";
        str += mParameters.valueAt(i);
        if (i < (size - 1)) str += ";";
    }
    return str;
}

status_t AudioParameter::add(const String8& key, const String8& value)
{
    if (mParameters.indexOfKey(key) < 0) {
        mParameters.add(key, value);
        return NO_ERROR;
    } else {
        mParameters.replaceValueFor(key, value);
        return ALREADY_EXISTS;
    }
}

status_t AudioParameter::addInt(const String8& key, const int value)
{
    char str[12];
    if (snprintf(str, 12, "%d", value) > 0) {
        String8 str8 = String8(str);
        return add(key, str8);
    } else {
        return BAD_VALUE;
    }
}

status_t AudioParameter::addFloat(const String8& key, const float value)
{
    char str[23];
    if (snprintf(str, 23, "%.10f", value) > 0) {
        String8 str8 = String8(str);
        return add(key, str8);
    } else {
        return BAD_VALUE;
    }
}

status_t AudioParameter::remove(const String8& key)
{
    if (mParameters.indexOfKey(key) >= 0) {
        mParameters.removeItem(key);
        return NO_ERROR;
    } else {
        return BAD_VALUE;
    }
}

status_t AudioParameter::get(const String8& key, String8& value)
{
    if (mParameters.indexOfKey(key) >= 0) {
        value = mParameters.valueFor(key);
        return NO_ERROR;
    } else {
        return BAD_VALUE;
    }
}

status_t AudioParameter::getInt(const String8& key, int& value)
{
    String8 str8;
    status_t result = get(key, str8);
    value = 0;
    if (result == NO_ERROR) {
        int val;
        if (sscanf(str8.string(), "%d", &val) == 1) {
            value = val;
        } else {
            result = INVALID_OPERATION;
        }
    }
    return result;
}

status_t AudioParameter::getFloat(const String8& key, float& value)
{
    String8 str8;
    status_t result = get(key, str8);
    value = 0;
    if (result == NO_ERROR) {
        float val;
        if (sscanf(str8.string(), "%f", &val) == 1) {
            value = val;
        } else {
            result = INVALID_OPERATION;
        }
    }
    return result;
}

status_t AudioParameter::getAt(size_t index, String8& key, String8& value)
{
    if (mParameters.size() > index) {
        key = mParameters.keyAt(index);
        value = mParameters.valueAt(index);
        return NO_ERROR;
    } else {
        return BAD_VALUE;
    }
}

#endif /* BOARD_USES_AUDIO_LEGACY */
=======
#endif // AUDIO_LEGACY
>>>>>>> 7b69c9b2

}; // namespace android
<|MERGE_RESOLUTION|>--- conflicted
+++ resolved
@@ -24,7 +24,7 @@
 #include <math.h>
 
 #include <system/audio.h>
-#ifdef BOARD_USES_LEGACY_AUDIO
+#ifdef USES_LEGACY_AUDIO
 #include <media/AudioParameter.h>
 #endif
 
@@ -753,8 +753,7 @@
     LOGW("AudioPolicyService server died!");
 }
 
-<<<<<<< HEAD
-#ifdef BOARD_USES_AUDIO_LEGACY
+#ifdef USES_AUDIO_LEGACY
 // use emulated popcount optimization
 // http://www.df.lth.se/~john_e/gems/gem002d.html
 uint32_t AudioSystem::popCount(uint32_t u)
@@ -767,38 +766,6 @@
     return u;
 }
 
-bool AudioSystem::isOutputDevice(audio_devices device)
-{
-    if ((popCount(device) == 1 ) &&
-        ((device & ~AUDIO_DEVICE_OUT_ALL) == 0)) {
-        return true;
-    } else {
-        return false;
-    }
-}
-
-bool AudioSystem::isInputDevice(audio_devices device)
-{
-    if ((popCount(device) == 1 ) &&
-        ((device & ~AUDIO_DEVICE_IN_ALL) == 0)) {
-        return true;
-    } else {
-        return false;
-    }
-}
-
-#ifdef HAVE_FM_RADIO
-bool AudioSystem::isFmDevice(audio_devices device)
-{
-    if ((popCount(device) == 1 ) &&
-        ((device & ~AUDIO_DEVICE_OUT_FM_ALL) == 0)) {
-        return true;
-    } else {
-        return false;
-    }
-}
-#endif
-
 bool AudioSystem::isA2dpDevice(audio_devices device)
 {
     if ((popCount(device) == 1 ) &&
@@ -810,6 +777,38 @@
         return false;
     }
 }
+
+bool AudioSystem::isInputDevice(audio_devices device)
+{
+    if ((popCount(device) == 1 ) &&
+        ((device & ~AUDIO_DEVICE_IN_ALL) == 0)) {
+        return true;
+    } else {
+        return false;
+    }
+}
+
+bool AudioSystem::isOutputDevice(audio_devices device)
+{
+    if ((popCount(device) == 1 ) &&
+        ((device & ~AUDIO_DEVICE_OUT_ALL) == 0)) {
+        return true;
+    } else {
+        return false;
+    }
+}
+
+#ifdef HAVE_FM_RADIO
+bool AudioSystem::isFmDevice(audio_devices device)
+{
+    if ((popCount(device) == 1 ) &&
+        ((device & ~AUDIO_DEVICE_OUT_FM_ALL) == 0)) {
+        return true;
+    } else {
+        return false;
+    }
+}
+#endif
 
 bool AudioSystem::isBluetoothScoDevice(audio_devices device)
 {
@@ -847,67 +846,13 @@
 bool AudioSystem::isOutputChannel(uint32_t channel)
 {
     if ((channel & ~AUDIO_CHANNEL_OUT_ALL) == 0) {
-=======
-#ifdef USES_AUDIO_LEGACY
-extern "C" uint32_t _ZN7android11AudioSystem8popCountEj(uint32_t u)
-{
-    return popcount(u);
-}
-
-extern "C" bool _ZN7android11AudioSystem12isA2dpDeviceENS0_13audio_devicesE(uint32_t device)
-{
-    return audio_is_a2dp_device((audio_devices_t)device);
-}
-
-extern "C" bool _ZN7android11AudioSystem13isInputDeviceENS0_13audio_devicesE(uint32_t device)
-{
-    return audio_is_input_device((audio_devices_t)device);
-}
-
-extern "C" bool _ZN7android11AudioSystem14isOutputDeviceENS0_13audio_devicesE(uint32_t device)
-{
-    return audio_is_output_device((audio_devices_t)device);
-}
-
-extern "C" bool _ZN7android11AudioSystem20isBluetoothScoDeviceENS0_13audio_devicesE(uint32_t device)
-{
-    return audio_is_bluetooth_sco_device((audio_devices_t)device);
-}
-
-extern "C" status_t _ZN7android11AudioSystem24setDeviceConnectionStateENS0_13audio_devicesENS0_23device_connection_stateEPKc(audio_devices_t device,
-                                               audio_policy_dev_state_t state,
-                                               const char *device_address) 
-{
-    return AudioSystem::setDeviceConnectionState(device, state, device_address);
-}
-
-extern "C" audio_io_handle_t _ZN7android11AudioSystem9getOutputENS0_11stream_typeEjjjNS0_12output_flagsE(audio_stream_type_t stream,
-                                    uint32_t samplingRate,
-                                    uint32_t format,
-                                    uint32_t channels,
-                                    audio_policy_output_flags_t flags) 
-{
-   return AudioSystem::getOutput(stream,samplingRate,format,channels>>2,flags);
-}
-
-extern "C" bool _ZN7android11AudioSystem11isLinearPCMEj(uint32_t format)
-{
-    return audio_is_linear_pcm(format);
-}
-
-extern "C" bool _ZN7android11AudioSystem15isLowVisibilityENS0_11stream_typeE(audio_stream_type_t stream)
-{
-    if (stream == AUDIO_STREAM_SYSTEM ||
-        stream == AUDIO_STREAM_NOTIFICATION ||
-        stream == AUDIO_STREAM_RING) {
->>>>>>> 7b69c9b2
+
         return true;
     } else {
         return false;
     }
 }
 
-<<<<<<< HEAD
 bool AudioSystem::isValidFormat(uint32_t format)
 {
     switch (format & AUDIO_FORMAT_MAIN_MASK) {
@@ -949,6 +894,7 @@
 }
 
 
+/*
 const char *AudioParameter::keyRouting = "routing";
 const char *AudioParameter::keySamplingRate = "sampling_rate";
 const char *AudioParameter::keyFormat = "format";
@@ -1101,10 +1047,8 @@
         return BAD_VALUE;
     }
 }
-
-#endif /* BOARD_USES_AUDIO_LEGACY */
-=======
-#endif // AUDIO_LEGACY
->>>>>>> 7b69c9b2
+*/
+
+#endif /* USES_AUDIO_LEGACY */
 
 }; // namespace android
